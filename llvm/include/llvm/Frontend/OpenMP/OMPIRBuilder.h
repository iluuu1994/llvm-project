//===- IR/OpenMPIRBuilder.h - OpenMP encoding builder for LLVM IR - C++ -*-===//
//
// Part of the LLVM Project, under the Apache License v2.0 with LLVM Exceptions.
// See https://llvm.org/LICENSE.txt for license information.
// SPDX-License-Identifier: Apache-2.0 WITH LLVM-exception
//
//===----------------------------------------------------------------------===//
//
// This file defines the OpenMPIRBuilder class and helpers used as a convenient
// way to create LLVM instructions for OpenMP directives.
//
//===----------------------------------------------------------------------===//

#ifndef LLVM_FRONTEND_OPENMP_OMPIRBUILDER_H
#define LLVM_FRONTEND_OPENMP_OMPIRBUILDER_H

#include "llvm/Analysis/MemorySSAUpdater.h"
#include "llvm/Frontend/Atomic/Atomic.h"
#include "llvm/Frontend/OpenMP/OMPConstants.h"
#include "llvm/Frontend/OpenMP/OMPGridValues.h"
#include "llvm/IR/DebugLoc.h"
#include "llvm/IR/IRBuilder.h"
#include "llvm/IR/Module.h"
#include "llvm/Support/Allocator.h"
#include "llvm/TargetParser/Triple.h"
#include <forward_list>
#include <map>
#include <optional>

namespace llvm {
class CanonicalLoopInfo;
struct TargetRegionEntryInfo;
class OffloadEntriesInfoManager;
class OpenMPIRBuilder;

/// Move the instruction after an InsertPoint to the beginning of another
/// BasicBlock.
///
/// The instructions after \p IP are moved to the beginning of \p New which must
/// not have any PHINodes. If \p CreateBranch is true, a branch instruction to
/// \p New will be added such that there is no semantic change. Otherwise, the
/// \p IP insert block remains degenerate and it is up to the caller to insert a
/// terminator.
void spliceBB(IRBuilderBase::InsertPoint IP, BasicBlock *New,
              bool CreateBranch);

/// Splice a BasicBlock at an IRBuilder's current insertion point. Its new
/// insert location will stick to after the instruction before the insertion
/// point (instead of moving with the instruction the InsertPoint stores
/// internally).
void spliceBB(IRBuilder<> &Builder, BasicBlock *New, bool CreateBranch);

/// Split a BasicBlock at an InsertPoint, even if the block is degenerate
/// (missing the terminator).
///
/// llvm::SplitBasicBlock and BasicBlock::splitBasicBlock require a well-formed
/// BasicBlock. \p Name is used for the new successor block. If \p CreateBranch
/// is true, a branch to the new successor will new created such that
/// semantically there is no change; otherwise the block of the insertion point
/// remains degenerate and it is the caller's responsibility to insert a
/// terminator. Returns the new successor block.
BasicBlock *splitBB(IRBuilderBase::InsertPoint IP, bool CreateBranch,
                    llvm::Twine Name = {});

/// Split a BasicBlock at \p Builder's insertion point, even if the block is
/// degenerate (missing the terminator).  Its new insert location will stick to
/// after the instruction before the insertion point (instead of moving with the
/// instruction the InsertPoint stores internally).
BasicBlock *splitBB(IRBuilderBase &Builder, bool CreateBranch,
                    llvm::Twine Name = {});

/// Split a BasicBlock at \p Builder's insertion point, even if the block is
/// degenerate (missing the terminator).  Its new insert location will stick to
/// after the instruction before the insertion point (instead of moving with the
/// instruction the InsertPoint stores internally).
BasicBlock *splitBB(IRBuilder<> &Builder, bool CreateBranch, llvm::Twine Name);

/// Like splitBB, but reuses the current block's name for the new name.
BasicBlock *splitBBWithSuffix(IRBuilderBase &Builder, bool CreateBranch,
                              llvm::Twine Suffix = ".split");

/// Captures attributes that affect generating LLVM-IR using the
/// OpenMPIRBuilder and related classes. Note that not all attributes are
/// required for all classes or functions. In some use cases the configuration
/// is not necessary at all, because because the only functions that are called
/// are ones that are not dependent on the configuration.
class OpenMPIRBuilderConfig {
public:
  /// Flag to define whether to generate code for the role of the OpenMP host
  /// (if set to false) or device (if set to true) in an offloading context. It
  /// is set when the -fopenmp-is-target-device compiler frontend option is
  /// specified.
  std::optional<bool> IsTargetDevice;

  /// Flag for specifying if the compilation is done for an accelerator. It is
  /// set according to the architecture of the target triple and currently only
  /// true when targeting AMDGPU or NVPTX. Today, these targets can only perform
  /// the role of an OpenMP target device, so `IsTargetDevice` must also be true
  /// if `IsGPU` is true. This restriction might be lifted if an accelerator-
  /// like target with the ability to work as the OpenMP host is added, or if
  /// the capabilities of the currently supported GPU architectures are
  /// expanded.
  std::optional<bool> IsGPU;

  /// Flag for specifying if LLVMUsed information should be emitted.
  std::optional<bool> EmitLLVMUsedMetaInfo;

  /// Flag for specifying if offloading is mandatory.
  std::optional<bool> OpenMPOffloadMandatory;

  /// First separator used between the initial two parts of a name.
  std::optional<StringRef> FirstSeparator;
  /// Separator used between all of the rest consecutive parts of s name
  std::optional<StringRef> Separator;

  // Grid Value for the GPU target
  std::optional<omp::GV> GridValue;

  /// When compilation is being done for the OpenMP host (i.e. `IsTargetDevice =
  /// false`), this contains the list of offloading triples associated, if any.
  SmallVector<Triple> TargetTriples;

  OpenMPIRBuilderConfig();
  OpenMPIRBuilderConfig(bool IsTargetDevice, bool IsGPU,
                        bool OpenMPOffloadMandatory,
                        bool HasRequiresReverseOffload,
                        bool HasRequiresUnifiedAddress,
                        bool HasRequiresUnifiedSharedMemory,
                        bool HasRequiresDynamicAllocators);

  // Getters functions that assert if the required values are not present.
  bool isTargetDevice() const {
    assert(IsTargetDevice.has_value() && "IsTargetDevice is not set");
    return *IsTargetDevice;
  }

  bool isGPU() const {
    assert(IsGPU.has_value() && "IsGPU is not set");
    return *IsGPU;
  }

  bool openMPOffloadMandatory() const {
    assert(OpenMPOffloadMandatory.has_value() &&
           "OpenMPOffloadMandatory is not set");
    return *OpenMPOffloadMandatory;
  }

  omp::GV getGridValue() const {
    assert(GridValue.has_value() && "GridValue is not set");
    return *GridValue;
  }

  bool hasRequiresFlags() const { return RequiresFlags; }
  bool hasRequiresReverseOffload() const;
  bool hasRequiresUnifiedAddress() const;
  bool hasRequiresUnifiedSharedMemory() const;
  bool hasRequiresDynamicAllocators() const;

  /// Returns requires directive clauses as flags compatible with those expected
  /// by libomptarget.
  int64_t getRequiresFlags() const;

  // Returns the FirstSeparator if set, otherwise use the default separator
  // depending on isGPU
  StringRef firstSeparator() const {
    if (FirstSeparator.has_value())
      return *FirstSeparator;
    if (isGPU())
      return "_";
    return ".";
  }

  // Returns the Separator if set, otherwise use the default separator depending
  // on isGPU
  StringRef separator() const {
    if (Separator.has_value())
      return *Separator;
    if (isGPU())
      return "$";
    return ".";
  }

  void setIsTargetDevice(bool Value) { IsTargetDevice = Value; }
  void setIsGPU(bool Value) { IsGPU = Value; }
  void setEmitLLVMUsed(bool Value = true) { EmitLLVMUsedMetaInfo = Value; }
  void setOpenMPOffloadMandatory(bool Value) { OpenMPOffloadMandatory = Value; }
  void setFirstSeparator(StringRef FS) { FirstSeparator = FS; }
  void setSeparator(StringRef S) { Separator = S; }
  void setGridValue(omp::GV G) { GridValue = G; }

  void setHasRequiresReverseOffload(bool Value);
  void setHasRequiresUnifiedAddress(bool Value);
  void setHasRequiresUnifiedSharedMemory(bool Value);
  void setHasRequiresDynamicAllocators(bool Value);

private:
  /// Flags for specifying which requires directive clauses are present.
  int64_t RequiresFlags;
};

/// Data structure to contain the information needed to uniquely identify
/// a target entry.
struct TargetRegionEntryInfo {
  /// The prefix used for kernel names.
  static constexpr const char *KernelNamePrefix = "__omp_offloading_";

  std::string ParentName;
  unsigned DeviceID;
  unsigned FileID;
  unsigned Line;
  unsigned Count;

  TargetRegionEntryInfo() : DeviceID(0), FileID(0), Line(0), Count(0) {}
  TargetRegionEntryInfo(StringRef ParentName, unsigned DeviceID,
                        unsigned FileID, unsigned Line, unsigned Count = 0)
      : ParentName(ParentName), DeviceID(DeviceID), FileID(FileID), Line(Line),
        Count(Count) {}

  static void getTargetRegionEntryFnName(SmallVectorImpl<char> &Name,
                                         StringRef ParentName,
                                         unsigned DeviceID, unsigned FileID,
                                         unsigned Line, unsigned Count);

  bool operator<(const TargetRegionEntryInfo &RHS) const {
    return std::make_tuple(ParentName, DeviceID, FileID, Line, Count) <
           std::make_tuple(RHS.ParentName, RHS.DeviceID, RHS.FileID, RHS.Line,
                           RHS.Count);
  }
};

/// Class that manages information about offload code regions and data
class OffloadEntriesInfoManager {
  /// Number of entries registered so far.
  OpenMPIRBuilder *OMPBuilder;
  unsigned OffloadingEntriesNum = 0;

public:
  /// Base class of the entries info.
  class OffloadEntryInfo {
  public:
    /// Kind of a given entry.
    enum OffloadingEntryInfoKinds : unsigned {
      /// Entry is a target region.
      OffloadingEntryInfoTargetRegion = 0,
      /// Entry is a declare target variable.
      OffloadingEntryInfoDeviceGlobalVar = 1,
      /// Invalid entry info.
      OffloadingEntryInfoInvalid = ~0u
    };

  protected:
    OffloadEntryInfo() = delete;
    explicit OffloadEntryInfo(OffloadingEntryInfoKinds Kind) : Kind(Kind) {}
    explicit OffloadEntryInfo(OffloadingEntryInfoKinds Kind, unsigned Order,
                              uint32_t Flags)
        : Flags(Flags), Order(Order), Kind(Kind) {}
    ~OffloadEntryInfo() = default;

  public:
    bool isValid() const { return Order != ~0u; }
    unsigned getOrder() const { return Order; }
    OffloadingEntryInfoKinds getKind() const { return Kind; }
    uint32_t getFlags() const { return Flags; }
    void setFlags(uint32_t NewFlags) { Flags = NewFlags; }
    Constant *getAddress() const { return cast_or_null<Constant>(Addr); }
    void setAddress(Constant *V) {
      assert(!Addr.pointsToAliveValue() && "Address has been set before!");
      Addr = V;
    }
    static bool classof(const OffloadEntryInfo *Info) { return true; }

  private:
    /// Address of the entity that has to be mapped for offloading.
    WeakTrackingVH Addr;

    /// Flags associated with the device global.
    uint32_t Flags = 0u;

    /// Order this entry was emitted.
    unsigned Order = ~0u;

    OffloadingEntryInfoKinds Kind = OffloadingEntryInfoInvalid;
  };

  /// Return true if a there are no entries defined.
  bool empty() const;
  /// Return number of entries defined so far.
  unsigned size() const { return OffloadingEntriesNum; }

  OffloadEntriesInfoManager(OpenMPIRBuilder *builder) : OMPBuilder(builder) {}

  //
  // Target region entries related.
  //

  /// Kind of the target registry entry.
  enum OMPTargetRegionEntryKind : uint32_t {
    /// Mark the entry as target region.
    OMPTargetRegionEntryTargetRegion = 0x0,
  };

  /// Target region entries info.
  class OffloadEntryInfoTargetRegion final : public OffloadEntryInfo {
    /// Address that can be used as the ID of the entry.
    Constant *ID = nullptr;

  public:
    OffloadEntryInfoTargetRegion()
        : OffloadEntryInfo(OffloadingEntryInfoTargetRegion) {}
    explicit OffloadEntryInfoTargetRegion(unsigned Order, Constant *Addr,
                                          Constant *ID,
                                          OMPTargetRegionEntryKind Flags)
        : OffloadEntryInfo(OffloadingEntryInfoTargetRegion, Order, Flags),
          ID(ID) {
      setAddress(Addr);
    }

    Constant *getID() const { return ID; }
    void setID(Constant *V) {
      assert(!ID && "ID has been set before!");
      ID = V;
    }
    static bool classof(const OffloadEntryInfo *Info) {
      return Info->getKind() == OffloadingEntryInfoTargetRegion;
    }
  };

  /// Initialize target region entry.
  /// This is ONLY needed for DEVICE compilation.
  void initializeTargetRegionEntryInfo(const TargetRegionEntryInfo &EntryInfo,
                                       unsigned Order);
  /// Register target region entry.
  void registerTargetRegionEntryInfo(TargetRegionEntryInfo EntryInfo,
                                     Constant *Addr, Constant *ID,
                                     OMPTargetRegionEntryKind Flags);
  /// Return true if a target region entry with the provided information
  /// exists.
  bool hasTargetRegionEntryInfo(TargetRegionEntryInfo EntryInfo,
                                bool IgnoreAddressId = false) const;

  // Return the Name based on \a EntryInfo using the next available Count.
  void getTargetRegionEntryFnName(SmallVectorImpl<char> &Name,
                                  const TargetRegionEntryInfo &EntryInfo);

  /// brief Applies action \a Action on all registered entries.
  typedef function_ref<void(const TargetRegionEntryInfo &EntryInfo,
                            const OffloadEntryInfoTargetRegion &)>
      OffloadTargetRegionEntryInfoActTy;
  void
  actOnTargetRegionEntriesInfo(const OffloadTargetRegionEntryInfoActTy &Action);

  //
  // Device global variable entries related.
  //

  /// Kind of the global variable entry..
  enum OMPTargetGlobalVarEntryKind : uint32_t {
    /// Mark the entry as a to declare target.
    OMPTargetGlobalVarEntryTo = 0x0,
    /// Mark the entry as a to declare target link.
    OMPTargetGlobalVarEntryLink = 0x1,
    /// Mark the entry as a declare target enter.
    OMPTargetGlobalVarEntryEnter = 0x2,
    /// Mark the entry as having no declare target entry kind.
    OMPTargetGlobalVarEntryNone = 0x3,
    /// Mark the entry as a declare target indirect global.
    OMPTargetGlobalVarEntryIndirect = 0x8,
    /// Mark the entry as a register requires global.
    OMPTargetGlobalRegisterRequires = 0x10,
  };

  /// Kind of device clause for declare target variables
  /// and functions
  /// NOTE: Currently not used as a part of a variable entry
  /// used for Flang and Clang to interface with the variable
  /// related registration functions
  enum OMPTargetDeviceClauseKind : uint32_t {
    /// The target is marked for all devices
    OMPTargetDeviceClauseAny = 0x0,
    /// The target is marked for non-host devices
    OMPTargetDeviceClauseNoHost = 0x1,
    /// The target is marked for host devices
    OMPTargetDeviceClauseHost = 0x2,
    /// The target is marked as having no clause
    OMPTargetDeviceClauseNone = 0x3
  };

  /// Device global variable entries info.
  class OffloadEntryInfoDeviceGlobalVar final : public OffloadEntryInfo {
    /// Type of the global variable.
    int64_t VarSize;
    GlobalValue::LinkageTypes Linkage;
    const std::string VarName;

  public:
    OffloadEntryInfoDeviceGlobalVar()
        : OffloadEntryInfo(OffloadingEntryInfoDeviceGlobalVar) {}
    explicit OffloadEntryInfoDeviceGlobalVar(unsigned Order,
                                             OMPTargetGlobalVarEntryKind Flags)
        : OffloadEntryInfo(OffloadingEntryInfoDeviceGlobalVar, Order, Flags) {}
    explicit OffloadEntryInfoDeviceGlobalVar(unsigned Order, Constant *Addr,
                                             int64_t VarSize,
                                             OMPTargetGlobalVarEntryKind Flags,
                                             GlobalValue::LinkageTypes Linkage,
                                             const std::string &VarName)
        : OffloadEntryInfo(OffloadingEntryInfoDeviceGlobalVar, Order, Flags),
          VarSize(VarSize), Linkage(Linkage), VarName(VarName) {
      setAddress(Addr);
    }

    int64_t getVarSize() const { return VarSize; }
    StringRef getVarName() const { return VarName; }
    void setVarSize(int64_t Size) { VarSize = Size; }
    GlobalValue::LinkageTypes getLinkage() const { return Linkage; }
    void setLinkage(GlobalValue::LinkageTypes LT) { Linkage = LT; }
    static bool classof(const OffloadEntryInfo *Info) {
      return Info->getKind() == OffloadingEntryInfoDeviceGlobalVar;
    }
  };

  /// Initialize device global variable entry.
  /// This is ONLY used for DEVICE compilation.
  void initializeDeviceGlobalVarEntryInfo(StringRef Name,
                                          OMPTargetGlobalVarEntryKind Flags,
                                          unsigned Order);

  /// Register device global variable entry.
  void registerDeviceGlobalVarEntryInfo(StringRef VarName, Constant *Addr,
                                        int64_t VarSize,
                                        OMPTargetGlobalVarEntryKind Flags,
                                        GlobalValue::LinkageTypes Linkage);
  /// Checks if the variable with the given name has been registered already.
  bool hasDeviceGlobalVarEntryInfo(StringRef VarName) const {
    return OffloadEntriesDeviceGlobalVar.count(VarName) > 0;
  }
  /// Applies action \a Action on all registered entries.
  typedef function_ref<void(StringRef, const OffloadEntryInfoDeviceGlobalVar &)>
      OffloadDeviceGlobalVarEntryInfoActTy;
  void actOnDeviceGlobalVarEntriesInfo(
      const OffloadDeviceGlobalVarEntryInfoActTy &Action);

private:
  /// Return the count of entries at a particular source location.
  unsigned
  getTargetRegionEntryInfoCount(const TargetRegionEntryInfo &EntryInfo) const;

  /// Update the count of entries at a particular source location.
  void
  incrementTargetRegionEntryInfoCount(const TargetRegionEntryInfo &EntryInfo);

  static TargetRegionEntryInfo
  getTargetRegionEntryCountKey(const TargetRegionEntryInfo &EntryInfo) {
    return TargetRegionEntryInfo(EntryInfo.ParentName, EntryInfo.DeviceID,
                                 EntryInfo.FileID, EntryInfo.Line, 0);
  }

  // Count of entries at a location.
  std::map<TargetRegionEntryInfo, unsigned> OffloadEntriesTargetRegionCount;

  // Storage for target region entries kind.
  typedef std::map<TargetRegionEntryInfo, OffloadEntryInfoTargetRegion>
      OffloadEntriesTargetRegionTy;
  OffloadEntriesTargetRegionTy OffloadEntriesTargetRegion;
  /// Storage for device global variable entries kind. The storage is to be
  /// indexed by mangled name.
  typedef StringMap<OffloadEntryInfoDeviceGlobalVar>
      OffloadEntriesDeviceGlobalVarTy;
  OffloadEntriesDeviceGlobalVarTy OffloadEntriesDeviceGlobalVar;
};

/// An interface to create LLVM-IR for OpenMP directives.
///
/// Each OpenMP directive has a corresponding public generator method.
class OpenMPIRBuilder {
public:
  /// Create a new OpenMPIRBuilder operating on the given module \p M. This will
  /// not have an effect on \p M (see initialize)
  OpenMPIRBuilder(Module &M)
      : M(M), Builder(M.getContext()), OffloadInfoManager(this),
        T(Triple(M.getTargetTriple())) {}
  ~OpenMPIRBuilder();

  class AtomicInfo : public llvm::AtomicInfo<IRBuilder<>> {
    llvm::Value *AtomicVar;

  public:
    AtomicInfo(IRBuilder<> *Builder, llvm::Type *Ty, uint64_t AtomicSizeInBits,
               uint64_t ValueSizeInBits, llvm::Align AtomicAlign,
               llvm::Align ValueAlign, bool UseLibcall, llvm::Value *AtomicVar)
        : llvm::AtomicInfo<IRBuilder<>>(Builder, Ty, AtomicSizeInBits,
                                        ValueSizeInBits, AtomicAlign,
                                        ValueAlign, UseLibcall),
          AtomicVar(AtomicVar) {}

    llvm::Value *getAtomicPointer() const override { return AtomicVar; }
    void decorateWithTBAA(llvm::Instruction *I) override {}
    llvm::AllocaInst *CreateAlloca(llvm::Type *Ty,
                                   const llvm::Twine &Name) const override {
      llvm::AllocaInst *allocaInst = Builder->CreateAlloca(Ty);
      allocaInst->setName(Name);
      return allocaInst;
    }
  };
  /// Initialize the internal state, this will put structures types and
  /// potentially other helpers into the underlying module. Must be called
  /// before any other method and only once! This internal state includes types
  /// used in the OpenMPIRBuilder generated from OMPKinds.def.
  void initialize();

  void setConfig(OpenMPIRBuilderConfig C) { Config = C; }

  /// Finalize the underlying module, e.g., by outlining regions.
  /// \param Fn                    The function to be finalized. If not used,
  ///                              all functions are finalized.
  void finalize(Function *Fn = nullptr);

  /// Add attributes known for \p FnID to \p Fn.
  void addAttributes(omp::RuntimeFunction FnID, Function &Fn);

  /// Type used throughout for insertion points.
  using InsertPointTy = IRBuilder<>::InsertPoint;

  /// Type used to represent an insertion point or an error value.
  using InsertPointOrErrorTy = Expected<InsertPointTy>;

  /// Get the create a name using the platform specific separators.
  /// \param Parts parts of the final name that needs separation
  /// The created name has a first separator between the first and second part
  /// and a second separator between all other parts.
  /// E.g. with FirstSeparator "$" and Separator "." and
  /// parts: "p1", "p2", "p3", "p4"
  /// The resulting name is "p1$p2.p3.p4"
  /// The separators are retrieved from the OpenMPIRBuilderConfig.
  std::string createPlatformSpecificName(ArrayRef<StringRef> Parts) const;

  /// Callback type for variable finalization (think destructors).
  ///
  /// \param CodeGenIP is the insertion point at which the finalization code
  ///                  should be placed.
  ///
  /// A finalize callback knows about all objects that need finalization, e.g.
  /// destruction, when the scope of the currently generated construct is left
  /// at the time, and location, the callback is invoked.
  using FinalizeCallbackTy = std::function<Error(InsertPointTy CodeGenIP)>;

  struct FinalizationInfo {
    /// The finalization callback provided by the last in-flight invocation of
    /// createXXXX for the directive of kind DK.
    FinalizeCallbackTy FiniCB;

    /// The directive kind of the innermost directive that has an associated
    /// region which might require finalization when it is left.
    omp::Directive DK;

    /// Flag to indicate if the directive is cancellable.
    bool IsCancellable;
  };

  /// Push a finalization callback on the finalization stack.
  ///
  /// NOTE: Temporary solution until Clang CG is gone.
  void pushFinalizationCB(const FinalizationInfo &FI) {
    FinalizationStack.push_back(FI);
  }

  /// Pop the last finalization callback from the finalization stack.
  ///
  /// NOTE: Temporary solution until Clang CG is gone.
  void popFinalizationCB() { FinalizationStack.pop_back(); }

  /// Callback type for body (=inner region) code generation
  ///
  /// The callback takes code locations as arguments, each describing a
  /// location where additional instructions can be inserted.
  ///
  /// The CodeGenIP may be in the middle of a basic block or point to the end of
  /// it. The basic block may have a terminator or be degenerate. The callback
  /// function may just insert instructions at that position, but also split the
  /// block (without the Before argument of BasicBlock::splitBasicBlock such
  /// that the identify of the split predecessor block is preserved) and insert
  /// additional control flow, including branches that do not lead back to what
  /// follows the CodeGenIP. Note that since the callback is allowed to split
  /// the block, callers must assume that InsertPoints to positions in the
  /// BasicBlock after CodeGenIP including CodeGenIP itself are invalidated. If
  /// such InsertPoints need to be preserved, it can split the block itself
  /// before calling the callback.
  ///
  /// AllocaIP and CodeGenIP must not point to the same position.
  ///
  /// \param AllocaIP is the insertion point at which new alloca instructions
  ///                 should be placed. The BasicBlock it is pointing to must
  ///                 not be split.
  /// \param CodeGenIP is the insertion point at which the body code should be
  ///                  placed.
  ///
  /// \return an error, if any were triggered during execution.
  using BodyGenCallbackTy =
      function_ref<Error(InsertPointTy AllocaIP, InsertPointTy CodeGenIP)>;

  // This is created primarily for sections construct as llvm::function_ref
  // (BodyGenCallbackTy) is not storable (as described in the comments of
  // function_ref class - function_ref contains non-ownable reference
  // to the callable.
  ///
  /// \return an error, if any were triggered during execution.
  using StorableBodyGenCallbackTy =
      std::function<Error(InsertPointTy AllocaIP, InsertPointTy CodeGenIP)>;

  /// Callback type for loop body code generation.
  ///
  /// \param CodeGenIP is the insertion point where the loop's body code must be
  ///                  placed. This will be a dedicated BasicBlock with a
  ///                  conditional branch from the loop condition check and
  ///                  terminated with an unconditional branch to the loop
  ///                  latch.
  /// \param IndVar    is the induction variable usable at the insertion point.
  ///
  /// \return an error, if any were triggered during execution.
  using LoopBodyGenCallbackTy =
      function_ref<Error(InsertPointTy CodeGenIP, Value *IndVar)>;

  /// Callback type for variable privatization (think copy & default
  /// constructor).
  ///
  /// \param AllocaIP is the insertion point at which new alloca instructions
  ///                 should be placed.
  /// \param CodeGenIP is the insertion point at which the privatization code
  ///                  should be placed.
  /// \param Original The value being copied/created, should not be used in the
  ///                 generated IR.
  /// \param Inner The equivalent of \p Original that should be used in the
  ///              generated IR; this is equal to \p Original if the value is
  ///              a pointer and can thus be passed directly, otherwise it is
  ///              an equivalent but different value.
  /// \param ReplVal The replacement value, thus a copy or new created version
  ///                of \p Inner.
  ///
  /// \returns The new insertion point where code generation continues and
  ///          \p ReplVal the replacement value.
  using PrivatizeCallbackTy = function_ref<InsertPointOrErrorTy(
      InsertPointTy AllocaIP, InsertPointTy CodeGenIP, Value &Original,
      Value &Inner, Value *&ReplVal)>;

  /// Description of a LLVM-IR insertion point (IP) and a debug/source location
  /// (filename, line, column, ...).
  struct LocationDescription {
    LocationDescription(const IRBuilderBase &IRB)
        : IP(IRB.saveIP()), DL(IRB.getCurrentDebugLocation()) {}
    LocationDescription(const InsertPointTy &IP) : IP(IP) {}
    LocationDescription(const InsertPointTy &IP, const DebugLoc &DL)
        : IP(IP), DL(DL) {}
    InsertPointTy IP;
    DebugLoc DL;
  };

  /// Emitter methods for OpenMP directives.
  ///
  ///{

  /// Generator for '#omp barrier'
  ///
  /// \param Loc The location where the barrier directive was encountered.
  /// \param Kind The kind of directive that caused the barrier.
  /// \param ForceSimpleCall Flag to force a simple (=non-cancellation) barrier.
  /// \param CheckCancelFlag Flag to indicate a cancel barrier return value
  ///                        should be checked and acted upon.
  /// \param ThreadID Optional parameter to pass in any existing ThreadID value.
  ///
  /// \returns The insertion point after the barrier.
  InsertPointOrErrorTy createBarrier(const LocationDescription &Loc,
                                     omp::Directive Kind,
                                     bool ForceSimpleCall = false,
                                     bool CheckCancelFlag = true);

  /// Generator for '#omp cancel'
  ///
  /// \param Loc The location where the directive was encountered.
  /// \param IfCondition The evaluated 'if' clause expression, if any.
  /// \param CanceledDirective The kind of directive that is cancled.
  ///
  /// \returns The insertion point after the barrier.
  InsertPointOrErrorTy createCancel(const LocationDescription &Loc,
                                    Value *IfCondition,
                                    omp::Directive CanceledDirective);

  /// Generator for '#omp parallel'
  ///
  /// \param Loc The insert and source location description.
  /// \param AllocaIP The insertion points to be used for alloca instructions.
  /// \param BodyGenCB Callback that will generate the region code.
  /// \param PrivCB Callback to copy a given variable (think copy constructor).
  /// \param FiniCB Callback to finalize variable copies.
  /// \param IfCondition The evaluated 'if' clause expression, if any.
  /// \param NumThreads The evaluated 'num_threads' clause expression, if any.
  /// \param ProcBind The value of the 'proc_bind' clause (see ProcBindKind).
  /// \param IsCancellable Flag to indicate a cancellable parallel region.
  ///
  /// \returns The insertion position *after* the parallel.
  InsertPointOrErrorTy
  createParallel(const LocationDescription &Loc, InsertPointTy AllocaIP,
                 BodyGenCallbackTy BodyGenCB, PrivatizeCallbackTy PrivCB,
                 FinalizeCallbackTy FiniCB, Value *IfCondition,
                 Value *NumThreads, omp::ProcBindKind ProcBind,
                 bool IsCancellable);

  /// Generator for the control flow structure of an OpenMP canonical loop.
  ///
  /// This generator operates on the logical iteration space of the loop, i.e.
  /// the caller only has to provide a loop trip count of the loop as defined by
  /// base language semantics. The trip count is interpreted as an unsigned
  /// integer. The induction variable passed to \p BodyGenCB will be of the same
  /// type and run from 0 to \p TripCount - 1. It is up to the callback to
  /// convert the logical iteration variable to the loop counter variable in the
  /// loop body.
  ///
  /// \param Loc       The insert and source location description. The insert
  ///                  location can be between two instructions or the end of a
  ///                  degenerate block (e.g. a BB under construction).
  /// \param BodyGenCB Callback that will generate the loop body code.
  /// \param TripCount Number of iterations the loop body is executed.
  /// \param Name      Base name used to derive BB and instruction names.
  ///
  /// \returns An object representing the created control flow structure which
  ///          can be used for loop-associated directives.
  Expected<CanonicalLoopInfo *>
  createCanonicalLoop(const LocationDescription &Loc,
                      LoopBodyGenCallbackTy BodyGenCB, Value *TripCount,
                      const Twine &Name = "loop");

  /// Generator for the control flow structure of an OpenMP canonical loop.
  ///
  /// Instead of a logical iteration space, this allows specifying user-defined
  /// loop counter values using increment, upper- and lower bounds. To
  /// disambiguate the terminology when counting downwards, instead of lower
  /// bounds we use \p Start for the loop counter value in the first body
  /// iteration.
  ///
  /// Consider the following limitations:
  ///
  ///  * A loop counter space over all integer values of its bit-width cannot be
  ///    represented. E.g using uint8_t, its loop trip count of 256 cannot be
  ///    stored into an 8 bit integer):
  ///
  ///      DO I = 0, 255, 1
  ///
  ///  * Unsigned wrapping is only supported when wrapping only "once"; E.g.
  ///    effectively counting downwards:
  ///
  ///      for (uint8_t i = 100u; i > 0; i += 127u)
  ///
  ///
  /// TODO: May need to add additional parameters to represent:
  ///
  ///  * Allow representing downcounting with unsigned integers.
  ///
  ///  * Sign of the step and the comparison operator might disagree:
  ///
  ///      for (int i = 0; i < 42; i -= 1u)
  ///
  //
  /// \param Loc       The insert and source location description.
  /// \param BodyGenCB Callback that will generate the loop body code.
  /// \param Start     Value of the loop counter for the first iterations.
  /// \param Stop      Loop counter values past this will stop the loop.
  /// \param Step      Loop counter increment after each iteration; negative
  ///                  means counting down.
  /// \param IsSigned  Whether Start, Stop and Step are signed integers.
  /// \param InclusiveStop Whether \p Stop itself is a valid value for the loop
  ///                      counter.
  /// \param ComputeIP Insertion point for instructions computing the trip
  ///                  count. Can be used to ensure the trip count is available
  ///                  at the outermost loop of a loop nest. If not set,
  ///                  defaults to the preheader of the generated loop.
  /// \param Name      Base name used to derive BB and instruction names.
  ///
  /// \returns An object representing the created control flow structure which
  ///          can be used for loop-associated directives.
  Expected<CanonicalLoopInfo *> createCanonicalLoop(
      const LocationDescription &Loc, LoopBodyGenCallbackTy BodyGenCB,
      Value *Start, Value *Stop, Value *Step, bool IsSigned, bool InclusiveStop,
      InsertPointTy ComputeIP = {}, const Twine &Name = "loop");

  /// Collapse a loop nest into a single loop.
  ///
  /// Merges loops of a loop nest into a single CanonicalLoopNest representation
  /// that has the same number of innermost loop iterations as the origin loop
  /// nest. The induction variables of the input loops are derived from the
  /// collapsed loop's induction variable. This is intended to be used to
  /// implement OpenMP's collapse clause. Before applying a directive,
  /// collapseLoops normalizes a loop nest to contain only a single loop and the
  /// directive's implementation does not need to handle multiple loops itself.
  /// This does not remove the need to handle all loop nest handling by
  /// directives, such as the ordered(<n>) clause or the simd schedule-clause
  /// modifier of the worksharing-loop directive.
  ///
  /// Example:
  /// \code
  ///   for (int i = 0; i < 7; ++i) // Canonical loop "i"
  ///     for (int j = 0; j < 9; ++j) // Canonical loop "j"
  ///       body(i, j);
  /// \endcode
  ///
  /// After collapsing with Loops={i,j}, the loop is changed to
  /// \code
  ///   for (int ij = 0; ij < 63; ++ij) {
  ///     int i = ij / 9;
  ///     int j = ij % 9;
  ///     body(i, j);
  ///   }
  /// \endcode
  ///
  /// In the current implementation, the following limitations apply:
  ///
  ///  * All input loops have an induction variable of the same type.
  ///
  ///  * The collapsed loop will have the same trip count integer type as the
  ///    input loops. Therefore it is possible that the collapsed loop cannot
  ///    represent all iterations of the input loops. For instance, assuming a
  ///    32 bit integer type, and two input loops both iterating 2^16 times, the
  ///    theoretical trip count of the collapsed loop would be 2^32 iteration,
  ///    which cannot be represented in an 32-bit integer. Behavior is undefined
  ///    in this case.
  ///
  ///  * The trip counts of every input loop must be available at \p ComputeIP.
  ///    Non-rectangular loops are not yet supported.
  ///
  ///  * At each nest level, code between a surrounding loop and its nested loop
  ///    is hoisted into the loop body, and such code will be executed more
  ///    often than before collapsing (or not at all if any inner loop iteration
  ///    has a trip count of 0). This is permitted by the OpenMP specification.
  ///
  /// \param DL        Debug location for instructions added for collapsing,
  ///                  such as instructions to compute/derive the input loop's
  ///                  induction variables.
  /// \param Loops     Loops in the loop nest to collapse. Loops are specified
  ///                  from outermost-to-innermost and every control flow of a
  ///                  loop's body must pass through its directly nested loop.
  /// \param ComputeIP Where additional instruction that compute the collapsed
  ///                  trip count. If not set, defaults to before the generated
  ///                  loop.
  ///
  /// \returns The CanonicalLoopInfo object representing the collapsed loop.
  CanonicalLoopInfo *collapseLoops(DebugLoc DL,
                                   ArrayRef<CanonicalLoopInfo *> Loops,
                                   InsertPointTy ComputeIP);

  /// Get the default alignment value for given target
  ///
  /// \param TargetTriple   Target triple
  /// \param Features       StringMap which describes extra CPU features
  static unsigned getOpenMPDefaultSimdAlign(const Triple &TargetTriple,
                                            const StringMap<bool> &Features);

  /// Retrieve (or create if non-existent) the address of a declare
  /// target variable, used in conjunction with registerTargetGlobalVariable
  /// to create declare target global variables.
  ///
  /// \param CaptureClause - enumerator corresponding to the OpenMP capture
  /// clause used in conjunction with the variable being registered (link,
  /// to, enter).
  /// \param DeviceClause - enumerator corresponding to the OpenMP capture
  /// clause used in conjunction with the variable being registered (nohost,
  /// host, any)
  /// \param IsDeclaration - boolean stating if the variable being registered
  /// is a declaration-only and not a definition
  /// \param IsExternallyVisible - boolean stating if the variable is externally
  /// visible
  /// \param EntryInfo - Unique entry information for the value generated
  /// using getTargetEntryUniqueInfo, used to name generated pointer references
  /// to the declare target variable
  /// \param MangledName - the mangled name of the variable being registered
  /// \param GeneratedRefs - references generated by invocations of
  /// registerTargetGlobalVariable invoked from getAddrOfDeclareTargetVar,
  /// these are required by Clang for book keeping.
  /// \param OpenMPSIMD - if OpenMP SIMD mode is currently enabled
  /// \param TargetTriple - The OpenMP device target triple we are compiling
  /// for
  /// \param LlvmPtrTy - The type of the variable we are generating or
  /// retrieving an address for
  /// \param GlobalInitializer - a lambda function which creates a constant
  /// used for initializing a pointer reference to the variable in certain
  /// cases. If a nullptr is passed, it will default to utilising the original
  /// variable to initialize the pointer reference.
  /// \param VariableLinkage - a lambda function which returns the variables
  /// linkage type, if unspecified and a nullptr is given, it will instead
  /// utilise the linkage stored on the existing global variable in the
  /// LLVMModule.
  Constant *getAddrOfDeclareTargetVar(
      OffloadEntriesInfoManager::OMPTargetGlobalVarEntryKind CaptureClause,
      OffloadEntriesInfoManager::OMPTargetDeviceClauseKind DeviceClause,
      bool IsDeclaration, bool IsExternallyVisible,
      TargetRegionEntryInfo EntryInfo, StringRef MangledName,
      std::vector<GlobalVariable *> &GeneratedRefs, bool OpenMPSIMD,
      std::vector<Triple> TargetTriple, Type *LlvmPtrTy,
      std::function<Constant *()> GlobalInitializer,
      std::function<GlobalValue::LinkageTypes()> VariableLinkage);

  /// Registers a target variable for device or host.
  ///
  /// \param CaptureClause - enumerator corresponding to the OpenMP capture
  /// clause used in conjunction with the variable being registered (link,
  /// to, enter).
  /// \param DeviceClause - enumerator corresponding to the OpenMP capture
  /// clause used in conjunction with the variable being registered (nohost,
  /// host, any)
  /// \param IsDeclaration - boolean stating if the variable being registered
  /// is a declaration-only and not a definition
  /// \param IsExternallyVisible - boolean stating if the variable is externally
  /// visible
  /// \param EntryInfo - Unique entry information for the value generated
  /// using getTargetEntryUniqueInfo, used to name generated pointer references
  /// to the declare target variable
  /// \param MangledName - the mangled name of the variable being registered
  /// \param GeneratedRefs - references generated by invocations of
  /// registerTargetGlobalVariable these are required by Clang for book
  /// keeping.
  /// \param OpenMPSIMD - if OpenMP SIMD mode is currently enabled
  /// \param TargetTriple - The OpenMP device target triple we are compiling
  /// for
  /// \param GlobalInitializer - a lambda function which creates a constant
  /// used for initializing a pointer reference to the variable in certain
  /// cases. If a nullptr is passed, it will default to utilising the original
  /// variable to initialize the pointer reference.
  /// \param VariableLinkage - a lambda function which returns the variables
  /// linkage type, if unspecified and a nullptr is given, it will instead
  /// utilise the linkage stored on the existing global variable in the
  /// LLVMModule.
  /// \param LlvmPtrTy - The type of the variable we are generating or
  /// retrieving an address for
  /// \param Addr - the original llvm value (addr) of the variable to be
  /// registered
  void registerTargetGlobalVariable(
      OffloadEntriesInfoManager::OMPTargetGlobalVarEntryKind CaptureClause,
      OffloadEntriesInfoManager::OMPTargetDeviceClauseKind DeviceClause,
      bool IsDeclaration, bool IsExternallyVisible,
      TargetRegionEntryInfo EntryInfo, StringRef MangledName,
      std::vector<GlobalVariable *> &GeneratedRefs, bool OpenMPSIMD,
      std::vector<Triple> TargetTriple,
      std::function<Constant *()> GlobalInitializer,
      std::function<GlobalValue::LinkageTypes()> VariableLinkage,
      Type *LlvmPtrTy, Constant *Addr);

  /// Get the offset of the OMP_MAP_MEMBER_OF field.
  unsigned getFlagMemberOffset();

  /// Get OMP_MAP_MEMBER_OF flag with extra bits reserved based on
  /// the position given.
  /// \param Position - A value indicating the position of the parent
  /// of the member in the kernel argument structure, often retrieved
  /// by the parents position in the combined information vectors used
  /// to generate the structure itself. Multiple children (member's of)
  /// with the same parent will use the same returned member flag.
  omp::OpenMPOffloadMappingFlags getMemberOfFlag(unsigned Position);

  /// Given an initial flag set, this function modifies it to contain
  /// the passed in MemberOfFlag generated from the getMemberOfFlag
  /// function. The results are dependent on the existing flag bits
  /// set in the original flag set.
  /// \param Flags - The original set of flags to be modified with the
  /// passed in MemberOfFlag.
  /// \param MemberOfFlag - A modified OMP_MAP_MEMBER_OF flag, adjusted
  /// slightly based on the getMemberOfFlag which adjusts the flag bits
  /// based on the members position in its parent.
  void setCorrectMemberOfFlag(omp::OpenMPOffloadMappingFlags &Flags,
                              omp::OpenMPOffloadMappingFlags MemberOfFlag);

private:
  /// Modifies the canonical loop to be a statically-scheduled workshare loop
  /// which is executed on the device
  ///
  /// This takes a \p CLI representing a canonical loop, such as the one
  /// created by \see createCanonicalLoop and emits additional instructions to
  /// turn it into a workshare loop. In particular, it calls to an OpenMP
  /// runtime function in the preheader to call OpenMP device rtl function
  /// which handles worksharing of loop body interations.
  ///
  /// \param DL       Debug location for instructions added for the
  ///                 workshare-loop construct itself.
  /// \param CLI      A descriptor of the canonical loop to workshare.
  /// \param AllocaIP An insertion point for Alloca instructions usable in the
  ///                 preheader of the loop.
  /// \param LoopType Information about type of loop worksharing.
  ///                 It corresponds to type of loop workshare OpenMP pragma.
  ///
  /// \returns Point where to insert code after the workshare construct.
  InsertPointTy applyWorkshareLoopTarget(DebugLoc DL, CanonicalLoopInfo *CLI,
                                         InsertPointTy AllocaIP,
                                         omp::WorksharingLoopType LoopType);

  /// Modifies the canonical loop to be a statically-scheduled workshare loop.
  ///
  /// This takes a \p LoopInfo representing a canonical loop, such as the one
  /// created by \p createCanonicalLoop and emits additional instructions to
  /// turn it into a workshare loop. In particular, it calls to an OpenMP
  /// runtime function in the preheader to obtain the loop bounds to be used in
  /// the current thread, updates the relevant instructions in the canonical
  /// loop and calls to an OpenMP runtime finalization function after the loop.
  ///
  /// \param DL       Debug location for instructions added for the
  ///                 workshare-loop construct itself.
  /// \param CLI      A descriptor of the canonical loop to workshare.
  /// \param AllocaIP An insertion point for Alloca instructions usable in the
  ///                 preheader of the loop.
  /// \param NeedsBarrier Indicates whether a barrier must be inserted after
  ///                     the loop.
  ///
  /// \returns Point where to insert code after the workshare construct.
  InsertPointOrErrorTy applyStaticWorkshareLoop(DebugLoc DL,
                                                CanonicalLoopInfo *CLI,
                                                InsertPointTy AllocaIP,
                                                bool NeedsBarrier);

  /// Modifies the canonical loop a statically-scheduled workshare loop with a
  /// user-specified chunk size.
  ///
  /// \param DL           Debug location for instructions added for the
  ///                     workshare-loop construct itself.
  /// \param CLI          A descriptor of the canonical loop to workshare.
  /// \param AllocaIP     An insertion point for Alloca instructions usable in
  ///                     the preheader of the loop.
  /// \param NeedsBarrier Indicates whether a barrier must be inserted after the
  ///                     loop.
  /// \param ChunkSize    The user-specified chunk size.
  ///
  /// \returns Point where to insert code after the workshare construct.
  InsertPointOrErrorTy applyStaticChunkedWorkshareLoop(DebugLoc DL,
                                                       CanonicalLoopInfo *CLI,
                                                       InsertPointTy AllocaIP,
                                                       bool NeedsBarrier,
                                                       Value *ChunkSize);

  /// Modifies the canonical loop to be a dynamically-scheduled workshare loop.
  ///
  /// This takes a \p LoopInfo representing a canonical loop, such as the one
  /// created by \p createCanonicalLoop and emits additional instructions to
  /// turn it into a workshare loop. In particular, it calls to an OpenMP
  /// runtime function in the preheader to obtain, and then in each iteration
  /// to update the loop counter.
  ///
  /// \param DL       Debug location for instructions added for the
  ///                 workshare-loop construct itself.
  /// \param CLI      A descriptor of the canonical loop to workshare.
  /// \param AllocaIP An insertion point for Alloca instructions usable in the
  ///                 preheader of the loop.
  /// \param SchedType Type of scheduling to be passed to the init function.
  /// \param NeedsBarrier Indicates whether a barrier must be insterted after
  ///                     the loop.
  /// \param Chunk    The size of loop chunk considered as a unit when
  ///                 scheduling. If \p nullptr, defaults to 1.
  ///
  /// \returns Point where to insert code after the workshare construct.
  InsertPointOrErrorTy applyDynamicWorkshareLoop(DebugLoc DL,
                                                 CanonicalLoopInfo *CLI,
                                                 InsertPointTy AllocaIP,
                                                 omp::OMPScheduleType SchedType,
                                                 bool NeedsBarrier,
                                                 Value *Chunk = nullptr);

  /// Create alternative version of the loop to support if clause
  ///
  /// OpenMP if clause can require to generate second loop. This loop
  /// will be executed when if clause condition is not met. createIfVersion
  /// adds branch instruction to the copied loop if \p  ifCond is not met.
  ///
  /// \param Loop       Original loop which should be versioned.
  /// \param IfCond     Value which corresponds to if clause condition
  /// \param VMap       Value to value map to define relation between
  ///                   original and copied loop values and loop blocks.
  /// \param NamePrefix Optional name prefix for if.then if.else blocks.
  void createIfVersion(CanonicalLoopInfo *Loop, Value *IfCond,
                       ValueToValueMapTy &VMap, const Twine &NamePrefix = "");

public:
  /// Modifies the canonical loop to be a workshare loop.
  ///
  /// This takes a \p LoopInfo representing a canonical loop, such as the one
  /// created by \p createCanonicalLoop and emits additional instructions to
  /// turn it into a workshare loop. In particular, it calls to an OpenMP
  /// runtime function in the preheader to obtain the loop bounds to be used in
  /// the current thread, updates the relevant instructions in the canonical
  /// loop and calls to an OpenMP runtime finalization function after the loop.
  ///
  /// The concrete transformation is done by applyStaticWorkshareLoop,
  /// applyStaticChunkedWorkshareLoop, or applyDynamicWorkshareLoop, depending
  /// on the value of \p SchedKind and \p ChunkSize.
  ///
  /// \param DL       Debug location for instructions added for the
  ///                 workshare-loop construct itself.
  /// \param CLI      A descriptor of the canonical loop to workshare.
  /// \param AllocaIP An insertion point for Alloca instructions usable in the
  ///                 preheader of the loop.
  /// \param NeedsBarrier Indicates whether a barrier must be insterted after
  ///                     the loop.
  /// \param SchedKind Scheduling algorithm to use.
  /// \param ChunkSize The chunk size for the inner loop.
  /// \param HasSimdModifier Whether the simd modifier is present in the
  ///                        schedule clause.
  /// \param HasMonotonicModifier Whether the monotonic modifier is present in
  ///                             the schedule clause.
  /// \param HasNonmonotonicModifier Whether the nonmonotonic modifier is
  ///                                present in the schedule clause.
  /// \param HasOrderedClause Whether the (parameterless) ordered clause is
  ///                         present.
  /// \param LoopType Information about type of loop worksharing.
  ///                 It corresponds to type of loop workshare OpenMP pragma.
  ///
  /// \returns Point where to insert code after the workshare construct.
  InsertPointOrErrorTy applyWorkshareLoop(
      DebugLoc DL, CanonicalLoopInfo *CLI, InsertPointTy AllocaIP,
      bool NeedsBarrier,
      llvm::omp::ScheduleKind SchedKind = llvm::omp::OMP_SCHEDULE_Default,
      Value *ChunkSize = nullptr, bool HasSimdModifier = false,
      bool HasMonotonicModifier = false, bool HasNonmonotonicModifier = false,
      bool HasOrderedClause = false,
      omp::WorksharingLoopType LoopType =
          omp::WorksharingLoopType::ForStaticLoop);

  /// Tile a loop nest.
  ///
  /// Tiles the loops of \p Loops by the tile sizes in \p TileSizes. Loops in
  /// \p/ Loops must be perfectly nested, from outermost to innermost loop
  /// (i.e. Loops.front() is the outermost loop). The trip count llvm::Value
  /// of every loop and every tile sizes must be usable in the outermost
  /// loop's preheader. This implies that the loop nest is rectangular.
  ///
  /// Example:
  /// \code
  ///   for (int i = 0; i < 15; ++i) // Canonical loop "i"
  ///     for (int j = 0; j < 14; ++j) // Canonical loop "j"
  ///         body(i, j);
  /// \endcode
  ///
  /// After tiling with Loops={i,j} and TileSizes={5,7}, the loop is changed to
  /// \code
  ///   for (int i1 = 0; i1 < 3; ++i1)
  ///     for (int j1 = 0; j1 < 2; ++j1)
  ///       for (int i2 = 0; i2 < 5; ++i2)
  ///         for (int j2 = 0; j2 < 7; ++j2)
  ///           body(i1*3+i2, j1*3+j2);
  /// \endcode
  ///
  /// The returned vector are the loops {i1,j1,i2,j2}. The loops i1 and j1 are
  /// referred to the floor, and the loops i2 and j2 are the tiles. Tiling also
  /// handles non-constant trip counts, non-constant tile sizes and trip counts
  /// that are not multiples of the tile size. In the latter case the tile loop
  /// of the last floor-loop iteration will have fewer iterations than specified
  /// as its tile size.
  ///
  ///
  /// @param DL        Debug location for instructions added by tiling, for
  ///                  instance the floor- and tile trip count computation.
  /// @param Loops     Loops to tile. The CanonicalLoopInfo objects are
  ///                  invalidated by this method, i.e. should not used after
  ///                  tiling.
  /// @param TileSizes For each loop in \p Loops, the tile size for that
  ///                  dimensions.
  ///
  /// \returns A list of generated loops. Contains twice as many loops as the
  ///          input loop nest; the first half are the floor loops and the
  ///          second half are the tile loops.
  std::vector<CanonicalLoopInfo *>
  tileLoops(DebugLoc DL, ArrayRef<CanonicalLoopInfo *> Loops,
            ArrayRef<Value *> TileSizes);

  /// Fully unroll a loop.
  ///
  /// Instead of unrolling the loop immediately (and duplicating its body
  /// instructions), it is deferred to LLVM's LoopUnrollPass by adding loop
  /// metadata.
  ///
  /// \param DL   Debug location for instructions added by unrolling.
  /// \param Loop The loop to unroll. The loop will be invalidated.
  void unrollLoopFull(DebugLoc DL, CanonicalLoopInfo *Loop);

  /// Fully or partially unroll a loop. How the loop is unrolled is determined
  /// using LLVM's LoopUnrollPass.
  ///
  /// \param DL   Debug location for instructions added by unrolling.
  /// \param Loop The loop to unroll. The loop will be invalidated.
  void unrollLoopHeuristic(DebugLoc DL, CanonicalLoopInfo *Loop);

  /// Partially unroll a loop.
  ///
  /// The CanonicalLoopInfo of the unrolled loop for use with chained
  /// loop-associated directive can be requested using \p UnrolledCLI. Not
  /// needing the CanonicalLoopInfo allows more efficient code generation by
  /// deferring the actual unrolling to the LoopUnrollPass using loop metadata.
  /// A loop-associated directive applied to the unrolled loop needs to know the
  /// new trip count which means that if using a heuristically determined unroll
  /// factor (\p Factor == 0), that factor must be computed immediately. We are
  /// using the same logic as the LoopUnrollPass to derived the unroll factor,
  /// but which assumes that some canonicalization has taken place (e.g.
  /// Mem2Reg, LICM, GVN, Inlining, etc.). That is, the heuristic will perform
  /// better when the unrolled loop's CanonicalLoopInfo is not needed.
  ///
  /// \param DL          Debug location for instructions added by unrolling.
  /// \param Loop        The loop to unroll. The loop will be invalidated.
  /// \param Factor      The factor to unroll the loop by. A factor of 0
  ///                    indicates that a heuristic should be used to determine
  ///                    the unroll-factor.
  /// \param UnrolledCLI If non-null, receives the CanonicalLoopInfo of the
  ///                    partially unrolled loop. Otherwise, uses loop metadata
  ///                    to defer unrolling to the LoopUnrollPass.
  void unrollLoopPartial(DebugLoc DL, CanonicalLoopInfo *Loop, int32_t Factor,
                         CanonicalLoopInfo **UnrolledCLI);

  /// Add metadata to simd-ize a loop. If IfCond is not nullptr, the loop
  /// is cloned. The metadata which prevents vectorization is added to
  /// to the cloned loop. The cloned loop is executed when ifCond is evaluated
  /// to false.
  ///
  /// \param Loop        The loop to simd-ize.
  /// \param AlignedVars The map which containts pairs of the pointer
  ///                    and its corresponding alignment.
  /// \param IfCond      The value which corresponds to the if clause
  ///                    condition.
  /// \param Order       The enum to map order clause.
  /// \param Simdlen     The Simdlen length to apply to the simd loop.
  /// \param Safelen     The Safelen length to apply to the simd loop.
  void applySimd(CanonicalLoopInfo *Loop,
                 MapVector<Value *, Value *> AlignedVars, Value *IfCond,
                 omp::OrderKind Order, ConstantInt *Simdlen,
                 ConstantInt *Safelen);

  /// Generator for '#omp flush'
  ///
  /// \param Loc The location where the flush directive was encountered
  void createFlush(const LocationDescription &Loc);

  /// Generator for '#omp taskwait'
  ///
  /// \param Loc The location where the taskwait directive was encountered.
  void createTaskwait(const LocationDescription &Loc);

  /// Generator for '#omp taskyield'
  ///
  /// \param Loc The location where the taskyield directive was encountered.
  void createTaskyield(const LocationDescription &Loc);

  /// A struct to pack the relevant information for an OpenMP depend clause.
  struct DependData {
    omp::RTLDependenceKindTy DepKind = omp::RTLDependenceKindTy::DepUnknown;
    Type *DepValueType;
    Value *DepVal;
    explicit DependData() = default;
    DependData(omp::RTLDependenceKindTy DepKind, Type *DepValueType,
               Value *DepVal)
        : DepKind(DepKind), DepValueType(DepValueType), DepVal(DepVal) {}
  };

  /// Generator for `#omp task`
  ///
  /// \param Loc The location where the task construct was encountered.
  /// \param AllocaIP The insertion point to be used for alloca instructions.
  /// \param BodyGenCB Callback that will generate the region code.
  /// \param Tied True if the task is tied, false if the task is untied.
  /// \param Final i1 value which is `true` if the task is final, `false` if the
  ///              task is not final.
  /// \param IfCondition i1 value. If it evaluates to `false`, an undeferred
  ///                    task is generated, and the encountering thread must
  ///                    suspend the current task region, for which execution
  ///                    cannot be resumed until execution of the structured
  ///                    block that is associated with the generated task is
  ///                    completed.
  /// \param EventHandle If present, signifies the event handle as part of
  ///			 the detach clause
  /// \param Mergeable	 If the given task is `mergeable`
  InsertPointOrErrorTy
  createTask(const LocationDescription &Loc, InsertPointTy AllocaIP,
             BodyGenCallbackTy BodyGenCB, bool Tied = true,
             Value *Final = nullptr, Value *IfCondition = nullptr,
             SmallVector<DependData> Dependencies = {}, bool Mergeable = false,
             Value *EventHandle = nullptr);

  /// Generator for the taskgroup construct
  ///
  /// \param Loc The location where the taskgroup construct was encountered.
  /// \param AllocaIP The insertion point to be used for alloca instructions.
  /// \param BodyGenCB Callback that will generate the region code.
  InsertPointOrErrorTy createTaskgroup(const LocationDescription &Loc,
                                       InsertPointTy AllocaIP,
                                       BodyGenCallbackTy BodyGenCB);

  using FileIdentifierInfoCallbackTy =
      std::function<std::tuple<std::string, uint64_t>()>;

  /// Creates a unique info for a target entry when provided a filename and
  /// line number from.
  ///
  /// \param CallBack A callback function which should return filename the entry
  /// resides in as well as the line number for the target entry
  /// \param ParentName The name of the parent the target entry resides in, if
  /// any.
  static TargetRegionEntryInfo
  getTargetEntryUniqueInfo(FileIdentifierInfoCallbackTy CallBack,
                           StringRef ParentName = "");

  /// Enum class for the RedctionGen CallBack type to be used.
  enum class ReductionGenCBKind { Clang, MLIR };

  /// ReductionGen CallBack for Clang
  ///
  /// \param CodeGenIP InsertPoint for CodeGen.
  /// \param Index Index of the ReductionInfo to generate code for.
  /// \param LHSPtr Optionally used by Clang to return the LHSPtr it used for
  /// codegen, used for fixup later.
  /// \param RHSPtr Optionally used by Clang to
  /// return the RHSPtr it used for codegen, used for fixup later.
  /// \param CurFn Optionally used by Clang to pass in the Current Function as
  /// Clang context may be old.
  using ReductionGenClangCBTy =
      std::function<InsertPointTy(InsertPointTy CodeGenIP, unsigned Index,
                                  Value **LHS, Value **RHS, Function *CurFn)>;

  /// ReductionGen CallBack for MLIR
  ///
  /// \param CodeGenIP InsertPoint for CodeGen.
  /// \param LHS Pass in the LHS Value to be used for CodeGen.
  /// \param RHS Pass in the RHS Value to be used for CodeGen.
  using ReductionGenCBTy = std::function<InsertPointOrErrorTy(
      InsertPointTy CodeGenIP, Value *LHS, Value *RHS, Value *&Res)>;

  /// Functions used to generate atomic reductions. Such functions take two
  /// Values representing pointers to LHS and RHS of the reduction, as well as
  /// the element type of these pointers. They are expected to atomically
  /// update the LHS to the reduced value.
  using ReductionGenAtomicCBTy = std::function<InsertPointOrErrorTy(
      InsertPointTy, Type *, Value *, Value *)>;

  /// Enum class for reduction evaluation types scalar, complex and aggregate.
  enum class EvalKind { Scalar, Complex, Aggregate };

  /// Information about an OpenMP reduction.
  struct ReductionInfo {
    ReductionInfo(Type *ElementType, Value *Variable, Value *PrivateVariable,
                  EvalKind EvaluationKind, ReductionGenCBTy ReductionGen,
                  ReductionGenClangCBTy ReductionGenClang,
                  ReductionGenAtomicCBTy AtomicReductionGen)
        : ElementType(ElementType), Variable(Variable),
          PrivateVariable(PrivateVariable), EvaluationKind(EvaluationKind),
          ReductionGen(ReductionGen), ReductionGenClang(ReductionGenClang),
          AtomicReductionGen(AtomicReductionGen) {}
    ReductionInfo(Value *PrivateVariable)
        : ElementType(nullptr), Variable(nullptr),
          PrivateVariable(PrivateVariable), EvaluationKind(EvalKind::Scalar),
          ReductionGen(), ReductionGenClang(), AtomicReductionGen() {}

    /// Reduction element type, must match pointee type of variable.
    Type *ElementType;

    /// Reduction variable of pointer type.
    Value *Variable;

    /// Thread-private partial reduction variable.
    Value *PrivateVariable;

    /// Reduction evaluation kind - scalar, complex or aggregate.
    EvalKind EvaluationKind;

    /// Callback for generating the reduction body. The IR produced by this will
    /// be used to combine two values in a thread-safe context, e.g., under
    /// lock or within the same thread, and therefore need not be atomic.
    ReductionGenCBTy ReductionGen;

    /// Clang callback for generating the reduction body. The IR produced by
    /// this will be used to combine two values in a thread-safe context, e.g.,
    /// under lock or within the same thread, and therefore need not be atomic.
    ReductionGenClangCBTy ReductionGenClang;

    /// Callback for generating the atomic reduction body, may be null. The IR
    /// produced by this will be used to atomically combine two values during
    /// reduction. If null, the implementation will use the non-atomic version
    /// along with the appropriate synchronization mechanisms.
    ReductionGenAtomicCBTy AtomicReductionGen;
  };

  enum class CopyAction : unsigned {
    // RemoteLaneToThread: Copy over a Reduce list from a remote lane in
    // the warp using shuffle instructions.
    RemoteLaneToThread,
    // ThreadCopy: Make a copy of a Reduce list on the thread's stack.
    ThreadCopy,
  };

  struct CopyOptionsTy {
    Value *RemoteLaneOffset = nullptr;
    Value *ScratchpadIndex = nullptr;
    Value *ScratchpadWidth = nullptr;
  };

  /// Supporting functions for Reductions CodeGen.
private:
  /// Emit the llvm.used metadata.
  void emitUsed(StringRef Name, std::vector<llvm::WeakTrackingVH> &List);

  /// Get the id of the current thread on the GPU.
  Value *getGPUThreadID();

  /// Get the GPU warp size.
  Value *getGPUWarpSize();

  /// Get the id of the warp in the block.
  /// We assume that the warp size is 32, which is always the case
  /// on the NVPTX device, to generate more efficient code.
  Value *getNVPTXWarpID();

  /// Get the id of the current lane in the Warp.
  /// We assume that the warp size is 32, which is always the case
  /// on the NVPTX device, to generate more efficient code.
  Value *getNVPTXLaneID();

  /// Cast value to the specified type.
  Value *castValueToType(InsertPointTy AllocaIP, Value *From, Type *ToType);

  /// This function creates calls to one of two shuffle functions to copy
  /// variables between lanes in a warp.
  Value *createRuntimeShuffleFunction(InsertPointTy AllocaIP, Value *Element,
                                      Type *ElementType, Value *Offset);

  /// Function to shuffle over the value from the remote lane.
  void shuffleAndStore(InsertPointTy AllocaIP, Value *SrcAddr, Value *DstAddr,
                       Type *ElementType, Value *Offset,
                       Type *ReductionArrayTy);

  /// Emit instructions to copy a Reduce list, which contains partially
  /// aggregated values, in the specified direction.
  void emitReductionListCopy(
      InsertPointTy AllocaIP, CopyAction Action, Type *ReductionArrayTy,
      ArrayRef<ReductionInfo> ReductionInfos, Value *SrcBase, Value *DestBase,
      CopyOptionsTy CopyOptions = {nullptr, nullptr, nullptr});

  /// Emit a helper that reduces data across two OpenMP threads (lanes)
  /// in the same warp.  It uses shuffle instructions to copy over data from
  /// a remote lane's stack.  The reduction algorithm performed is specified
  /// by the fourth parameter.
  ///
  /// Algorithm Versions.
  /// Full Warp Reduce (argument value 0):
  ///   This algorithm assumes that all 32 lanes are active and gathers
  ///   data from these 32 lanes, producing a single resultant value.
  /// Contiguous Partial Warp Reduce (argument value 1):
  ///   This algorithm assumes that only a *contiguous* subset of lanes
  ///   are active.  This happens for the last warp in a parallel region
  ///   when the user specified num_threads is not an integer multiple of
  ///   32.  This contiguous subset always starts with the zeroth lane.
  /// Partial Warp Reduce (argument value 2):
  ///   This algorithm gathers data from any number of lanes at any position.
  /// All reduced values are stored in the lowest possible lane.  The set
  /// of problems every algorithm addresses is a super set of those
  /// addressable by algorithms with a lower version number.  Overhead
  /// increases as algorithm version increases.
  ///
  /// Terminology
  /// Reduce element:
  ///   Reduce element refers to the individual data field with primitive
  ///   data types to be combined and reduced across threads.
  /// Reduce list:
  ///   Reduce list refers to a collection of local, thread-private
  ///   reduce elements.
  /// Remote Reduce list:
  ///   Remote Reduce list refers to a collection of remote (relative to
  ///   the current thread) reduce elements.
  ///
  /// We distinguish between three states of threads that are important to
  /// the implementation of this function.
  /// Alive threads:
  ///   Threads in a warp executing the SIMT instruction, as distinguished from
  ///   threads that are inactive due to divergent control flow.
  /// Active threads:
  ///   The minimal set of threads that has to be alive upon entry to this
  ///   function.  The computation is correct iff active threads are alive.
  ///   Some threads are alive but they are not active because they do not
  ///   contribute to the computation in any useful manner.  Turning them off
  ///   may introduce control flow overheads without any tangible benefits.
  /// Effective threads:
  ///   In order to comply with the argument requirements of the shuffle
  ///   function, we must keep all lanes holding data alive.  But at most
  ///   half of them perform value aggregation; we refer to this half of
  ///   threads as effective. The other half is simply handing off their
  ///   data.
  ///
  /// Procedure
  /// Value shuffle:
  ///   In this step active threads transfer data from higher lane positions
  ///   in the warp to lower lane positions, creating Remote Reduce list.
  /// Value aggregation:
  ///   In this step, effective threads combine their thread local Reduce list
  ///   with Remote Reduce list and store the result in the thread local
  ///   Reduce list.
  /// Value copy:
  ///   In this step, we deal with the assumption made by algorithm 2
  ///   (i.e. contiguity assumption).  When we have an odd number of lanes
  ///   active, say 2k+1, only k threads will be effective and therefore k
  ///   new values will be produced.  However, the Reduce list owned by the
  ///   (2k+1)th thread is ignored in the value aggregation.  Therefore
  ///   we copy the Reduce list from the (2k+1)th lane to (k+1)th lane so
  ///   that the contiguity assumption still holds.
  ///
  /// \param ReductionInfos Array type containing the ReductionOps.
  /// \param ReduceFn The reduction function.
  /// \param FuncAttrs Optional param to specify any function attributes that
  ///                  need to be copied to the new function.
  ///
  /// \return The ShuffleAndReduce function.
  Function *emitShuffleAndReduceFunction(
      ArrayRef<OpenMPIRBuilder::ReductionInfo> ReductionInfos,
      Function *ReduceFn, AttributeList FuncAttrs);

  /// This function emits a helper that gathers Reduce lists from the first
  /// lane of every active warp to lanes in the first warp.
  ///
  /// void inter_warp_copy_func(void* reduce_data, num_warps)
  ///   shared smem[warp_size];
  ///   For all data entries D in reduce_data:
  ///     sync
  ///     If (I am the first lane in each warp)
  ///       Copy my local D to smem[warp_id]
  ///     sync
  ///     if (I am the first warp)
  ///       Copy smem[thread_id] to my local D
  ///
  /// \param Loc The insert and source location description.
  /// \param ReductionInfos Array type containing the ReductionOps.
  /// \param FuncAttrs Optional param to specify any function attributes that
  ///                  need to be copied to the new function.
  ///
  /// \return The InterWarpCopy function.
  Expected<Function *>
  emitInterWarpCopyFunction(const LocationDescription &Loc,
                            ArrayRef<ReductionInfo> ReductionInfos,
                            AttributeList FuncAttrs);

  /// This function emits a helper that copies all the reduction variables from
  /// the team into the provided global buffer for the reduction variables.
  ///
  /// void list_to_global_copy_func(void *buffer, int Idx, void *reduce_data)
  ///   For all data entries D in reduce_data:
  ///     Copy local D to buffer.D[Idx]
  ///
  /// \param ReductionInfos Array type containing the ReductionOps.
  /// \param ReductionsBufferTy The StructTy for the reductions buffer.
  /// \param FuncAttrs Optional param to specify any function attributes that
  ///                  need to be copied to the new function.
  ///
  /// \return The ListToGlobalCopy function.
  Function *emitListToGlobalCopyFunction(ArrayRef<ReductionInfo> ReductionInfos,
                                         Type *ReductionsBufferTy,
                                         AttributeList FuncAttrs);

  /// This function emits a helper that copies all the reduction variables from
  /// the team into the provided global buffer for the reduction variables.
  ///
  /// void list_to_global_copy_func(void *buffer, int Idx, void *reduce_data)
  ///   For all data entries D in reduce_data:
  ///     Copy buffer.D[Idx] to local D;
  ///
  /// \param ReductionInfos Array type containing the ReductionOps.
  /// \param ReductionsBufferTy The StructTy for the reductions buffer.
  /// \param FuncAttrs Optional param to specify any function attributes that
  ///                  need to be copied to the new function.
  ///
  /// \return The GlobalToList function.
  Function *emitGlobalToListCopyFunction(ArrayRef<ReductionInfo> ReductionInfos,
                                         Type *ReductionsBufferTy,
                                         AttributeList FuncAttrs);

  /// This function emits a helper that reduces all the reduction variables from
  /// the team into the provided global buffer for the reduction variables.
  ///
  /// void list_to_global_reduce_func(void *buffer, int Idx, void *reduce_data)
  ///  void *GlobPtrs[];
  ///  GlobPtrs[0] = (void*)&buffer.D0[Idx];
  ///  ...
  ///  GlobPtrs[N] = (void*)&buffer.DN[Idx];
  ///  reduce_function(GlobPtrs, reduce_data);
  ///
  /// \param ReductionInfos Array type containing the ReductionOps.
  /// \param ReduceFn The reduction function.
  /// \param ReductionsBufferTy The StructTy for the reductions buffer.
  /// \param FuncAttrs Optional param to specify any function attributes that
  ///                  need to be copied to the new function.
  ///
  /// \return The ListToGlobalReduce function.
  Function *
  emitListToGlobalReduceFunction(ArrayRef<ReductionInfo> ReductionInfos,
                                 Function *ReduceFn, Type *ReductionsBufferTy,
                                 AttributeList FuncAttrs);

  /// This function emits a helper that reduces all the reduction variables from
  /// the team into the provided global buffer for the reduction variables.
  ///
  /// void global_to_list_reduce_func(void *buffer, int Idx, void *reduce_data)
  ///  void *GlobPtrs[];
  ///  GlobPtrs[0] = (void*)&buffer.D0[Idx];
  ///  ...
  ///  GlobPtrs[N] = (void*)&buffer.DN[Idx];
  ///  reduce_function(reduce_data, GlobPtrs);
  ///
  /// \param ReductionInfos Array type containing the ReductionOps.
  /// \param ReduceFn The reduction function.
  /// \param ReductionsBufferTy The StructTy for the reductions buffer.
  /// \param FuncAttrs Optional param to specify any function attributes that
  ///                  need to be copied to the new function.
  ///
  /// \return The GlobalToListReduce function.
  Function *
  emitGlobalToListReduceFunction(ArrayRef<ReductionInfo> ReductionInfos,
                                 Function *ReduceFn, Type *ReductionsBufferTy,
                                 AttributeList FuncAttrs);

  /// Get the function name of a reduction function.
  std::string getReductionFuncName(StringRef Name) const;

  /// Emits reduction function.
  /// \param ReducerName Name of the function calling the reduction.
  /// \param ReductionInfos Array type containing the ReductionOps.
  /// \param ReductionGenCBKind Optional param to specify Clang or MLIR
  ///                           CodeGenCB kind.
  /// \param FuncAttrs Optional param to specify any function attributes that
  ///                  need to be copied to the new function.
  ///
  /// \return The reduction function.
  Expected<Function *> createReductionFunction(
      StringRef ReducerName, ArrayRef<ReductionInfo> ReductionInfos,
      ReductionGenCBKind ReductionGenCBKind = ReductionGenCBKind::MLIR,
      AttributeList FuncAttrs = {});

public:
  ///
  /// Design of OpenMP reductions on the GPU
  ///
  /// Consider a typical OpenMP program with one or more reduction
  /// clauses:
  ///
  /// float foo;
  /// double bar;
  /// #pragma omp target teams distribute parallel for \
  ///             reduction(+:foo) reduction(*:bar)
  /// for (int i = 0; i < N; i++) {
  ///   foo += A[i]; bar *= B[i];
  /// }
  ///
  /// where 'foo' and 'bar' are reduced across all OpenMP threads in
  /// all teams.  In our OpenMP implementation on the NVPTX device an
  /// OpenMP team is mapped to a CUDA threadblock and OpenMP threads
  /// within a team are mapped to CUDA threads within a threadblock.
  /// Our goal is to efficiently aggregate values across all OpenMP
  /// threads such that:
  ///
  ///   - the compiler and runtime are logically concise, and
  ///   - the reduction is performed efficiently in a hierarchical
  ///     manner as follows: within OpenMP threads in the same warp,
  ///     across warps in a threadblock, and finally across teams on
  ///     the NVPTX device.
  ///
  /// Introduction to Decoupling
  ///
  /// We would like to decouple the compiler and the runtime so that the
  /// latter is ignorant of the reduction variables (number, data types)
  /// and the reduction operators.  This allows a simpler interface
  /// and implementation while still attaining good performance.
  ///
  /// Pseudocode for the aforementioned OpenMP program generated by the
  /// compiler is as follows:
  ///
  /// 1. Create private copies of reduction variables on each OpenMP
  ///    thread: 'foo_private', 'bar_private'
  /// 2. Each OpenMP thread reduces the chunk of 'A' and 'B' assigned
  ///    to it and writes the result in 'foo_private' and 'bar_private'
  ///    respectively.
  /// 3. Call the OpenMP runtime on the GPU to reduce within a team
  ///    and store the result on the team master:
  ///
  ///     __kmpc_nvptx_parallel_reduce_nowait_v2(...,
  ///        reduceData, shuffleReduceFn, interWarpCpyFn)
  ///
  ///     where:
  ///       struct ReduceData {
  ///         double *foo;
  ///         double *bar;
  ///       } reduceData
  ///       reduceData.foo = &foo_private
  ///       reduceData.bar = &bar_private
  ///
  ///     'shuffleReduceFn' and 'interWarpCpyFn' are pointers to two
  ///     auxiliary functions generated by the compiler that operate on
  ///     variables of type 'ReduceData'.  They aid the runtime perform
  ///     algorithmic steps in a data agnostic manner.
  ///
  ///     'shuffleReduceFn' is a pointer to a function that reduces data
  ///     of type 'ReduceData' across two OpenMP threads (lanes) in the
  ///     same warp.  It takes the following arguments as input:
  ///
  ///     a. variable of type 'ReduceData' on the calling lane,
  ///     b. its lane_id,
  ///     c. an offset relative to the current lane_id to generate a
  ///        remote_lane_id.  The remote lane contains the second
  ///        variable of type 'ReduceData' that is to be reduced.
  ///     d. an algorithm version parameter determining which reduction
  ///        algorithm to use.
  ///
  ///     'shuffleReduceFn' retrieves data from the remote lane using
  ///     efficient GPU shuffle intrinsics and reduces, using the
  ///     algorithm specified by the 4th parameter, the two operands
  ///     element-wise.  The result is written to the first operand.
  ///
  ///     Different reduction algorithms are implemented in different
  ///     runtime functions, all calling 'shuffleReduceFn' to perform
  ///     the essential reduction step.  Therefore, based on the 4th
  ///     parameter, this function behaves slightly differently to
  ///     cooperate with the runtime to ensure correctness under
  ///     different circumstances.
  ///
  ///     'InterWarpCpyFn' is a pointer to a function that transfers
  ///     reduced variables across warps.  It tunnels, through CUDA
  ///     shared memory, the thread-private data of type 'ReduceData'
  ///     from lane 0 of each warp to a lane in the first warp.
  /// 4. Call the OpenMP runtime on the GPU to reduce across teams.
  ///    The last team writes the global reduced value to memory.
  ///
  ///     ret = __kmpc_nvptx_teams_reduce_nowait(...,
  ///             reduceData, shuffleReduceFn, interWarpCpyFn,
  ///             scratchpadCopyFn, loadAndReduceFn)
  ///
  ///     'scratchpadCopyFn' is a helper that stores reduced
  ///     data from the team master to a scratchpad array in
  ///     global memory.
  ///
  ///     'loadAndReduceFn' is a helper that loads data from
  ///     the scratchpad array and reduces it with the input
  ///     operand.
  ///
  ///     These compiler generated functions hide address
  ///     calculation and alignment information from the runtime.
  /// 5. if ret == 1:
  ///     The team master of the last team stores the reduced
  ///     result to the globals in memory.
  ///     foo += reduceData.foo; bar *= reduceData.bar
  ///
  ///
  /// Warp Reduction Algorithms
  ///
  /// On the warp level, we have three algorithms implemented in the
  /// OpenMP runtime depending on the number of active lanes:
  ///
  /// Full Warp Reduction
  ///
  /// The reduce algorithm within a warp where all lanes are active
  /// is implemented in the runtime as follows:
  ///
  /// full_warp_reduce(void *reduce_data,
  ///                  kmp_ShuffleReductFctPtr ShuffleReduceFn) {
  ///   for (int offset = WARPSIZE/2; offset > 0; offset /= 2)
  ///     ShuffleReduceFn(reduce_data, 0, offset, 0);
  /// }
  ///
  /// The algorithm completes in log(2, WARPSIZE) steps.
  ///
  /// 'ShuffleReduceFn' is used here with lane_id set to 0 because it is
  /// not used therefore we save instructions by not retrieving lane_id
  /// from the corresponding special registers.  The 4th parameter, which
  /// represents the version of the algorithm being used, is set to 0 to
  /// signify full warp reduction.
  ///
  /// In this version, 'ShuffleReduceFn' behaves, per element, as follows:
  ///
  /// #reduce_elem refers to an element in the local lane's data structure
  /// #remote_elem is retrieved from a remote lane
  /// remote_elem = shuffle_down(reduce_elem, offset, WARPSIZE);
  /// reduce_elem = reduce_elem REDUCE_OP remote_elem;
  ///
  /// Contiguous Partial Warp Reduction
  ///
  /// This reduce algorithm is used within a warp where only the first
  /// 'n' (n <= WARPSIZE) lanes are active.  It is typically used when the
  /// number of OpenMP threads in a parallel region is not a multiple of
  /// WARPSIZE.  The algorithm is implemented in the runtime as follows:
  ///
  /// void
  /// contiguous_partial_reduce(void *reduce_data,
  ///                           kmp_ShuffleReductFctPtr ShuffleReduceFn,
  ///                           int size, int lane_id) {
  ///   int curr_size;
  ///   int offset;
  ///   curr_size = size;
  ///   mask = curr_size/2;
  ///   while (offset>0) {
  ///     ShuffleReduceFn(reduce_data, lane_id, offset, 1);
  ///     curr_size = (curr_size+1)/2;
  ///     offset = curr_size/2;
  ///   }
  /// }
  ///
  /// In this version, 'ShuffleReduceFn' behaves, per element, as follows:
  ///
  /// remote_elem = shuffle_down(reduce_elem, offset, WARPSIZE);
  /// if (lane_id < offset)
  ///     reduce_elem = reduce_elem REDUCE_OP remote_elem
  /// else
  ///     reduce_elem = remote_elem
  ///
  /// This algorithm assumes that the data to be reduced are located in a
  /// contiguous subset of lanes starting from the first.  When there is
  /// an odd number of active lanes, the data in the last lane is not
  /// aggregated with any other lane's dat but is instead copied over.
  ///
  /// Dispersed Partial Warp Reduction
  ///
  /// This algorithm is used within a warp when any discontiguous subset of
  /// lanes are active.  It is used to implement the reduction operation
  /// across lanes in an OpenMP simd region or in a nested parallel region.
  ///
  /// void
  /// dispersed_partial_reduce(void *reduce_data,
  ///                          kmp_ShuffleReductFctPtr ShuffleReduceFn) {
  ///   int size, remote_id;
  ///   int logical_lane_id = number_of_active_lanes_before_me() * 2;
  ///   do {
  ///       remote_id = next_active_lane_id_right_after_me();
  ///       # the above function returns 0 of no active lane
  ///       # is present right after the current lane.
  ///       size = number_of_active_lanes_in_this_warp();
  ///       logical_lane_id /= 2;
  ///       ShuffleReduceFn(reduce_data, logical_lane_id,
  ///                       remote_id-1-threadIdx.x, 2);
  ///   } while (logical_lane_id % 2 == 0 && size > 1);
  /// }
  ///
  /// There is no assumption made about the initial state of the reduction.
  /// Any number of lanes (>=1) could be active at any position.  The reduction
  /// result is returned in the first active lane.
  ///
  /// In this version, 'ShuffleReduceFn' behaves, per element, as follows:
  ///
  /// remote_elem = shuffle_down(reduce_elem, offset, WARPSIZE);
  /// if (lane_id % 2 == 0 && offset > 0)
  ///     reduce_elem = reduce_elem REDUCE_OP remote_elem
  /// else
  ///     reduce_elem = remote_elem
  ///
  ///
  /// Intra-Team Reduction
  ///
  /// This function, as implemented in the runtime call
  /// '__kmpc_nvptx_parallel_reduce_nowait_v2', aggregates data across OpenMP
  /// threads in a team.  It first reduces within a warp using the
  /// aforementioned algorithms.  We then proceed to gather all such
  /// reduced values at the first warp.
  ///
  /// The runtime makes use of the function 'InterWarpCpyFn', which copies
  /// data from each of the "warp master" (zeroth lane of each warp, where
  /// warp-reduced data is held) to the zeroth warp.  This step reduces (in
  /// a mathematical sense) the problem of reduction across warp masters in
  /// a block to the problem of warp reduction.
  ///
  ///
  /// Inter-Team Reduction
  ///
  /// Once a team has reduced its data to a single value, it is stored in
  /// a global scratchpad array.  Since each team has a distinct slot, this
  /// can be done without locking.
  ///
  /// The last team to write to the scratchpad array proceeds to reduce the
  /// scratchpad array.  One or more workers in the last team use the helper
  /// 'loadAndReduceDataFn' to load and reduce values from the array, i.e.,
  /// the k'th worker reduces every k'th element.
  ///
  /// Finally, a call is made to '__kmpc_nvptx_parallel_reduce_nowait_v2' to
  /// reduce across workers and compute a globally reduced value.
  ///
  /// \param Loc                The location where the reduction was
  ///                           encountered. Must be within the associate
  ///                           directive and after the last local access to the
  ///                           reduction variables.
  /// \param AllocaIP           An insertion point suitable for allocas usable
  ///                           in reductions.
  /// \param CodeGenIP           An insertion point suitable for code
  /// generation. \param ReductionInfos     A list of info on each reduction
  /// variable. \param IsNoWait           Optional flag set if the reduction is
  /// marked as
  ///                           nowait.
  /// \param IsTeamsReduction   Optional flag set if it is a teams
  ///                           reduction.
  /// \param HasDistribute      Optional flag set if it is a
  ///                           distribute reduction.
  /// \param GridValue          Optional GPU grid value.
  /// \param ReductionBufNum    Optional OpenMPCUDAReductionBufNumValue to be
  /// used for teams reduction.
  /// \param SrcLocInfo         Source location information global.
  InsertPointOrErrorTy createReductionsGPU(
      const LocationDescription &Loc, InsertPointTy AllocaIP,
      InsertPointTy CodeGenIP, ArrayRef<ReductionInfo> ReductionInfos,
      bool IsNoWait = false, bool IsTeamsReduction = false,
      bool HasDistribute = false,
      ReductionGenCBKind ReductionGenCBKind = ReductionGenCBKind::MLIR,
      std::optional<omp::GV> GridValue = {}, unsigned ReductionBufNum = 1024,
      Value *SrcLocInfo = nullptr);

  // TODO: provide atomic and non-atomic reduction generators for reduction
  // operators defined by the OpenMP specification.

  /// Generator for '#omp reduction'.
  ///
  /// Emits the IR instructing the runtime to perform the specific kind of
  /// reductions. Expects reduction variables to have been privatized and
  /// initialized to reduction-neutral values separately. Emits the calls to
  /// runtime functions as well as the reduction function and the basic blocks
  /// performing the reduction atomically and non-atomically.
  ///
  /// The code emitted for the following:
  ///
  /// \code
  ///   type var_1;
  ///   type var_2;
  ///   #pragma omp <directive> reduction(reduction-op:var_1,var_2)
  ///   /* body */;
  /// \endcode
  ///
  /// corresponds to the following sketch.
  ///
  /// \code
  /// void _outlined_par() {
  ///   // N is the number of different reductions.
  ///   void *red_array[] = {privatized_var_1, privatized_var_2, ...};
  ///   switch(__kmpc_reduce(..., N, /*size of data in red array*/, red_array,
  ///                        _omp_reduction_func,
  ///                        _gomp_critical_user.reduction.var)) {
  ///   case 1: {
  ///     var_1 = var_1 <reduction-op> privatized_var_1;
  ///     var_2 = var_2 <reduction-op> privatized_var_2;
  ///     // ...
  ///    __kmpc_end_reduce(...);
  ///     break;
  ///   }
  ///   case 2: {
  ///     _Atomic<ReductionOp>(var_1, privatized_var_1);
  ///     _Atomic<ReductionOp>(var_2, privatized_var_2);
  ///     // ...
  ///     break;
  ///   }
  ///   default: break;
  ///   }
  /// }
  ///
  /// void _omp_reduction_func(void **lhs, void **rhs) {
  ///   *(type *)lhs[0] = *(type *)lhs[0] <reduction-op> *(type *)rhs[0];
  ///   *(type *)lhs[1] = *(type *)lhs[1] <reduction-op> *(type *)rhs[1];
  ///   // ...
  /// }
  /// \endcode
  ///
  /// \param Loc                The location where the reduction was
  ///                           encountered. Must be within the associate
  ///                           directive and after the last local access to the
  ///                           reduction variables.
  /// \param AllocaIP           An insertion point suitable for allocas usable
  ///                           in reductions.
  /// \param ReductionInfos     A list of info on each reduction variable.
  /// \param IsNoWait           A flag set if the reduction is marked as nowait.
  /// \param IsByRef            A flag set if the reduction is using reference
  /// or direct value.
  InsertPointOrErrorTy createReductions(const LocationDescription &Loc,
                                        InsertPointTy AllocaIP,
                                        ArrayRef<ReductionInfo> ReductionInfos,
                                        ArrayRef<bool> IsByRef,
                                        bool IsNoWait = false);

  ///}

  /// Return the insertion point used by the underlying IRBuilder.
  InsertPointTy getInsertionPoint() { return Builder.saveIP(); }

  /// Update the internal location to \p Loc.
  bool updateToLocation(const LocationDescription &Loc) {
    Builder.restoreIP(Loc.IP);
    Builder.SetCurrentDebugLocation(Loc.DL);
    return Loc.IP.getBlock() != nullptr;
  }

  /// Return the function declaration for the runtime function with \p FnID.
  FunctionCallee getOrCreateRuntimeFunction(Module &M,
                                            omp::RuntimeFunction FnID);

  Function *getOrCreateRuntimeFunctionPtr(omp::RuntimeFunction FnID);

  /// Return the (LLVM-IR) string describing the source location \p LocStr.
  Constant *getOrCreateSrcLocStr(StringRef LocStr, uint32_t &SrcLocStrSize);

  /// Return the (LLVM-IR) string describing the default source location.
  Constant *getOrCreateDefaultSrcLocStr(uint32_t &SrcLocStrSize);

  /// Return the (LLVM-IR) string describing the source location identified by
  /// the arguments.
  Constant *getOrCreateSrcLocStr(StringRef FunctionName, StringRef FileName,
                                 unsigned Line, unsigned Column,
                                 uint32_t &SrcLocStrSize);

  /// Return the (LLVM-IR) string describing the DebugLoc \p DL. Use \p F as
  /// fallback if \p DL does not specify the function name.
  Constant *getOrCreateSrcLocStr(DebugLoc DL, uint32_t &SrcLocStrSize,
                                 Function *F = nullptr);

  /// Return the (LLVM-IR) string describing the source location \p Loc.
  Constant *getOrCreateSrcLocStr(const LocationDescription &Loc,
                                 uint32_t &SrcLocStrSize);

  /// Return an ident_t* encoding the source location \p SrcLocStr and \p Flags.
  /// TODO: Create a enum class for the Reserve2Flags
  Constant *getOrCreateIdent(Constant *SrcLocStr, uint32_t SrcLocStrSize,
                             omp::IdentFlag Flags = omp::IdentFlag(0),
                             unsigned Reserve2Flags = 0);

  /// Create a hidden global flag \p Name in the module with initial value \p
  /// Value.
  GlobalValue *createGlobalFlag(unsigned Value, StringRef Name);

  /// Generate control flow and cleanup for cancellation.
  ///
  /// \param CancelFlag Flag indicating if the cancellation is performed.
  /// \param CanceledDirective The kind of directive that is cancled.
  /// \param ExitCB Extra code to be generated in the exit block.
  ///
  /// \return an error, if any were triggered during execution.
  Error emitCancelationCheckImpl(Value *CancelFlag,
                                 omp::Directive CanceledDirective,
                                 FinalizeCallbackTy ExitCB = {});

  /// Generate a target region entry call.
  ///
  /// \param Loc The location at which the request originated and is fulfilled.
  /// \param AllocaIP The insertion point to be used for alloca instructions.
  /// \param Return Return value of the created function returned by reference.
  /// \param DeviceID Identifier for the device via the 'device' clause.
  /// \param NumTeams Numer of teams for the region via the 'num_teams' clause
  ///                 or 0 if unspecified and -1 if there is no 'teams' clause.
  /// \param NumThreads Number of threads via the 'thread_limit' clause.
  /// \param HostPtr Pointer to the host-side pointer of the target kernel.
  /// \param KernelArgs Array of arguments to the kernel.
  InsertPointTy emitTargetKernel(const LocationDescription &Loc,
                                 InsertPointTy AllocaIP, Value *&Return,
                                 Value *Ident, Value *DeviceID, Value *NumTeams,
                                 Value *NumThreads, Value *HostPtr,
                                 ArrayRef<Value *> KernelArgs);

  /// Generate a flush runtime call.
  ///
  /// \param Loc The location at which the request originated and is fulfilled.
  void emitFlush(const LocationDescription &Loc);

  /// The finalization stack made up of finalize callbacks currently in-flight,
  /// wrapped into FinalizationInfo objects that reference also the finalization
  /// target block and the kind of cancellable directive.
  SmallVector<FinalizationInfo, 8> FinalizationStack;

  /// Return true if the last entry in the finalization stack is of kind \p DK
  /// and cancellable.
  bool isLastFinalizationInfoCancellable(omp::Directive DK) {
    return !FinalizationStack.empty() &&
           FinalizationStack.back().IsCancellable &&
           FinalizationStack.back().DK == DK;
  }

  /// Generate a taskwait runtime call.
  ///
  /// \param Loc The location at which the request originated and is fulfilled.
  void emitTaskwaitImpl(const LocationDescription &Loc);

  /// Generate a taskyield runtime call.
  ///
  /// \param Loc The location at which the request originated and is fulfilled.
  void emitTaskyieldImpl(const LocationDescription &Loc);

  /// Return the current thread ID.
  ///
  /// \param Ident The ident (ident_t*) describing the query origin.
  Value *getOrCreateThreadID(Value *Ident);

  /// The OpenMPIRBuilder Configuration
  OpenMPIRBuilderConfig Config;

  /// The underlying LLVM-IR module
  Module &M;

  /// The LLVM-IR Builder used to create IR.
  IRBuilder<> Builder;

  /// Map to remember source location strings
  StringMap<Constant *> SrcLocStrMap;

  /// Map to remember existing ident_t*.
  DenseMap<std::pair<Constant *, uint64_t>, Constant *> IdentMap;

  /// Info manager to keep track of target regions.
  OffloadEntriesInfoManager OffloadInfoManager;

  /// The target triple of the underlying module.
  const Triple T;

  /// Helper that contains information about regions we need to outline
  /// during finalization.
  struct OutlineInfo {
    using PostOutlineCBTy = std::function<void(Function &)>;
    PostOutlineCBTy PostOutlineCB;
    BasicBlock *EntryBB, *ExitBB, *OuterAllocaBB;
    SmallVector<Value *, 2> ExcludeArgsFromAggregate;

    /// Collect all blocks in between EntryBB and ExitBB in both the given
    /// vector and set.
    void collectBlocks(SmallPtrSetImpl<BasicBlock *> &BlockSet,
                       SmallVectorImpl<BasicBlock *> &BlockVector);

    /// Return the function that contains the region to be outlined.
    Function *getFunction() const { return EntryBB->getParent(); }
  };

  /// Collection of regions that need to be outlined during finalization.
  SmallVector<OutlineInfo, 16> OutlineInfos;

  /// A collection of candidate target functions that's constant allocas will
  /// attempt to be raised on a call of finalize after all currently enqueued
  /// outline info's have been processed.
  SmallVector<llvm::Function *, 16> ConstantAllocaRaiseCandidates;

  /// Collection of owned canonical loop objects that eventually need to be
  /// free'd.
  std::forward_list<CanonicalLoopInfo> LoopInfos;

  /// Add a new region that will be outlined later.
  void addOutlineInfo(OutlineInfo &&OI) { OutlineInfos.emplace_back(OI); }

  /// An ordered map of auto-generated variables to their unique names.
  /// It stores variables with the following names: 1) ".gomp_critical_user_" +
  /// <critical_section_name> + ".var" for "omp critical" directives; 2)
  /// <mangled_name_for_global_var> + ".cache." for cache for threadprivate
  /// variables.
  StringMap<GlobalVariable *, BumpPtrAllocator> InternalVars;

  /// Computes the size of type in bytes.
  Value *getSizeInBytes(Value *BasePtr);

  // Emit a branch from the current block to the Target block only if
  // the current block has a terminator.
  void emitBranch(BasicBlock *Target);

  // If BB has no use then delete it and return. Else place BB after the current
  // block, if possible, or else at the end of the function. Also add a branch
  // from current block to BB if current block does not have a terminator.
  void emitBlock(BasicBlock *BB, Function *CurFn, bool IsFinished = false);

  /// Emits code for OpenMP 'if' clause using specified \a BodyGenCallbackTy
  /// Here is the logic:
  /// if (Cond) {
  ///   ThenGen();
  /// } else {
  ///   ElseGen();
  /// }
  ///
  /// \return an error, if any were triggered during execution.
  Error emitIfClause(Value *Cond, BodyGenCallbackTy ThenGen,
                     BodyGenCallbackTy ElseGen, InsertPointTy AllocaIP = {});

  /// Create the global variable holding the offload mappings information.
  GlobalVariable *createOffloadMaptypes(SmallVectorImpl<uint64_t> &Mappings,
                                        std::string VarName);

  /// Create the global variable holding the offload names information.
  GlobalVariable *
  createOffloadMapnames(SmallVectorImpl<llvm::Constant *> &Names,
                        std::string VarName);

  struct MapperAllocas {
    AllocaInst *ArgsBase = nullptr;
    AllocaInst *Args = nullptr;
    AllocaInst *ArgSizes = nullptr;
  };

  /// Create the allocas instruction used in call to mapper functions.
  void createMapperAllocas(const LocationDescription &Loc,
                           InsertPointTy AllocaIP, unsigned NumOperands,
                           struct MapperAllocas &MapperAllocas);

  /// Create the call for the target mapper function.
  /// \param Loc The source location description.
  /// \param MapperFunc Function to be called.
  /// \param SrcLocInfo Source location information global.
  /// \param MaptypesArg The argument types.
  /// \param MapnamesArg The argument names.
  /// \param MapperAllocas The AllocaInst used for the call.
  /// \param DeviceID Device ID for the call.
  /// \param NumOperands Number of operands in the call.
  void emitMapperCall(const LocationDescription &Loc, Function *MapperFunc,
                      Value *SrcLocInfo, Value *MaptypesArg, Value *MapnamesArg,
                      struct MapperAllocas &MapperAllocas, int64_t DeviceID,
                      unsigned NumOperands);

  /// Container for the arguments used to pass data to the runtime library.
  struct TargetDataRTArgs {
    /// The array of base pointer passed to the runtime library.
    Value *BasePointersArray = nullptr;
    /// The array of section pointers passed to the runtime library.
    Value *PointersArray = nullptr;
    /// The array of sizes passed to the runtime library.
    Value *SizesArray = nullptr;
    /// The array of map types passed to the runtime library for the beginning
    /// of the region or for the entire region if there are no separate map
    /// types for the region end.
    Value *MapTypesArray = nullptr;
    /// The array of map types passed to the runtime library for the end of the
    /// region, or nullptr if there are no separate map types for the region
    /// end.
    Value *MapTypesArrayEnd = nullptr;
    /// The array of user-defined mappers passed to the runtime library.
    Value *MappersArray = nullptr;
    /// The array of original declaration names of mapped pointers sent to the
    /// runtime library for debugging
    Value *MapNamesArray = nullptr;

    explicit TargetDataRTArgs() {}
    explicit TargetDataRTArgs(Value *BasePointersArray, Value *PointersArray,
                              Value *SizesArray, Value *MapTypesArray,
                              Value *MapTypesArrayEnd, Value *MappersArray,
                              Value *MapNamesArray)
        : BasePointersArray(BasePointersArray), PointersArray(PointersArray),
          SizesArray(SizesArray), MapTypesArray(MapTypesArray),
          MapTypesArrayEnd(MapTypesArrayEnd), MappersArray(MappersArray),
          MapNamesArray(MapNamesArray) {}
  };

  /// Data structure that contains the needed information to construct the
  /// kernel args vector.
  struct TargetKernelArgs {
    /// Number of arguments passed to the runtime library.
    unsigned NumTargetItems = 0;
    /// Arguments passed to the runtime library
    TargetDataRTArgs RTArgs;
    /// The number of iterations
    Value *NumIterations = nullptr;
    /// The number of teams.
    ArrayRef<Value *> NumTeams;
    /// The number of threads.
    ArrayRef<Value *> NumThreads;
    /// The size of the dynamic shared memory.
    Value *DynCGGroupMem = nullptr;
    /// True if the kernel has 'no wait' clause.
    bool HasNoWait = false;

    // Constructors for TargetKernelArgs.
    TargetKernelArgs() {}
    TargetKernelArgs(unsigned NumTargetItems, TargetDataRTArgs RTArgs,
                     Value *NumIterations, ArrayRef<Value *> NumTeams,
                     ArrayRef<Value *> NumThreads, Value *DynCGGroupMem,
                     bool HasNoWait)
        : NumTargetItems(NumTargetItems), RTArgs(RTArgs),
          NumIterations(NumIterations), NumTeams(NumTeams),
          NumThreads(NumThreads), DynCGGroupMem(DynCGGroupMem),
          HasNoWait(HasNoWait) {}
  };

  /// Create the kernel args vector used by emitTargetKernel. This function
  /// creates various constant values that are used in the resulting args
  /// vector.
  static void getKernelArgsVector(TargetKernelArgs &KernelArgs,
                                  IRBuilderBase &Builder,
                                  SmallVector<Value *> &ArgsVector);

  /// Struct that keeps the information that should be kept throughout
  /// a 'target data' region.
  class TargetDataInfo {
    /// Set to true if device pointer information have to be obtained.
    bool RequiresDevicePointerInfo = false;
    /// Set to true if Clang emits separate runtime calls for the beginning and
    /// end of the region.  These calls might have separate map type arrays.
    bool SeparateBeginEndCalls = false;

  public:
    TargetDataRTArgs RTArgs;

    SmallMapVector<const Value *, std::pair<Value *, Value *>, 4>
        DevicePtrInfoMap;

    /// Indicate whether any user-defined mapper exists.
    bool HasMapper = false;
    /// The total number of pointers passed to the runtime library.
    unsigned NumberOfPtrs = 0u;

    bool EmitDebug = false;

    /// Whether the `target ... data` directive has a `nowait` clause.
    bool HasNoWait = false;

    explicit TargetDataInfo() {}
    explicit TargetDataInfo(bool RequiresDevicePointerInfo,
                            bool SeparateBeginEndCalls)
        : RequiresDevicePointerInfo(RequiresDevicePointerInfo),
          SeparateBeginEndCalls(SeparateBeginEndCalls) {}
    /// Clear information about the data arrays.
    void clearArrayInfo() {
      RTArgs = TargetDataRTArgs();
      HasMapper = false;
      NumberOfPtrs = 0u;
    }
    /// Return true if the current target data information has valid arrays.
    bool isValid() {
      return RTArgs.BasePointersArray && RTArgs.PointersArray &&
             RTArgs.SizesArray && RTArgs.MapTypesArray &&
             (!HasMapper || RTArgs.MappersArray) && NumberOfPtrs;
    }
    bool requiresDevicePointerInfo() { return RequiresDevicePointerInfo; }
    bool separateBeginEndCalls() { return SeparateBeginEndCalls; }
  };

  enum class DeviceInfoTy { None, Pointer, Address };
  using MapValuesArrayTy = SmallVector<Value *, 4>;
  using MapDeviceInfoArrayTy = SmallVector<DeviceInfoTy, 4>;
  using MapFlagsArrayTy = SmallVector<omp::OpenMPOffloadMappingFlags, 4>;
  using MapNamesArrayTy = SmallVector<Constant *, 4>;
  using MapDimArrayTy = SmallVector<uint64_t, 4>;
  using MapNonContiguousArrayTy = SmallVector<MapValuesArrayTy, 4>;

  /// This structure contains combined information generated for mappable
  /// clauses, including base pointers, pointers, sizes, map types, user-defined
  /// mappers, and non-contiguous information.
  struct MapInfosTy {
    struct StructNonContiguousInfo {
      bool IsNonContiguous = false;
      MapDimArrayTy Dims;
      MapNonContiguousArrayTy Offsets;
      MapNonContiguousArrayTy Counts;
      MapNonContiguousArrayTy Strides;
    };
    MapValuesArrayTy BasePointers;
    MapValuesArrayTy Pointers;
    MapDeviceInfoArrayTy DevicePointers;
    MapValuesArrayTy Sizes;
    MapFlagsArrayTy Types;
    MapNamesArrayTy Names;
    StructNonContiguousInfo NonContigInfo;

    /// Append arrays in \a CurInfo.
    void append(MapInfosTy &CurInfo) {
      BasePointers.append(CurInfo.BasePointers.begin(),
                          CurInfo.BasePointers.end());
      Pointers.append(CurInfo.Pointers.begin(), CurInfo.Pointers.end());
      DevicePointers.append(CurInfo.DevicePointers.begin(),
                            CurInfo.DevicePointers.end());
      Sizes.append(CurInfo.Sizes.begin(), CurInfo.Sizes.end());
      Types.append(CurInfo.Types.begin(), CurInfo.Types.end());
      Names.append(CurInfo.Names.begin(), CurInfo.Names.end());
      NonContigInfo.Dims.append(CurInfo.NonContigInfo.Dims.begin(),
                                CurInfo.NonContigInfo.Dims.end());
      NonContigInfo.Offsets.append(CurInfo.NonContigInfo.Offsets.begin(),
                                   CurInfo.NonContigInfo.Offsets.end());
      NonContigInfo.Counts.append(CurInfo.NonContigInfo.Counts.begin(),
                                  CurInfo.NonContigInfo.Counts.end());
      NonContigInfo.Strides.append(CurInfo.NonContigInfo.Strides.begin(),
                                   CurInfo.NonContigInfo.Strides.end());
    }
  };

  /// Callback function type for functions emitting the host fallback code that
  /// is executed when the kernel launch fails. It takes an insertion point as
  /// parameter where the code should be emitted. It returns an insertion point
  /// that points right after after the emitted code.
  using EmitFallbackCallbackTy =
      function_ref<InsertPointOrErrorTy(InsertPointTy)>;

  /// Generate a target region entry call and host fallback call.
  ///
  /// \param Loc The location at which the request originated and is fulfilled.
  /// \param OutlinedFnID The ooulined function ID.
  /// \param EmitTargetCallFallbackCB Call back function to generate host
  ///        fallback code.
  /// \param Args Data structure holding information about the kernel arguments.
  /// \param DeviceID Identifier for the device via the 'device' clause.
  /// \param RTLoc Source location identifier
  /// \param AllocaIP The insertion point to be used for alloca instructions.
  InsertPointOrErrorTy
  emitKernelLaunch(const LocationDescription &Loc, Value *OutlinedFnID,
                   EmitFallbackCallbackTy EmitTargetCallFallbackCB,
                   TargetKernelArgs &Args, Value *DeviceID, Value *RTLoc,
                   InsertPointTy AllocaIP);

  /// Callback type for generating the bodies of device directives that require
  /// outer target tasks (e.g. in case of having `nowait` or `depend` clauses).
  ///
  /// \param DeviceID The ID of the device on which the target region will
  ///        execute.
  /// \param RTLoc Source location identifier
  /// \Param TargetTaskAllocaIP Insertion point for the alloca block of the
  ///        generated task.
  ///
  /// \return an error, if any were triggered during execution.
  using TargetTaskBodyCallbackTy =
      function_ref<Error(Value *DeviceID, Value *RTLoc,
                         IRBuilderBase::InsertPoint TargetTaskAllocaIP)>;

  /// Generate a target-task for the target construct
  ///
  /// \param TaskBodyCB Callback to generate the actual body of the target task.
  /// \param DeviceID Identifier for the device via the 'device' clause.
  /// \param RTLoc Source location identifier
  /// \param AllocaIP The insertion point to be used for alloca instructions.
  /// \param Dependencies Vector of DependData objects holding information of
  ///        dependencies as specified by the 'depend' clause.
  /// \param HasNoWait True if the target construct had 'nowait' on it, false
  ///        otherwise
  InsertPointOrErrorTy emitTargetTask(
      TargetTaskBodyCallbackTy TaskBodyCB, Value *DeviceID, Value *RTLoc,
      OpenMPIRBuilder::InsertPointTy AllocaIP,
      const SmallVector<llvm::OpenMPIRBuilder::DependData> &Dependencies,
      bool HasNoWait);

  /// Emit the arguments to be passed to the runtime library based on the
  /// arrays of base pointers, pointers, sizes, map types, and mappers.  If
  /// ForEndCall, emit map types to be passed for the end of the region instead
  /// of the beginning.
  void emitOffloadingArraysArgument(IRBuilderBase &Builder,
                                    OpenMPIRBuilder::TargetDataRTArgs &RTArgs,
                                    OpenMPIRBuilder::TargetDataInfo &Info,
                                    bool ForEndCall = false);

  /// Emit an array of struct descriptors to be assigned to the offload args.
  void emitNonContiguousDescriptor(InsertPointTy AllocaIP,
                                   InsertPointTy CodeGenIP,
                                   MapInfosTy &CombinedInfo,
                                   TargetDataInfo &Info);

  /// Emit the arrays used to pass the captures and map information to the
  /// offloading runtime library. If there is no map or capture information,
  /// return nullptr by reference. Accepts a reference to a MapInfosTy object
  /// that contains information generated for mappable clauses,
  /// including base pointers, pointers, sizes, map types, user-defined mappers.
  void emitOffloadingArrays(
      InsertPointTy AllocaIP, InsertPointTy CodeGenIP, MapInfosTy &CombinedInfo,
      TargetDataInfo &Info, bool IsNonContiguous = false,
      function_ref<void(unsigned int, Value *)> DeviceAddrCB = nullptr,
      function_ref<Value *(unsigned int)> CustomMapperCB = nullptr);

  /// Allocates memory for and populates the arrays required for offloading
  /// (offload_{baseptrs|ptrs|mappers|sizes|maptypes|mapnames}). Then, it
  /// emits their base addresses as arguments to be passed to the runtime
  /// library. In essence, this function is a combination of
  /// emitOffloadingArrays and emitOffloadingArraysArgument and should arguably
  /// be preferred by clients of OpenMPIRBuilder.
  void emitOffloadingArraysAndArgs(
      InsertPointTy AllocaIP, InsertPointTy CodeGenIP, TargetDataInfo &Info,
      TargetDataRTArgs &RTArgs, MapInfosTy &CombinedInfo,
      bool IsNonContiguous = false, bool ForEndCall = false,
      function_ref<void(unsigned int, Value *)> DeviceAddrCB = nullptr,
      function_ref<Value *(unsigned int)> CustomMapperCB = nullptr);

  /// Creates offloading entry for the provided entry ID \a ID, address \a
  /// Addr, size \a Size, and flags \a Flags.
  void createOffloadEntry(Constant *ID, Constant *Addr, uint64_t Size,
                          int32_t Flags, GlobalValue::LinkageTypes,
                          StringRef Name = "");

  /// The kind of errors that can occur when emitting the offload entries and
  /// metadata.
  enum EmitMetadataErrorKind {
    EMIT_MD_TARGET_REGION_ERROR,
    EMIT_MD_DECLARE_TARGET_ERROR,
    EMIT_MD_GLOBAL_VAR_LINK_ERROR
  };

  /// Callback function type
  using EmitMetadataErrorReportFunctionTy =
      std::function<void(EmitMetadataErrorKind, TargetRegionEntryInfo)>;

  // Emit the offloading entries and metadata so that the device codegen side
  // can easily figure out what to emit. The produced metadata looks like
  // this:
  //
  // !omp_offload.info = !{!1, ...}
  //
  // We only generate metadata for function that contain target regions.
  void createOffloadEntriesAndInfoMetadata(
      EmitMetadataErrorReportFunctionTy &ErrorReportFunction);

public:
  /// Generator for __kmpc_copyprivate
  ///
  /// \param Loc The source location description.
  /// \param BufSize Number of elements in the buffer.
  /// \param CpyBuf List of pointers to data to be copied.
  /// \param CpyFn function to call for copying data.
  /// \param DidIt flag variable; 1 for 'single' thread, 0 otherwise.
  ///
  /// \return The insertion position *after* the CopyPrivate call.

  InsertPointTy createCopyPrivate(const LocationDescription &Loc,
                                  llvm::Value *BufSize, llvm::Value *CpyBuf,
                                  llvm::Value *CpyFn, llvm::Value *DidIt);

  /// Generator for '#omp single'
  ///
  /// \param Loc The source location description.
  /// \param BodyGenCB Callback that will generate the region code.
  /// \param FiniCB Callback to finalize variable copies.
  /// \param IsNowait If false, a barrier is emitted.
  /// \param CPVars copyprivate variables.
  /// \param CPFuncs copy functions to use for each copyprivate variable.
  ///
  /// \returns The insertion position *after* the single call.
  InsertPointOrErrorTy createSingle(const LocationDescription &Loc,
                                    BodyGenCallbackTy BodyGenCB,
                                    FinalizeCallbackTy FiniCB, bool IsNowait,
                                    ArrayRef<llvm::Value *> CPVars = {},
                                    ArrayRef<llvm::Function *> CPFuncs = {});

  /// Generator for '#omp master'
  ///
  /// \param Loc The insert and source location description.
  /// \param BodyGenCB Callback that will generate the region code.
  /// \param FiniCB Callback to finalize variable copies.
  ///
  /// \returns The insertion position *after* the master.
  InsertPointOrErrorTy createMaster(const LocationDescription &Loc,
                                    BodyGenCallbackTy BodyGenCB,
                                    FinalizeCallbackTy FiniCB);

  /// Generator for '#omp masked'
  ///
  /// \param Loc The insert and source location description.
  /// \param BodyGenCB Callback that will generate the region code.
  /// \param FiniCB Callback to finialize variable copies.
  ///
  /// \returns The insertion position *after* the masked.
  InsertPointOrErrorTy createMasked(const LocationDescription &Loc,
                                    BodyGenCallbackTy BodyGenCB,
                                    FinalizeCallbackTy FiniCB, Value *Filter);

  /// Generator for '#omp critical'
  ///
  /// \param Loc The insert and source location description.
  /// \param BodyGenCB Callback that will generate the region body code.
  /// \param FiniCB Callback to finalize variable copies.
  /// \param CriticalName name of the lock used by the critical directive
  /// \param HintInst Hint Instruction for hint clause associated with critical
  ///
  /// \returns The insertion position *after* the critical.
  InsertPointOrErrorTy createCritical(const LocationDescription &Loc,
                                      BodyGenCallbackTy BodyGenCB,
                                      FinalizeCallbackTy FiniCB,
                                      StringRef CriticalName, Value *HintInst);

  /// Generator for '#omp ordered depend (source | sink)'
  ///
  /// \param Loc The insert and source location description.
  /// \param AllocaIP The insertion point to be used for alloca instructions.
  /// \param NumLoops The number of loops in depend clause.
  /// \param StoreValues The value will be stored in vector address.
  /// \param Name The name of alloca instruction.
  /// \param IsDependSource If true, depend source; otherwise, depend sink.
  ///
  /// \return The insertion position *after* the ordered.
  InsertPointTy createOrderedDepend(const LocationDescription &Loc,
                                    InsertPointTy AllocaIP, unsigned NumLoops,
                                    ArrayRef<llvm::Value *> StoreValues,
                                    const Twine &Name, bool IsDependSource);

  /// Generator for '#omp ordered [threads | simd]'
  ///
  /// \param Loc The insert and source location description.
  /// \param BodyGenCB Callback that will generate the region code.
  /// \param FiniCB Callback to finalize variable copies.
  /// \param IsThreads If true, with threads clause or without clause;
  /// otherwise, with simd clause;
  ///
  /// \returns The insertion position *after* the ordered.
  InsertPointOrErrorTy createOrderedThreadsSimd(const LocationDescription &Loc,
                                                BodyGenCallbackTy BodyGenCB,
                                                FinalizeCallbackTy FiniCB,
                                                bool IsThreads);

  /// Generator for '#omp sections'
  ///
  /// \param Loc The insert and source location description.
  /// \param AllocaIP The insertion points to be used for alloca instructions.
  /// \param SectionCBs Callbacks that will generate body of each section.
  /// \param PrivCB Callback to copy a given variable (think copy constructor).
  /// \param FiniCB Callback to finalize variable copies.
  /// \param IsCancellable Flag to indicate a cancellable parallel region.
  /// \param IsNowait If true, barrier - to ensure all sections are executed
  /// before moving forward will not be generated.
  /// \returns The insertion position *after* the sections.
  InsertPointOrErrorTy
  createSections(const LocationDescription &Loc, InsertPointTy AllocaIP,
                 ArrayRef<StorableBodyGenCallbackTy> SectionCBs,
                 PrivatizeCallbackTy PrivCB, FinalizeCallbackTy FiniCB,
                 bool IsCancellable, bool IsNowait);

  /// Generator for '#omp section'
  ///
  /// \param Loc The insert and source location description.
  /// \param BodyGenCB Callback that will generate the region body code.
  /// \param FiniCB Callback to finalize variable copies.
  /// \returns The insertion position *after* the section.
  InsertPointOrErrorTy createSection(const LocationDescription &Loc,
                                     BodyGenCallbackTy BodyGenCB,
                                     FinalizeCallbackTy FiniCB);

  /// Generator for `#omp teams`
  ///
  /// \param Loc The location where the teams construct was encountered.
  /// \param BodyGenCB Callback that will generate the region code.
  /// \param NumTeamsLower Lower bound on number of teams. If this is nullptr,
  ///        it is as if lower bound is specified as equal to upperbound. If
  ///        this is non-null, then upperbound must also be non-null.
  /// \param NumTeamsUpper Upper bound on the number of teams.
  /// \param ThreadLimit on the number of threads that may participate in a
  ///        contention group created by each team.
  /// \param IfExpr is the integer argument value of the if condition on the
  ///        teams clause.
  InsertPointOrErrorTy
  createTeams(const LocationDescription &Loc, BodyGenCallbackTy BodyGenCB,
              Value *NumTeamsLower = nullptr, Value *NumTeamsUpper = nullptr,
              Value *ThreadLimit = nullptr, Value *IfExpr = nullptr);

  /// Generate conditional branch and relevant BasicBlocks through which private
  /// threads copy the 'copyin' variables from Master copy to threadprivate
  /// copies.
  ///
  /// \param IP insertion block for copyin conditional
  /// \param MasterVarPtr a pointer to the master variable
  /// \param PrivateVarPtr a pointer to the threadprivate variable
  /// \param IntPtrTy Pointer size type
  /// \param BranchtoEnd Create a branch between the copyin.not.master blocks
  //				 and copy.in.end block
  ///
  /// \returns The insertion point where copying operation to be emitted.
  InsertPointTy createCopyinClauseBlocks(InsertPointTy IP, Value *MasterAddr,
                                         Value *PrivateAddr,
                                         llvm::IntegerType *IntPtrTy,
                                         bool BranchtoEnd = true);

  /// Create a runtime call for kmpc_Alloc
  ///
  /// \param Loc The insert and source location description.
  /// \param Size Size of allocated memory space
  /// \param Allocator Allocator information instruction
  /// \param Name Name of call Instruction for OMP_alloc
  ///
  /// \returns CallInst to the OMP_Alloc call
  CallInst *createOMPAlloc(const LocationDescription &Loc, Value *Size,
                           Value *Allocator, std::string Name = "");

  /// Create a runtime call for kmpc_free
  ///
  /// \param Loc The insert and source location description.
  /// \param Addr Address of memory space to be freed
  /// \param Allocator Allocator information instruction
  /// \param Name Name of call Instruction for OMP_Free
  ///
  /// \returns CallInst to the OMP_Free call
  CallInst *createOMPFree(const LocationDescription &Loc, Value *Addr,
                          Value *Allocator, std::string Name = "");

  /// Create a runtime call for kmpc_threadprivate_cached
  ///
  /// \param Loc The insert and source location description.
  /// \param Pointer pointer to data to be cached
  /// \param Size size of data to be cached
  /// \param Name Name of call Instruction for callinst
  ///
  /// \returns CallInst to the thread private cache call.
  CallInst *createCachedThreadPrivate(const LocationDescription &Loc,
                                      llvm::Value *Pointer,
                                      llvm::ConstantInt *Size,
                                      const llvm::Twine &Name = Twine(""));

  /// Create a runtime call for __tgt_interop_init
  ///
  /// \param Loc The insert and source location description.
  /// \param InteropVar variable to be allocated
  /// \param InteropType type of interop operation
  /// \param Device devide to which offloading will occur
  /// \param NumDependences  number of dependence variables
  /// \param DependenceAddress pointer to dependence variables
  /// \param HaveNowaitClause does nowait clause exist
  ///
  /// \returns CallInst to the __tgt_interop_init call
  CallInst *createOMPInteropInit(const LocationDescription &Loc,
                                 Value *InteropVar,
                                 omp::OMPInteropType InteropType, Value *Device,
                                 Value *NumDependences,
                                 Value *DependenceAddress,
                                 bool HaveNowaitClause);

  /// Create a runtime call for __tgt_interop_destroy
  ///
  /// \param Loc The insert and source location description.
  /// \param InteropVar variable to be allocated
  /// \param Device devide to which offloading will occur
  /// \param NumDependences  number of dependence variables
  /// \param DependenceAddress pointer to dependence variables
  /// \param HaveNowaitClause does nowait clause exist
  ///
  /// \returns CallInst to the __tgt_interop_destroy call
  CallInst *createOMPInteropDestroy(const LocationDescription &Loc,
                                    Value *InteropVar, Value *Device,
                                    Value *NumDependences,
                                    Value *DependenceAddress,
                                    bool HaveNowaitClause);

  /// Create a runtime call for __tgt_interop_use
  ///
  /// \param Loc The insert and source location description.
  /// \param InteropVar variable to be allocated
  /// \param Device devide to which offloading will occur
  /// \param NumDependences  number of dependence variables
  /// \param DependenceAddress pointer to dependence variables
  /// \param HaveNowaitClause does nowait clause exist
  ///
  /// \returns CallInst to the __tgt_interop_use call
  CallInst *createOMPInteropUse(const LocationDescription &Loc,
                                Value *InteropVar, Value *Device,
                                Value *NumDependences, Value *DependenceAddress,
                                bool HaveNowaitClause);

  /// The `omp target` interface
  ///
  /// For more information about the usage of this interface,
  /// \see openmp/libomptarget/deviceRTLs/common/include/target.h
  ///
  ///{

  /// Create a runtime call for kmpc_target_init
  ///
  /// \param Loc The insert and source location description.
  /// \param IsSPMD Flag to indicate if the kernel is an SPMD kernel or not.
  /// \param MinThreads Minimal number of threads, or 0.
  /// \param MaxThreads Maximal number of threads, or 0.
  /// \param MinTeams Minimal number of teams, or 0.
  /// \param MaxTeams Maximal number of teams, or 0.
  InsertPointTy createTargetInit(const LocationDescription &Loc, bool IsSPMD,
                                 int32_t MinThreadsVal = 0,
                                 int32_t MaxThreadsVal = 0,
                                 int32_t MinTeamsVal = 0,
                                 int32_t MaxTeamsVal = 0);

  /// Create a runtime call for kmpc_target_deinit
  ///
  /// \param Loc The insert and source location description.
  /// \param TeamsReductionDataSize The maximal size of all the reduction data
  ///        for teams reduction.
  /// \param TeamsReductionBufferLength The number of elements (each of up to
  ///        \p TeamsReductionDataSize size), in the teams reduction buffer.
  void createTargetDeinit(const LocationDescription &Loc,
                          int32_t TeamsReductionDataSize = 0,
                          int32_t TeamsReductionBufferLength = 1024);

  ///}

  /// Helpers to read/write kernel annotations from the IR.
  ///
  ///{

  /// Read/write a bounds on threads for \p Kernel. Read will return 0 if none
  /// is set.
  static std::pair<int32_t, int32_t>
  readThreadBoundsForKernel(const Triple &T, Function &Kernel);
  static void writeThreadBoundsForKernel(const Triple &T, Function &Kernel,
                                         int32_t LB, int32_t UB);

  /// Read/write a bounds on teams for \p Kernel. Read will return 0 if none
  /// is set.
  static std::pair<int32_t, int32_t> readTeamBoundsForKernel(const Triple &T,
                                                             Function &Kernel);
  static void writeTeamsForKernel(const Triple &T, Function &Kernel, int32_t LB,
                                  int32_t UB);
  ///}

private:
  // Sets the function attributes expected for the outlined function
  void setOutlinedTargetRegionFunctionAttributes(Function *OutlinedFn);

  // Creates the function ID/Address for the given outlined function.
  // In the case of an embedded device function the address of the function is
  // used, in the case of a non-offload function a constant is created.
  Constant *createOutlinedFunctionID(Function *OutlinedFn,
                                     StringRef EntryFnIDName);

  // Creates the region entry address for the outlined function
  Constant *createTargetRegionEntryAddr(Function *OutlinedFunction,
                                        StringRef EntryFnName);

public:
  /// Functions used to generate a function with the given name.
  using FunctionGenCallback =
      std::function<Expected<Function *>(StringRef FunctionName)>;

  /// Create a unique name for the entry function using the source location
  /// information of the current target region. The name will be something like:
  ///
  /// __omp_offloading_DD_FFFF_PP_lBB[_CC]
  ///
  /// where DD_FFFF is an ID unique to the file (device and file IDs), PP is the
  /// mangled name of the function that encloses the target region and BB is the
  /// line number of the target region. CC is a count added when more than one
  /// region is located at the same location.
  ///
  /// If this target outline function is not an offload entry, we don't need to
  /// register it. This may happen if it is guarded by an if clause that is
  /// false at compile time, or no target archs have been specified.
  ///
  /// The created target region ID is used by the runtime library to identify
  /// the current target region, so it only has to be unique and not
  /// necessarily point to anything. It could be the pointer to the outlined
  /// function that implements the target region, but we aren't using that so
  /// that the compiler doesn't need to keep that, and could therefore inline
  /// the host function if proven worthwhile during optimization. In the other
  /// hand, if emitting code for the device, the ID has to be the function
  /// address so that it can retrieved from the offloading entry and launched
  /// by the runtime library. We also mark the outlined function to have
  /// external linkage in case we are emitting code for the device, because
  /// these functions will be entry points to the device.
  ///
  /// \param InfoManager The info manager keeping track of the offload entries
  /// \param EntryInfo The entry information about the function
  /// \param GenerateFunctionCallback The callback function to generate the code
  /// \param OutlinedFunction Pointer to the outlined function
  /// \param EntryFnIDName Name of the ID o be created
  Error emitTargetRegionFunction(TargetRegionEntryInfo &EntryInfo,
                                 FunctionGenCallback &GenerateFunctionCallback,
                                 bool IsOffloadEntry, Function *&OutlinedFn,
                                 Constant *&OutlinedFnID);

  /// Registers the given function and sets up the attribtues of the function
  /// Returns the FunctionID.
  ///
  /// \param InfoManager The info manager keeping track of the offload entries
  /// \param EntryInfo The entry information about the function
  /// \param OutlinedFunction Pointer to the outlined function
  /// \param EntryFnName Name of the outlined function
  /// \param EntryFnIDName Name of the ID o be created
  Constant *registerTargetRegionFunction(TargetRegionEntryInfo &EntryInfo,
                                         Function *OutlinedFunction,
                                         StringRef EntryFnName,
                                         StringRef EntryFnIDName);

  /// Type of BodyGen to use for region codegen
  ///
  /// Priv: If device pointer privatization is required, emit the body of the
  /// region here. It will have to be duplicated: with and without
  /// privatization.
  /// DupNoPriv: If we need device pointer privatization, we need
  /// to emit the body of the region with no privatization in the 'else' branch
  /// of the conditional.
  /// NoPriv: If we don't require privatization of device
  /// pointers, we emit the body in between the runtime calls. This avoids
  /// duplicating the body code.
  enum BodyGenTy { Priv, DupNoPriv, NoPriv };

  /// Callback type for creating the map infos for the kernel parameters.
  /// \param CodeGenIP is the insertion point where code should be generated,
  ///        if any.
  using GenMapInfoCallbackTy =
      function_ref<MapInfosTy &(InsertPointTy CodeGenIP)>;

private:
  /// Emit the array initialization or deletion portion for user-defined mapper
  /// code generation. First, it evaluates whether an array section is mapped
  /// and whether the \a MapType instructs to delete this section. If \a IsInit
  /// is true, and \a MapType indicates to not delete this array, array
  /// initialization code is generated. If \a IsInit is false, and \a MapType
  /// indicates to delete this array, array deletion code is generated.
  void emitUDMapperArrayInitOrDel(Function *MapperFn, llvm::Value *MapperHandle,
                                  llvm::Value *Base, llvm::Value *Begin,
                                  llvm::Value *Size, llvm::Value *MapType,
                                  llvm::Value *MapName, TypeSize ElementSize,
                                  llvm::BasicBlock *ExitBB, bool IsInit);

public:
  /// Emit the user-defined mapper function. The code generation follows the
  /// pattern in the example below.
  /// \code
  /// void .omp_mapper.<type_name>.<mapper_id>.(void *rt_mapper_handle,
  ///                                           void *base, void *begin,
  ///                                           int64_t size, int64_t type,
  ///                                           void *name = nullptr) {
  ///   // Allocate space for an array section first or add a base/begin for
  ///   // pointer dereference.
  ///   if ((size > 1 || (base != begin && maptype.IsPtrAndObj)) &&
  ///       !maptype.IsDelete)
  ///     __tgt_push_mapper_component(rt_mapper_handle, base, begin,
  ///                                 size*sizeof(Ty), clearToFromMember(type));
  ///   // Map members.
  ///   for (unsigned i = 0; i < size; i++) {
  ///     // For each component specified by this mapper:
  ///     for (auto c : begin[i]->all_components) {
  ///       if (c.hasMapper())
  ///         (*c.Mapper())(rt_mapper_handle, c.arg_base, c.arg_begin,
  ///         c.arg_size,
  ///                       c.arg_type, c.arg_name);
  ///       else
  ///         __tgt_push_mapper_component(rt_mapper_handle, c.arg_base,
  ///                                     c.arg_begin, c.arg_size, c.arg_type,
  ///                                     c.arg_name);
  ///     }
  ///   }
  ///   // Delete the array section.
  ///   if (size > 1 && maptype.IsDelete)
  ///     __tgt_push_mapper_component(rt_mapper_handle, base, begin,
  ///                                 size*sizeof(Ty), clearToFromMember(type));
  /// }
  /// \endcode
  ///
  /// \param PrivAndGenMapInfoCB Callback that privatizes code and populates the
  /// MapInfos and returns.
  /// \param ElemTy DeclareMapper element type.
  /// \param FuncName Optional param to specify mapper function name.
  /// \param CustomMapperCB Optional callback to generate code related to
  /// custom mappers.
  Function *emitUserDefinedMapper(
      function_ref<MapInfosTy &(InsertPointTy CodeGenIP, llvm::Value *PtrPHI,
                                llvm::Value *BeginArg)>
          PrivAndGenMapInfoCB,
      llvm::Type *ElemTy, StringRef FuncName,
      function_ref<bool(unsigned int, Function **)> CustomMapperCB = nullptr);

  /// Generator for '#omp target data'
  ///
  /// \param Loc The location where the target data construct was encountered.
  /// \param AllocaIP The insertion points to be used for alloca instructions.
  /// \param CodeGenIP The insertion point at which the target directive code
  /// should be placed.
  /// \param IsBegin If true then emits begin mapper call otherwise emits
  /// end mapper call.
  /// \param DeviceID Stores the DeviceID from the device clause.
  /// \param IfCond Value which corresponds to the if clause condition.
  /// \param Info Stores all information realted to the Target Data directive.
  /// \param GenMapInfoCB Callback that populates the MapInfos and returns.
  /// \param BodyGenCB Optional Callback to generate the region code.
  /// \param DeviceAddrCB Optional callback to generate code related to
  /// use_device_ptr and use_device_addr.
  /// \param CustomMapperCB Optional callback to generate code related to
  /// custom mappers.
  InsertPointOrErrorTy createTargetData(
      const LocationDescription &Loc, InsertPointTy AllocaIP,
      InsertPointTy CodeGenIP, Value *DeviceID, Value *IfCond,
      TargetDataInfo &Info, GenMapInfoCallbackTy GenMapInfoCB,
      omp::RuntimeFunction *MapperFunc = nullptr,
      function_ref<InsertPointOrErrorTy(InsertPointTy CodeGenIP,
                                        BodyGenTy BodyGenType)>
          BodyGenCB = nullptr,
      function_ref<void(unsigned int, Value *)> DeviceAddrCB = nullptr,
      function_ref<Value *(unsigned int)> CustomMapperCB = nullptr,
      Value *SrcLocInfo = nullptr);

  using TargetBodyGenCallbackTy = function_ref<InsertPointOrErrorTy(
      InsertPointTy AllocaIP, InsertPointTy CodeGenIP)>;

  using TargetGenArgAccessorsCallbackTy = function_ref<InsertPointOrErrorTy(
      Argument &Arg, Value *Input, Value *&RetVal, InsertPointTy AllocaIP,
      InsertPointTy CodeGenIP)>;

  /// Generator for '#omp target'
  ///
  /// \param Loc where the target data construct was encountered.
  /// \param IsOffloadEntry whether it is an offload entry.
  /// \param CodeGenIP The insertion point where the call to the outlined
  /// function should be emitted.
  /// \param EntryInfo The entry information about the function.
  /// \param NumTeams Number of teams specified in the num_teams clause.
  /// \param NumThreads Number of teams specified in the thread_limit clause.
  /// \param Inputs The input values to the region that will be passed.
  /// as arguments to the outlined function.
  /// \param BodyGenCB Callback that will generate the region code.
  /// \param ArgAccessorFuncCB Callback that will generate accessors
  /// instructions for passed in target arguments where neccessary
  /// \param Dependencies A vector of DependData objects that carry
  // dependency information as passed in the depend clause
  // \param HasNowait Whether the target construct has a `nowait` clause or not.
<<<<<<< HEAD
  InsertPointTy createTarget(
=======
  InsertPointOrErrorTy createTarget(
>>>>>>> ce7c17d5
      const LocationDescription &Loc, bool IsOffloadEntry,
      OpenMPIRBuilder::InsertPointTy AllocaIP,
      OpenMPIRBuilder::InsertPointTy CodeGenIP,
      TargetRegionEntryInfo &EntryInfo, ArrayRef<int32_t> NumTeams,
      ArrayRef<int32_t> NumThreads, SmallVectorImpl<Value *> &Inputs,
      GenMapInfoCallbackTy GenMapInfoCB, TargetBodyGenCallbackTy BodyGenCB,
      TargetGenArgAccessorsCallbackTy ArgAccessorFuncCB,
      SmallVector<DependData> Dependencies = {}, bool HasNowait = false);

  /// Returns __kmpc_for_static_init_* runtime function for the specified
  /// size \a IVSize and sign \a IVSigned. Will create a distribute call
  /// __kmpc_distribute_static_init* if \a IsGPUDistribute is set.
  FunctionCallee createForStaticInitFunction(unsigned IVSize, bool IVSigned,
                                             bool IsGPUDistribute);

  /// Returns __kmpc_dispatch_init_* runtime function for the specified
  /// size \a IVSize and sign \a IVSigned.
  FunctionCallee createDispatchInitFunction(unsigned IVSize, bool IVSigned);

  /// Returns __kmpc_dispatch_next_* runtime function for the specified
  /// size \a IVSize and sign \a IVSigned.
  FunctionCallee createDispatchNextFunction(unsigned IVSize, bool IVSigned);

  /// Returns __kmpc_dispatch_fini_* runtime function for the specified
  /// size \a IVSize and sign \a IVSigned.
  FunctionCallee createDispatchFiniFunction(unsigned IVSize, bool IVSigned);

  /// Returns __kmpc_dispatch_deinit runtime function.
  FunctionCallee createDispatchDeinitFunction();

  /// Declarations for LLVM-IR types (simple, array, function and structure) are
  /// generated below. Their names are defined and used in OpenMPKinds.def. Here
  /// we provide the declarations, the initializeTypes function will provide the
  /// values.
  ///
  ///{
#define OMP_TYPE(VarName, InitValue) Type *VarName = nullptr;
#define OMP_ARRAY_TYPE(VarName, ElemTy, ArraySize)                             \
  ArrayType *VarName##Ty = nullptr;                                            \
  PointerType *VarName##PtrTy = nullptr;
#define OMP_FUNCTION_TYPE(VarName, IsVarArg, ReturnType, ...)                  \
  FunctionType *VarName = nullptr;                                             \
  PointerType *VarName##Ptr = nullptr;
#define OMP_STRUCT_TYPE(VarName, StrName, ...)                                 \
  StructType *VarName = nullptr;                                               \
  PointerType *VarName##Ptr = nullptr;
#include "llvm/Frontend/OpenMP/OMPKinds.def"

  ///}

private:
  /// Create all simple and struct types exposed by the runtime and remember
  /// the llvm::PointerTypes of them for easy access later.
  void initializeTypes(Module &M);

  /// Common interface for generating entry calls for OMP Directives.
  /// if the directive has a region/body, It will set the insertion
  /// point to the body
  ///
  /// \param OMPD Directive to generate entry blocks for
  /// \param EntryCall Call to the entry OMP Runtime Function
  /// \param ExitBB block where the region ends.
  /// \param Conditional indicate if the entry call result will be used
  ///        to evaluate a conditional of whether a thread will execute
  ///        body code or not.
  ///
  /// \return The insertion position in exit block
  InsertPointTy emitCommonDirectiveEntry(omp::Directive OMPD, Value *EntryCall,
                                         BasicBlock *ExitBB,
                                         bool Conditional = false);

  /// Common interface to finalize the region
  ///
  /// \param OMPD Directive to generate exiting code for
  /// \param FinIP Insertion point for emitting Finalization code and exit call
  /// \param ExitCall Call to the ending OMP Runtime Function
  /// \param HasFinalize indicate if the directive will require finalization
  ///         and has a finalization callback in the stack that
  ///        should be called.
  ///
  /// \return The insertion position in exit block
  InsertPointOrErrorTy emitCommonDirectiveExit(omp::Directive OMPD,
                                               InsertPointTy FinIP,
                                               Instruction *ExitCall,
                                               bool HasFinalize = true);

  /// Common Interface to generate OMP inlined regions
  ///
  /// \param OMPD Directive to generate inlined region for
  /// \param EntryCall Call to the entry OMP Runtime Function
  /// \param ExitCall Call to the ending OMP Runtime Function
  /// \param BodyGenCB Body code generation callback.
  /// \param FiniCB Finalization Callback. Will be called when finalizing region
  /// \param Conditional indicate if the entry call result will be used
  ///        to evaluate a conditional of whether a thread will execute
  ///        body code or not.
  /// \param HasFinalize indicate if the directive will require finalization
  ///        and has a finalization callback in the stack that
  ///        should be called.
  /// \param IsCancellable if HasFinalize is set to true, indicate if the
  ///        the directive should be cancellable.
  /// \return The insertion point after the region
  InsertPointOrErrorTy
  EmitOMPInlinedRegion(omp::Directive OMPD, Instruction *EntryCall,
                       Instruction *ExitCall, BodyGenCallbackTy BodyGenCB,
                       FinalizeCallbackTy FiniCB, bool Conditional = false,
                       bool HasFinalize = true, bool IsCancellable = false);

  /// Get the platform-specific name separator.
  /// \param Parts different parts of the final name that needs separation
  /// \param FirstSeparator First separator used between the initial two
  ///        parts of the name.
  /// \param Separator separator used between all of the rest consecutive
  ///        parts of the name
  static std::string getNameWithSeparators(ArrayRef<StringRef> Parts,
                                           StringRef FirstSeparator,
                                           StringRef Separator);

  /// Returns corresponding lock object for the specified critical region
  /// name. If the lock object does not exist it is created, otherwise the
  /// reference to the existing copy is returned.
  /// \param CriticalName Name of the critical region.
  ///
  Value *getOMPCriticalRegionLock(StringRef CriticalName);

  /// Callback type for Atomic Expression update
  /// ex:
  /// \code{.cpp}
  /// unsigned x = 0;
  /// #pragma omp atomic update
  /// x = Expr(x_old);  //Expr() is any legal operation
  /// \endcode
  ///
  /// \param XOld the value of the atomic memory address to use for update
  /// \param IRB reference to the IRBuilder to use
  ///
  /// \returns Value to update X to.
  using AtomicUpdateCallbackTy =
      const function_ref<Expected<Value *>(Value *XOld, IRBuilder<> &IRB)>;

private:
  enum AtomicKind { Read, Write, Update, Capture, Compare };

  /// Determine whether to emit flush or not
  ///
  /// \param Loc    The insert and source location description.
  /// \param AO     The required atomic ordering
  /// \param AK     The OpenMP atomic operation kind used.
  ///
  /// \returns		wether a flush was emitted or not
  bool checkAndEmitFlushAfterAtomic(const LocationDescription &Loc,
                                    AtomicOrdering AO, AtomicKind AK);

  /// Emit atomic update for constructs: X = X BinOp Expr ,or X = Expr BinOp X
  /// For complex Operations: X = UpdateOp(X) => CmpExch X, old_X, UpdateOp(X)
  /// Only Scalar data types.
  ///
  /// \param AllocaIP	  The insertion point to be used for alloca
  ///                   instructions.
  /// \param X			    The target atomic pointer to be updated
  /// \param XElemTy    The element type of the atomic pointer.
  /// \param Expr		    The value to update X with.
  /// \param AO			    Atomic ordering of the generated atomic
  ///                   instructions.
  /// \param RMWOp		  The binary operation used for update. If
  ///                   operation is not supported by atomicRMW,
  ///                   or belong to {FADD, FSUB, BAD_BINOP}.
  ///                   Then a `cmpExch` based	atomic will be generated.
  /// \param UpdateOp 	Code generator for complex expressions that cannot be
  ///                   expressed through atomicrmw instruction.
  /// \param VolatileX	     true if \a X volatile?
  /// \param IsXBinopExpr true if \a X is Left H.S. in Right H.S. part of the
  ///                     update expression, false otherwise.
  ///                     (e.g. true for X = X BinOp Expr)
  ///
  /// \returns A pair of the old value of X before the update, and the value
  ///          used for the update.
  Expected<std::pair<Value *, Value *>>
  emitAtomicUpdate(InsertPointTy AllocaIP, Value *X, Type *XElemTy, Value *Expr,
                   AtomicOrdering AO, AtomicRMWInst::BinOp RMWOp,
                   AtomicUpdateCallbackTy &UpdateOp, bool VolatileX,
                   bool IsXBinopExpr);

  std::pair<llvm::LoadInst *, llvm::AllocaInst *>
  EmitAtomicLoadLibcall(Value *X, Type *XElemTy, llvm::AtomicOrdering AO,
                        uint64_t AtomicSizeInBits);

  std::pair<llvm::Value *, llvm::Value *> EmitAtomicCompareExchangeLibcall(
      Value *X, Type *XElemTy, uint64_t AtomicSizeInBits,
      llvm::Value *ExpectedVal, llvm::Value *DesiredVal,
      llvm::AtomicOrdering Success, llvm::AtomicOrdering Failure);

  /// Emit the binary op. described by \p RMWOp, using \p Src1 and \p Src2 .
  ///
  /// \Return The instruction
  Value *emitRMWOpAsInstruction(Value *Src1, Value *Src2,
                                AtomicRMWInst::BinOp RMWOp);

public:
  /// a struct to pack relevant information while generating atomic Ops
  struct AtomicOpValue {
    Value *Var = nullptr;
    Type *ElemTy = nullptr;
    bool IsSigned = false;
    bool IsVolatile = false;
  };

  /// Emit atomic Read for : V = X --- Only Scalar data types.
  ///
  /// \param Loc    The insert and source location description.
  /// \param X			The target pointer to be atomically read
  /// \param V			Memory address where to store atomically read
  /// 					    value
  /// \param AO			Atomic ordering of the generated atomic
  /// 					    instructions.
  ///
  /// \return Insertion point after generated atomic read IR.
  InsertPointTy createAtomicRead(const LocationDescription &Loc,
                                 AtomicOpValue &X, AtomicOpValue &V,
                                 AtomicOrdering AO);

  /// Emit atomic write for : X = Expr --- Only Scalar data types.
  ///
  /// \param Loc    The insert and source location description.
  /// \param X			The target pointer to be atomically written to
  /// \param Expr		The value to store.
  /// \param AO			Atomic ordering of the generated atomic
  ///               instructions.
  ///
  /// \return Insertion point after generated atomic Write IR.
  InsertPointTy createAtomicWrite(const LocationDescription &Loc,
                                  AtomicOpValue &X, Value *Expr,
                                  AtomicOrdering AO);

  /// Emit atomic update for constructs: X = X BinOp Expr ,or X = Expr BinOp X
  /// For complex Operations: X = UpdateOp(X) => CmpExch X, old_X, UpdateOp(X)
  /// Only Scalar data types.
  ///
  /// \param Loc      The insert and source location description.
  /// \param AllocaIP The insertion point to be used for alloca instructions.
  /// \param X        The target atomic pointer to be updated
  /// \param Expr     The value to update X with.
  /// \param AO       Atomic ordering of the generated atomic instructions.
  /// \param RMWOp    The binary operation used for update. If operation
  ///                 is	not supported by atomicRMW, or belong to
  ///	                {FADD, FSUB, BAD_BINOP}. Then a `cmpExch` based
  ///                 atomic will be generated.
  /// \param UpdateOp 	Code generator for complex expressions that cannot be
  ///                   expressed through atomicrmw instruction.
  /// \param IsXBinopExpr true if \a X is Left H.S. in Right H.S. part of the
  ///                     update expression, false otherwise.
  ///	                    (e.g. true for X = X BinOp Expr)
  ///
  /// \return Insertion point after generated atomic update IR.
  InsertPointOrErrorTy
  createAtomicUpdate(const LocationDescription &Loc, InsertPointTy AllocaIP,
                     AtomicOpValue &X, Value *Expr, AtomicOrdering AO,
                     AtomicRMWInst::BinOp RMWOp,
                     AtomicUpdateCallbackTy &UpdateOp, bool IsXBinopExpr);

  /// Emit atomic update for constructs: --- Only Scalar data types
  /// V = X; X = X BinOp Expr ,
  /// X = X BinOp Expr; V = X,
  /// V = X; X = Expr BinOp X,
  /// X = Expr BinOp X; V = X,
  /// V = X; X = UpdateOp(X),
  /// X = UpdateOp(X); V = X,
  ///
  /// \param Loc        The insert and source location description.
  /// \param AllocaIP   The insertion point to be used for alloca instructions.
  /// \param X          The target atomic pointer to be updated
  /// \param V          Memory address where to store captured value
  /// \param Expr       The value to update X with.
  /// \param AO         Atomic ordering of the generated atomic instructions
  /// \param RMWOp      The binary operation used for update. If
  ///                   operation is not supported by atomicRMW, or belong to
  ///	                  {FADD, FSUB, BAD_BINOP}. Then a cmpExch based
  ///                   atomic will be generated.
  /// \param UpdateOp   Code generator for complex expressions that cannot be
  ///                   expressed through atomicrmw instruction.
  /// \param UpdateExpr true if X is an in place update of the form
  ///                   X = X BinOp Expr or X = Expr BinOp X
  /// \param IsXBinopExpr true if X is Left H.S. in Right H.S. part of the
  ///                     update expression, false otherwise.
  ///                     (e.g. true for X = X BinOp Expr)
  /// \param IsPostfixUpdate true if original value of 'x' must be stored in
  ///                        'v', not an updated one.
  ///
  /// \return Insertion point after generated atomic capture IR.
  InsertPointOrErrorTy
  createAtomicCapture(const LocationDescription &Loc, InsertPointTy AllocaIP,
                      AtomicOpValue &X, AtomicOpValue &V, Value *Expr,
                      AtomicOrdering AO, AtomicRMWInst::BinOp RMWOp,
                      AtomicUpdateCallbackTy &UpdateOp, bool UpdateExpr,
                      bool IsPostfixUpdate, bool IsXBinopExpr);

  /// Emit atomic compare for constructs: --- Only scalar data types
  /// cond-expr-stmt:
  /// x = x ordop expr ? expr : x;
  /// x = expr ordop x ? expr : x;
  /// x = x == e ? d : x;
  /// x = e == x ? d : x; (this one is not in the spec)
  /// cond-update-stmt:
  /// if (x ordop expr) { x = expr; }
  /// if (expr ordop x) { x = expr; }
  /// if (x == e) { x = d; }
  /// if (e == x) { x = d; } (this one is not in the spec)
  /// conditional-update-capture-atomic:
  /// v = x; cond-update-stmt; (IsPostfixUpdate=true, IsFailOnly=false)
  /// cond-update-stmt; v = x; (IsPostfixUpdate=false, IsFailOnly=false)
  /// if (x == e) { x = d; } else { v = x; } (IsPostfixUpdate=false,
  ///                                         IsFailOnly=true)
  /// r = x == e; if (r) { x = d; } (IsPostfixUpdate=false, IsFailOnly=false)
  /// r = x == e; if (r) { x = d; } else { v = x; } (IsPostfixUpdate=false,
  ///                                                IsFailOnly=true)
  ///
  /// \param Loc          The insert and source location description.
  /// \param X            The target atomic pointer to be updated.
  /// \param V            Memory address where to store captured value (for
  ///                     compare capture only).
  /// \param R            Memory address where to store comparison result
  ///                     (for compare capture with '==' only).
  /// \param E            The expected value ('e') for forms that use an
  ///                     equality comparison or an expression ('expr') for
  ///                     forms that use 'ordop' (logically an atomic maximum or
  ///                     minimum).
  /// \param D            The desired value for forms that use an equality
  ///                     comparison. If forms that use 'ordop', it should be
  ///                     \p nullptr.
  /// \param AO           Atomic ordering of the generated atomic instructions.
  /// \param Op           Atomic compare operation. It can only be ==, <, or >.
  /// \param IsXBinopExpr True if the conditional statement is in the form where
  ///                     x is on LHS. It only matters for < or >.
  /// \param IsPostfixUpdate  True if original value of 'x' must be stored in
  ///                         'v', not an updated one (for compare capture
  ///                         only).
  /// \param IsFailOnly   True if the original value of 'x' is stored to 'v'
  ///                     only when the comparison fails. This is only valid for
  ///                     the case the comparison is '=='.
  ///
  /// \return Insertion point after generated atomic capture IR.
  InsertPointTy
  createAtomicCompare(const LocationDescription &Loc, AtomicOpValue &X,
                      AtomicOpValue &V, AtomicOpValue &R, Value *E, Value *D,
                      AtomicOrdering AO, omp::OMPAtomicCompareOp Op,
                      bool IsXBinopExpr, bool IsPostfixUpdate, bool IsFailOnly);
  InsertPointTy createAtomicCompare(const LocationDescription &Loc,
                                    AtomicOpValue &X, AtomicOpValue &V,
                                    AtomicOpValue &R, Value *E, Value *D,
                                    AtomicOrdering AO,
                                    omp::OMPAtomicCompareOp Op,
                                    bool IsXBinopExpr, bool IsPostfixUpdate,
                                    bool IsFailOnly, AtomicOrdering Failure);

  /// Create the control flow structure of a canonical OpenMP loop.
  ///
  /// The emitted loop will be disconnected, i.e. no edge to the loop's
  /// preheader and no terminator in the AfterBB. The OpenMPIRBuilder's
  /// IRBuilder location is not preserved.
  ///
  /// \param DL        DebugLoc used for the instructions in the skeleton.
  /// \param TripCount Value to be used for the trip count.
  /// \param F         Function in which to insert the BasicBlocks.
  /// \param PreInsertBefore  Where to insert BBs that execute before the body,
  ///                         typically the body itself.
  /// \param PostInsertBefore Where to insert BBs that execute after the body.
  /// \param Name      Base name used to derive BB
  ///                  and instruction names.
  ///
  /// \returns The CanonicalLoopInfo that represents the emitted loop.
  CanonicalLoopInfo *createLoopSkeleton(DebugLoc DL, Value *TripCount,
                                        Function *F,
                                        BasicBlock *PreInsertBefore,
                                        BasicBlock *PostInsertBefore,
                                        const Twine &Name = {});
  /// OMP Offload Info Metadata name string
  const std::string ompOffloadInfoName = "omp_offload.info";

  /// Loads all the offload entries information from the host IR
  /// metadata. This function is only meant to be used with device code
  /// generation.
  ///
  /// \param M         Module to load Metadata info from. Module passed maybe
  /// loaded from bitcode file, i.e, different from OpenMPIRBuilder::M module.
  void loadOffloadInfoMetadata(Module &M);

  /// Loads all the offload entries information from the host IR
  /// metadata read from the file passed in as the HostFilePath argument. This
  /// function is only meant to be used with device code generation.
  ///
  /// \param HostFilePath The path to the host IR file,
  /// used to load in offload metadata for the device, allowing host and device
  /// to maintain the same metadata mapping.
  void loadOffloadInfoMetadata(StringRef HostFilePath);

  /// Gets (if variable with the given name already exist) or creates
  /// internal global variable with the specified Name. The created variable has
  /// linkage CommonLinkage by default and is initialized by null value.
  /// \param Ty Type of the global variable. If it is exist already the type
  /// must be the same.
  /// \param Name Name of the variable.
  GlobalVariable *getOrCreateInternalVariable(Type *Ty, const StringRef &Name,
                                              unsigned AddressSpace = 0);
};

/// Class to represented the control flow structure of an OpenMP canonical loop.
///
/// The control-flow structure is standardized for easy consumption by
/// directives associated with loops. For instance, the worksharing-loop
/// construct may change this control flow such that each loop iteration is
/// executed on only one thread. The constraints of a canonical loop in brief
/// are:
///
///  * The number of loop iterations must have been computed before entering the
///    loop.
///
///  * Has an (unsigned) logical induction variable that starts at zero and
///    increments by one.
///
///  * The loop's CFG itself has no side-effects. The OpenMP specification
///    itself allows side-effects, but the order in which they happen, including
///    how often or whether at all, is unspecified. We expect that the frontend
///    will emit those side-effect instructions somewhere (e.g. before the loop)
///    such that the CanonicalLoopInfo itself can be side-effect free.
///
/// Keep in mind that CanonicalLoopInfo is meant to only describe a repeated
/// execution of a loop body that satifies these constraints. It does NOT
/// represent arbitrary SESE regions that happen to contain a loop. Do not use
/// CanonicalLoopInfo for such purposes.
///
/// The control flow can be described as follows:
///
///     Preheader
///        |
///  /-> Header
///  |     |
///  |    Cond---\
///  |     |     |
///  |    Body   |
///  |    | |    |
///  |   <...>   |
///  |    | |    |
///   \--Latch   |
///              |
///             Exit
///              |
///            After
///
/// The loop is thought to start at PreheaderIP (at the Preheader's terminator,
/// including) and end at AfterIP (at the After's first instruction, excluding).
/// That is, instructions in the Preheader and After blocks (except the
/// Preheader's terminator) are out of CanonicalLoopInfo's control and may have
/// side-effects. Typically, the Preheader is used to compute the loop's trip
/// count. The instructions from BodyIP (at the Body block's first instruction,
/// excluding) until the Latch are also considered outside CanonicalLoopInfo's
/// control and thus can have side-effects. The body block is the single entry
/// point into the loop body, which may contain arbitrary control flow as long
/// as all control paths eventually branch to the Latch block.
///
/// TODO: Consider adding another standardized BasicBlock between Body CFG and
/// Latch to guarantee that there is only a single edge to the latch. It would
/// make loop transformations easier to not needing to consider multiple
/// predecessors of the latch (See redirectAllPredecessorsTo) and would give us
/// an equivalant to PreheaderIP, AfterIP and BodyIP for inserting code that
/// executes after each body iteration.
///
/// There must be no loop-carried dependencies through llvm::Values. This is
/// equivalant to that the Latch has no PHINode and the Header's only PHINode is
/// for the induction variable.
///
/// All code in Header, Cond, Latch and Exit (plus the terminator of the
/// Preheader) are CanonicalLoopInfo's responsibility and their build-up checked
/// by assertOK(). They are expected to not be modified unless explicitly
/// modifying the CanonicalLoopInfo through a methods that applies a OpenMP
/// loop-associated construct such as applyWorkshareLoop, tileLoops, unrollLoop,
/// etc. These methods usually invalidate the CanonicalLoopInfo and re-use its
/// basic blocks. After invalidation, the CanonicalLoopInfo must not be used
/// anymore as its underlying control flow may not exist anymore.
/// Loop-transformation methods such as tileLoops, collapseLoops and unrollLoop
/// may also return a new CanonicalLoopInfo that can be passed to other
/// loop-associated construct implementing methods. These loop-transforming
/// methods may either create a new CanonicalLoopInfo usually using
/// createLoopSkeleton and invalidate the input CanonicalLoopInfo, or reuse and
/// modify one of the input CanonicalLoopInfo and return it as representing the
/// modified loop. What is done is an implementation detail of
/// transformation-implementing method and callers should always assume that the
/// CanonicalLoopInfo passed to it is invalidated and a new object is returned.
/// Returned CanonicalLoopInfo have the same structure and guarantees as the one
/// created by createCanonicalLoop, such that transforming methods do not have
/// to special case where the CanonicalLoopInfo originated from.
///
/// Generally, methods consuming CanonicalLoopInfo do not need an
/// OpenMPIRBuilder::InsertPointTy as argument, but use the locations of the
/// CanonicalLoopInfo to insert new or modify existing instructions. Unless
/// documented otherwise, methods consuming CanonicalLoopInfo do not invalidate
/// any InsertPoint that is outside CanonicalLoopInfo's control. Specifically,
/// any InsertPoint in the Preheader, After or Block can still be used after
/// calling such a method.
///
/// TODO: Provide mechanisms for exception handling and cancellation points.
///
/// Defined outside OpenMPIRBuilder because nested classes cannot be
/// forward-declared, e.g. to avoid having to include the entire OMPIRBuilder.h.
class CanonicalLoopInfo {
  friend class OpenMPIRBuilder;

private:
  BasicBlock *Header = nullptr;
  BasicBlock *Cond = nullptr;
  BasicBlock *Latch = nullptr;
  BasicBlock *Exit = nullptr;

  /// Add the control blocks of this loop to \p BBs.
  ///
  /// This does not include any block from the body, including the one returned
  /// by getBody().
  ///
  /// FIXME: This currently includes the Preheader and After blocks even though
  /// their content is (mostly) not under CanonicalLoopInfo's control.
  /// Re-evaluated whether this makes sense.
  void collectControlBlocks(SmallVectorImpl<BasicBlock *> &BBs);

  /// Sets the number of loop iterations to the given value. This value must be
  /// valid in the condition block (i.e., defined in the preheader) and is
  /// interpreted as an unsigned integer.
  void setTripCount(Value *TripCount);

  /// Replace all uses of the canonical induction variable in the loop body with
  /// a new one.
  ///
  /// The intended use case is to update the induction variable for an updated
  /// iteration space such that it can stay normalized in the 0...tripcount-1
  /// range.
  ///
  /// The \p Updater is called with the (presumable updated) current normalized
  /// induction variable and is expected to return the value that uses of the
  /// pre-updated induction values should use instead, typically dependent on
  /// the new induction variable. This is a lambda (instead of e.g. just passing
  /// the new value) to be able to distinguish the uses of the pre-updated
  /// induction variable and uses of the induction varible to compute the
  /// updated induction variable value.
  void mapIndVar(llvm::function_ref<Value *(Instruction *)> Updater);

public:
  /// Returns whether this object currently represents the IR of a loop. If
  /// returning false, it may have been consumed by a loop transformation or not
  /// been intialized. Do not use in this case;
  bool isValid() const { return Header; }

  /// The preheader ensures that there is only a single edge entering the loop.
  /// Code that must be execute before any loop iteration can be emitted here,
  /// such as computing the loop trip count and begin lifetime markers. Code in
  /// the preheader is not considered part of the canonical loop.
  BasicBlock *getPreheader() const;

  /// The header is the entry for each iteration. In the canonical control flow,
  /// it only contains the PHINode for the induction variable.
  BasicBlock *getHeader() const {
    assert(isValid() && "Requires a valid canonical loop");
    return Header;
  }

  /// The condition block computes whether there is another loop iteration. If
  /// yes, branches to the body; otherwise to the exit block.
  BasicBlock *getCond() const {
    assert(isValid() && "Requires a valid canonical loop");
    return Cond;
  }

  /// The body block is the single entry for a loop iteration and not controlled
  /// by CanonicalLoopInfo. It can contain arbitrary control flow but must
  /// eventually branch to the \p Latch block.
  BasicBlock *getBody() const {
    assert(isValid() && "Requires a valid canonical loop");
    return cast<BranchInst>(Cond->getTerminator())->getSuccessor(0);
  }

  /// Reaching the latch indicates the end of the loop body code. In the
  /// canonical control flow, it only contains the increment of the induction
  /// variable.
  BasicBlock *getLatch() const {
    assert(isValid() && "Requires a valid canonical loop");
    return Latch;
  }

  /// Reaching the exit indicates no more iterations are being executed.
  BasicBlock *getExit() const {
    assert(isValid() && "Requires a valid canonical loop");
    return Exit;
  }

  /// The after block is intended for clean-up code such as lifetime end
  /// markers. It is separate from the exit block to ensure, analogous to the
  /// preheader, it having just a single entry edge and being free from PHI
  /// nodes should there be multiple loop exits (such as from break
  /// statements/cancellations).
  BasicBlock *getAfter() const {
    assert(isValid() && "Requires a valid canonical loop");
    return Exit->getSingleSuccessor();
  }

  /// Returns the llvm::Value containing the number of loop iterations. It must
  /// be valid in the preheader and always interpreted as an unsigned integer of
  /// any bit-width.
  Value *getTripCount() const {
    assert(isValid() && "Requires a valid canonical loop");
    Instruction *CmpI = &Cond->front();
    assert(isa<CmpInst>(CmpI) && "First inst must compare IV with TripCount");
    return CmpI->getOperand(1);
  }

  /// Returns the instruction representing the current logical induction
  /// variable. Always unsigned, always starting at 0 with an increment of one.
  Instruction *getIndVar() const {
    assert(isValid() && "Requires a valid canonical loop");
    Instruction *IndVarPHI = &Header->front();
    assert(isa<PHINode>(IndVarPHI) && "First inst must be the IV PHI");
    return IndVarPHI;
  }

  /// Return the type of the induction variable (and the trip count).
  Type *getIndVarType() const {
    assert(isValid() && "Requires a valid canonical loop");
    return getIndVar()->getType();
  }

  /// Return the insertion point for user code before the loop.
  OpenMPIRBuilder::InsertPointTy getPreheaderIP() const {
    assert(isValid() && "Requires a valid canonical loop");
    BasicBlock *Preheader = getPreheader();
    return {Preheader, std::prev(Preheader->end())};
  };

  /// Return the insertion point for user code in the body.
  OpenMPIRBuilder::InsertPointTy getBodyIP() const {
    assert(isValid() && "Requires a valid canonical loop");
    BasicBlock *Body = getBody();
    return {Body, Body->begin()};
  };

  /// Return the insertion point for user code after the loop.
  OpenMPIRBuilder::InsertPointTy getAfterIP() const {
    assert(isValid() && "Requires a valid canonical loop");
    BasicBlock *After = getAfter();
    return {After, After->begin()};
  };

  Function *getFunction() const {
    assert(isValid() && "Requires a valid canonical loop");
    return Header->getParent();
  }

  /// Consistency self-check.
  void assertOK() const;

  /// Invalidate this loop. That is, the underlying IR does not fulfill the
  /// requirements of an OpenMP canonical loop anymore.
  void invalidate();
};

} // end namespace llvm

#endif // LLVM_FRONTEND_OPENMP_OMPIRBUILDER_H<|MERGE_RESOLUTION|>--- conflicted
+++ resolved
@@ -2972,11 +2972,7 @@
   /// \param Dependencies A vector of DependData objects that carry
   // dependency information as passed in the depend clause
   // \param HasNowait Whether the target construct has a `nowait` clause or not.
-<<<<<<< HEAD
-  InsertPointTy createTarget(
-=======
   InsertPointOrErrorTy createTarget(
->>>>>>> ce7c17d5
       const LocationDescription &Loc, bool IsOffloadEntry,
       OpenMPIRBuilder::InsertPointTy AllocaIP,
       OpenMPIRBuilder::InsertPointTy CodeGenIP,
