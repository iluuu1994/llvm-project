--- conflicted
+++ resolved
@@ -762,11 +762,7 @@
 /// address (and stack pointer) on the stack and calls the given reentry symbol:
 ///   STP  x29, x30, [sp, #-16]!
 ///   BL   <reentry-symbol>
-<<<<<<< HEAD
-extern const char ReentryTrampolineContent[8];
-=======
 LLVM_ABI extern const char ReentryTrampolineContent[8];
->>>>>>> 4084ffcf
 
 /// Create a block of N reentry trampolines.
 inline Block &createReentryTrampolineBlock(LinkGraph &G,
@@ -858,11 +854,7 @@
     return *GOTSection;
   }
 
-<<<<<<< HEAD
-  void registerExistingEntries();
-=======
   LLVM_ABI void registerExistingEntries();
->>>>>>> 4084ffcf
 
   Section *GOTSection = nullptr;
 };
@@ -903,22 +895,14 @@
     return *StubsSection;
   }
 
-<<<<<<< HEAD
-  void registerExistingEntries();
-=======
   LLVM_ABI void registerExistingEntries();
->>>>>>> 4084ffcf
 
   GOTTableManager &GOT;
   Section *StubsSection = nullptr;
 };
 
 /// Returns the name of the pointer signing function section.
-<<<<<<< HEAD
-const char *getPointerSigningFunctionSectionName();
-=======
 LLVM_ABI const char *getPointerSigningFunctionSectionName();
->>>>>>> 4084ffcf
 
 /// Creates a pointer signing function section, block, and symbol to reserve
 /// space for a signing function for this LinkGraph. Clients should insert this
@@ -928,11 +912,7 @@
 /// No new Pointer64Auth edges can be inserted into the graph between when this
 /// pass is run and when the pass below runs (since there will not be sufficient
 /// space reserved in the signing function to write the signing code for them).
-<<<<<<< HEAD
-Error createEmptyPointerSigningFunction(LinkGraph &G);
-=======
 LLVM_ABI Error createEmptyPointerSigningFunction(LinkGraph &G);
->>>>>>> 4084ffcf
 
 /// Given a LinkGraph containing Pointer64Authenticated edges, transform those
 /// edges to Pointer64 and add signing code to the pointer signing function
@@ -942,11 +922,7 @@
 /// This function will add a $__ptrauth_sign section with finalization-lifetime
 /// containing an anonymous function that will sign all pointers in the graph.
 /// An allocation action will be added to run this function during finalization.
-<<<<<<< HEAD
-Error lowerPointer64AuthEdgesToSigningFunction(LinkGraph &G);
-=======
 LLVM_ABI Error lowerPointer64AuthEdgesToSigningFunction(LinkGraph &G);
->>>>>>> 4084ffcf
 
 } // namespace aarch64
 } // namespace jitlink
