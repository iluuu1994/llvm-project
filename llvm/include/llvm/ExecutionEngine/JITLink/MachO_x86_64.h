//===--- MachO_x86_64.h - JIT link functions for MachO/x86-64 ---*- C++ -*-===//
//
// Part of the LLVM Project, under the Apache License v2.0 with LLVM Exceptions.
// See https://llvm.org/LICENSE.txt for license information.
// SPDX-License-Identifier: Apache-2.0 WITH LLVM-exception
//
//===----------------------------------------------------------------------===//
//
// jit-link functions for MachO/x86-64.
//
//===----------------------------------------------------------------------===//

#ifndef LLVM_EXECUTIONENGINE_JITLINK_MACHO_X86_64_H
#define LLVM_EXECUTIONENGINE_JITLINK_MACHO_X86_64_H

#include "llvm/ExecutionEngine/JITLink/JITLink.h"
#include "llvm/Support/Compiler.h"

namespace llvm {
namespace jitlink {

/// Create a LinkGraph from a MachO/x86-64 relocatable object.
///
/// Note: The graph does not take ownership of the underlying buffer, nor copy
/// its contents. The caller is responsible for ensuring that the object buffer
/// outlives the graph.
<<<<<<< HEAD
Expected<std::unique_ptr<LinkGraph>> createLinkGraphFromMachOObject_x86_64(
=======
LLVM_ABI Expected<std::unique_ptr<LinkGraph>>
createLinkGraphFromMachOObject_x86_64(
>>>>>>> eb0f1dc0
    MemoryBufferRef ObjectBuffer, std::shared_ptr<orc::SymbolStringPool> SSP);

/// jit-link the given LinkGraph.
///
/// If PrePrunePasses is empty then a default mark-live pass will be inserted
/// that will mark all exported atoms live. If PrePrunePasses is not empty, the
/// caller is responsible for including a pass to mark atoms as live.
///
/// If PostPrunePasses is empty then a default GOT-and-stubs insertion pass will
/// be inserted. If PostPrunePasses is not empty then the caller is responsible
/// for including a pass to insert GOT and stub edges.
LLVM_ABI void link_MachO_x86_64(std::unique_ptr<LinkGraph> G,
                                std::unique_ptr<JITLinkContext> Ctx);

/// Returns a pass suitable for splitting __eh_frame sections in MachO/x86-64
/// objects.
LLVM_ABI LinkGraphPassFunction createEHFrameSplitterPass_MachO_x86_64();

/// Returns a pass suitable for fixing missing edges in an __eh_frame section
/// in a MachO/x86-64 object.
LLVM_ABI LinkGraphPassFunction createEHFrameEdgeFixerPass_MachO_x86_64();

} // end namespace jitlink
} // end namespace llvm

#endif // LLVM_EXECUTIONENGINE_JITLINK_MACHO_X86_64_H<|MERGE_RESOLUTION|>--- conflicted
+++ resolved
@@ -24,12 +24,8 @@
 /// Note: The graph does not take ownership of the underlying buffer, nor copy
 /// its contents. The caller is responsible for ensuring that the object buffer
 /// outlives the graph.
-<<<<<<< HEAD
-Expected<std::unique_ptr<LinkGraph>> createLinkGraphFromMachOObject_x86_64(
-=======
 LLVM_ABI Expected<std::unique_ptr<LinkGraph>>
 createLinkGraphFromMachOObject_x86_64(
->>>>>>> eb0f1dc0
     MemoryBufferRef ObjectBuffer, std::shared_ptr<orc::SymbolStringPool> SSP);
 
 /// jit-link the given LinkGraph.
