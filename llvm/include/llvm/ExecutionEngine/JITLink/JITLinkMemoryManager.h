--- conflicted
+++ resolved
@@ -321,21 +321,12 @@
   using OnFinalizedFunction =
       JITLinkMemoryManager::InFlightAlloc::OnFinalizedFunction;
 
-<<<<<<< HEAD
-  static void Create(JITLinkMemoryManager &MemMgr,
-                     std::shared_ptr<orc::SymbolStringPool> SSP, Triple TT,
-                     const JITLinkDylib *JD, SegmentMap Segments,
-                     OnCreatedFunction OnCreated);
-
-  static Expected<SimpleSegmentAlloc>
-=======
   LLVM_ABI static void Create(JITLinkMemoryManager &MemMgr,
                               std::shared_ptr<orc::SymbolStringPool> SSP,
                               Triple TT, const JITLinkDylib *JD,
                               SegmentMap Segments, OnCreatedFunction OnCreated);
 
   LLVM_ABI static Expected<SimpleSegmentAlloc>
->>>>>>> eb0f1dc0
   Create(JITLinkMemoryManager &MemMgr,
          std::shared_ptr<orc::SymbolStringPool> SSP, Triple TT,
          const JITLinkDylib *JD, SegmentMap Segments);
