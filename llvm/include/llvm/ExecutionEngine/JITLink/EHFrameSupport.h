--- conflicted
+++ resolved
@@ -86,11 +86,7 @@
 
 /// Returns a pointer to the DWARF eh-frame section if the graph contains a
 /// non-empty one, otherwise returns null.
-<<<<<<< HEAD
-Section *getEHFrameSection(LinkGraph &G);
-=======
 LLVM_ABI Section *getEHFrameSection(LinkGraph &G);
->>>>>>> 4084ffcf
 
 } // end namespace jitlink
 } // end namespace llvm
