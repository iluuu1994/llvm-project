--- conflicted
+++ resolved
@@ -19,10 +19,7 @@
 #include "llvm/ExecutionEngine/Orc/Core.h"
 #include "llvm/ExecutionEngine/Orc/Layer.h"
 #include "llvm/ExecutionEngine/Orc/LinkGraphLinkingLayer.h"
-<<<<<<< HEAD
-=======
 #include "llvm/Support/Compiler.h"
->>>>>>> 4084ffcf
 #include "llvm/Support/Error.h"
 
 #include <memory>
@@ -42,14 +39,9 @@
 /// Clients can use this class to add relocatable object files to an
 /// ExecutionSession, and it typically serves as the base layer (underneath
 /// a compiling layer like IRCompileLayer) for the rest of the JIT.
-<<<<<<< HEAD
-class ObjectLinkingLayer : public LinkGraphLinkingLayer,
-                           public RTTIExtends<ObjectLinkingLayer, ObjectLayer> {
-=======
 class LLVM_ABI ObjectLinkingLayer
     : public LinkGraphLinkingLayer,
       public RTTIExtends<ObjectLinkingLayer, ObjectLayer> {
->>>>>>> 4084ffcf
 private:
   using BaseObjectLayer = RTTIExtends<ObjectLinkingLayer, ObjectLayer>;
 
