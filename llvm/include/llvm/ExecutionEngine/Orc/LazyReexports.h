--- conflicted
+++ resolved
@@ -176,11 +176,7 @@
       LCTManager, RSManager, SourceJD, std::move(CallableAliases), SrcJDLoc);
 }
 
-<<<<<<< HEAD
-class LazyReexportsManager : public ResourceManager {
-=======
 class LLVM_ABI LazyReexportsManager : public ResourceManager {
->>>>>>> 4084ffcf
 
   friend std::unique_ptr<MaterializationUnit>
   lazyReexports(LazyReexportsManager &, SymbolAliasMap);
@@ -192,11 +188,7 @@
     SymbolStringPtr BodyName;
   };
 
-<<<<<<< HEAD
-  class Listener {
-=======
   class LLVM_ABI Listener {
->>>>>>> 4084ffcf
   public:
     using CallThroughInfo = LazyReexportsManager::CallThroughInfo;
 
@@ -279,12 +271,8 @@
   return LRM.createLazyReexports(std::move(Reexports));
 }
 
-<<<<<<< HEAD
-class SimpleLazyReexportsSpeculator : public LazyReexportsManager::Listener {
-=======
 class LLVM_ABI SimpleLazyReexportsSpeculator
     : public LazyReexportsManager::Listener {
->>>>>>> 4084ffcf
 public:
   using RecordExecutionFunction =
       unique_function<void(const CallThroughInfo &CTI)>;
