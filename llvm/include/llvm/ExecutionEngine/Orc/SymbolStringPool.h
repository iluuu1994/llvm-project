--- conflicted
+++ resolved
@@ -94,13 +94,8 @@
     return LHS.S < RHS.S;
   }
 
-<<<<<<< HEAD
-  friend raw_ostream &operator<<(raw_ostream &OS,
-                                 const SymbolStringPtrBase &Sym);
-=======
   LLVM_ABI_FRIEND friend raw_ostream &
   operator<<(raw_ostream &OS, const SymbolStringPtrBase &Sym);
->>>>>>> 4084ffcf
 
 #ifndef NDEBUG
   // Returns true if the pool entry's ref count is above zero (or if the entry
