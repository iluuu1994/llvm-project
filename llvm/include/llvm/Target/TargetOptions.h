//===-- llvm/Target/TargetOptions.h - Target Options ------------*- C++ -*-===//
//
// Part of the LLVM Project, under the Apache License v2.0 with LLVM Exceptions.
// See https://llvm.org/LICENSE.txt for license information.
// SPDX-License-Identifier: Apache-2.0 WITH LLVM-exception
//
//===----------------------------------------------------------------------===//
//
// This file defines command line option flags that are shared across various
// targets.
//
//===----------------------------------------------------------------------===//

#ifndef LLVM_TARGET_TARGETOPTIONS_H
#define LLVM_TARGET_TARGETOPTIONS_H

#include "llvm/ADT/FloatingPointMode.h"
#include "llvm/MC/MCTargetOptions.h"
#include "llvm/Support/CodeGen.h"
#include "llvm/Support/Compiler.h"

#include <memory>

namespace llvm {
<<<<<<< HEAD
  struct fltSemantics;
  class MachineFunction;
  class MemoryBuffer;

  namespace FloatABI {
    enum ABIType {
      Default, // Target-specific (either soft or hard depending on triple, etc).
      Soft,    // Soft float.
      Hard     // Hard float.
    };
  }

  namespace FPOpFusion {
    enum FPOpFusionMode {
      Fast,     // Enable fusion of FP ops wherever it's profitable.
      Standard, // Only allow fusion of 'blessed' ops (currently just fmuladd).
      Strict    // Never fuse FP-ops.
    };
  }

  namespace JumpTable {
    enum JumpTableType {
      Single,          // Use a single table for all indirect jumptable calls.
      Arity,           // Use one table per number of function parameters.
      Simplified,      // Use one table per function type, with types projected
                       // into 4 types: pointer to non-function, struct,
                       // primitive, and function pointer.
      Full             // Use one table per unique function type
    };
  }

  namespace ThreadModel {
    enum Model {
      POSIX,  // POSIX Threads
      Single  // Single Threaded Environment
    };
  }

  enum class BasicBlockSection {
    All,    // Use Basic Block Sections for all basic blocks.  A section
            // for every basic block can significantly bloat object file sizes.
    List,   // Get list of functions & BBs from a file. Selectively enables
            // basic block sections for a subset of basic blocks which can be
            // used to control object size bloats from creating sections.
    Preset, // Similar to list but the blocks are identified by passes which
            // seek to use Basic Block Sections, e.g. MachineFunctionSplitter.
            // This option cannot be set via the command line.
    None    // Do not use Basic Block Sections.
  };

  enum class EABI {
    Unknown,
    Default, // Default means not specified
    EABI4,   // Target-specific (either 4, 5 or gnu depending on triple).
    EABI5,
    GNU
  };

  /// Identify a debugger for "tuning" the debug info.
  ///
  /// The "debugger tuning" concept allows us to present a more intuitive
  /// interface that unpacks into different sets of defaults for the various
  /// individual feature-flag settings, that suit the preferences of the
  /// various debuggers.  However, it's worth remembering that debuggers are
  /// not the only consumers of debug info, and some variations in DWARF might
  /// better be treated as target/platform issues. Fundamentally,
  /// o if the feature is useful (or not) to a particular debugger, regardless
  ///   of the target, that's a tuning decision;
  /// o if the feature is useful (or not) on a particular platform, regardless
  ///   of the debugger, that's a target decision.
  /// It's not impossible to see both factors in some specific case.
  enum class DebuggerKind {
    Default, ///< No specific tuning requested.
    GDB,     ///< Tune debug info for gdb.
    LLDB,    ///< Tune debug info for lldb.
    SCE,     ///< Tune debug info for SCE targets (e.g. PS4).
    DBX      ///< Tune debug info for dbx.
  };

  /// Enable abort calls when global instruction selection fails to lower/select
  /// an instruction.
  enum class GlobalISelAbortMode {
    Disable,        // Disable the abort.
    Enable,         // Enable the abort.
    DisableWithDiag // Disable the abort but emit a diagnostic on failure.
  };

  /// Indicates when and how the Swift async frame pointer bit should be set.
  enum class SwiftAsyncFramePointerMode {
    /// Determine whether to set the bit statically or dynamically based
    /// on the deployment target.
    DeploymentBased,
    /// Always set the bit.
    Always,
    /// Never set the bit.
    Never,
  };

  /// \brief Enumeration value for AMDGPU code object version, which is the
  /// code object version times 100.
  enum CodeObjectVersionKind {
    COV_None,
    COV_2 = 200, // Unsupported.
    COV_3 = 300, // Unsupported.
    COV_4 = 400,
    COV_5 = 500,
    COV_6 = 600,
  };

  class TargetOptions {
  public:
    TargetOptions()
        : UnsafeFPMath(false), NoInfsFPMath(false), NoNaNsFPMath(false),
          NoTrappingFPMath(true), NoSignedZerosFPMath(false),
          ApproxFuncFPMath(false), EnableAIXExtendedAltivecABI(false),
          HonorSignDependentRoundingFPMathOption(false), NoZerosInBSS(false),
          GuaranteedTailCallOpt(false), StackSymbolOrdering(true),
          EnableFastISel(false), EnableGlobalISel(false), UseInitArray(false),
          DisableIntegratedAS(false), FunctionSections(false),
          DataSections(false), IgnoreXCOFFVisibility(false),
          XCOFFTracebackTable(true), UniqueSectionNames(true),
          UniqueBasicBlockSectionNames(false), SeparateNamedSections(false),
          TrapUnreachable(false), NoTrapAfterNoreturn(false), TLSSize(0),
          EmulatedTLS(false), EnableTLSDESC(false), EnableIPRA(false),
          EmitStackSizeSection(false), EnableMachineOutliner(false),
          EnableMachineFunctionSplitter(false),
          EnableStaticDataPartitioning(false), SupportsDefaultOutlining(false),
          EmitAddrsig(false), BBAddrMap(false), EmitCallSiteInfo(false),
          SupportsDebugEntryValues(false), EnableDebugEntryValues(false),
          ValueTrackingVariableLocations(false), ForceDwarfFrameSection(false),
          XRayFunctionIndex(true), DebugStrictDwarf(false), Hotpatch(false),
          PPCGenScalarMASSEntries(false), JMCInstrument(false),
          EnableCFIFixup(false), MisExpect(false), XCOFFReadOnlyPointers(false),
          VerifyArgABICompliance(true),
          FPDenormalMode(DenormalMode::IEEE, DenormalMode::IEEE) {}

    /// DisableFramePointerElim - This returns true if frame pointer elimination
    /// optimization should be disabled for the given machine function.
    bool DisableFramePointerElim(const MachineFunction &MF) const;

    /// FramePointerIsReserved - This returns true if the frame pointer must
    /// always either point to a new frame record or be un-modified in the given
    /// function.
    bool FramePointerIsReserved(const MachineFunction &MF) const;

    /// If greater than 0, override the default value of
    /// MCAsmInfo::BinutilsVersion.
    std::pair<int, int> BinutilsVersion{0, 0};

    /// UnsafeFPMath - This flag is enabled when the
    /// -enable-unsafe-fp-math flag is specified on the command line.  When
    /// this flag is off (the default), the code generator is not allowed to
    /// produce results that are "less precise" than IEEE allows.  This includes
    /// use of X86 instructions like FSIN and FCOS instead of libcalls.
    unsigned UnsafeFPMath : 1;

    /// NoInfsFPMath - This flag is enabled when the
    /// -enable-no-infs-fp-math flag is specified on the command line. When
    /// this flag is off (the default), the code generator is not allowed to
    /// assume the FP arithmetic arguments and results are never +-Infs.
    unsigned NoInfsFPMath : 1;

    /// NoNaNsFPMath - This flag is enabled when the
    /// -enable-no-nans-fp-math flag is specified on the command line. When
    /// this flag is off (the default), the code generator is not allowed to
    /// assume the FP arithmetic arguments and results are never NaNs.
    unsigned NoNaNsFPMath : 1;

    /// NoTrappingFPMath - This flag is enabled when the
    /// -enable-no-trapping-fp-math is specified on the command line. This
    /// specifies that there are no trap handlers to handle exceptions.
    unsigned NoTrappingFPMath : 1;

    /// NoSignedZerosFPMath - This flag is enabled when the
    /// -enable-no-signed-zeros-fp-math is specified on the command line. This
    /// specifies that optimizations are allowed to treat the sign of a zero
    /// argument or result as insignificant.
    unsigned NoSignedZerosFPMath : 1;

    /// ApproxFuncFPMath - This flag is enabled when the
    /// -enable-approx-func-fp-math is specified on the command line. This
    /// specifies that optimizations are allowed to substitute math functions
    /// with approximate calculations
    unsigned ApproxFuncFPMath : 1;

    /// EnableAIXExtendedAltivecABI - This flag returns true when -vec-extabi is
    /// specified. The code generator is then able to use both volatile and
    /// nonvolitle vector registers. When false, the code generator only uses
    /// volatile vector registers which is the default setting on AIX.
    unsigned EnableAIXExtendedAltivecABI : 1;

    /// HonorSignDependentRoundingFPMath - This returns true when the
    /// -enable-sign-dependent-rounding-fp-math is specified.  If this returns
    /// false (the default), the code generator is allowed to assume that the
    /// rounding behavior is the default (round-to-zero for all floating point
    /// to integer conversions, and round-to-nearest for all other arithmetic
    /// truncations).  If this is enabled (set to true), the code generator must
    /// assume that the rounding mode may dynamically change.
    unsigned HonorSignDependentRoundingFPMathOption : 1;
    bool HonorSignDependentRoundingFPMath() const;

    /// NoZerosInBSS - By default some codegens place zero-initialized data to
    /// .bss section. This flag disables such behaviour (necessary, e.g. for
    /// crt*.o compiling).
    unsigned NoZerosInBSS : 1;

    /// GuaranteedTailCallOpt - This flag is enabled when -tailcallopt is
    /// specified on the commandline. When the flag is on, participating targets
    /// will perform tail call optimization on all calls which use the fastcc
    /// calling convention and which satisfy certain target-independent
    /// criteria (being at the end of a function, having the same return type
    /// as their parent function, etc.), using an alternate ABI if necessary.
    unsigned GuaranteedTailCallOpt : 1;

    /// StackSymbolOrdering - When true, this will allow CodeGen to order
    /// the local stack symbols (for code size, code locality, or any other
    /// heuristics). When false, the local symbols are left in whatever order
    /// they were generated. Default is true.
    unsigned StackSymbolOrdering : 1;

    /// EnableFastISel - This flag enables fast-path instruction selection
    /// which trades away generated code quality in favor of reducing
    /// compile time.
    unsigned EnableFastISel : 1;

    /// EnableGlobalISel - This flag enables global instruction selection.
    unsigned EnableGlobalISel : 1;

    /// EnableGlobalISelAbort - Control abort behaviour when global instruction
    /// selection fails to lower/select an instruction.
    GlobalISelAbortMode GlobalISelAbort = GlobalISelAbortMode::Enable;

    /// Control when and how the Swift async frame pointer bit should
    /// be set.
    SwiftAsyncFramePointerMode SwiftAsyncFramePointer =
        SwiftAsyncFramePointerMode::Always;

    /// UseInitArray - Use .init_array instead of .ctors for static
    /// constructors.
    unsigned UseInitArray : 1;

    /// Disable the integrated assembler.
    unsigned DisableIntegratedAS : 1;

    /// Emit functions into separate sections.
    unsigned FunctionSections : 1;

    /// Emit data into separate sections.
    unsigned DataSections : 1;

    /// Do not emit visibility attribute for xcoff.
    unsigned IgnoreXCOFFVisibility : 1;

    /// Emit XCOFF traceback table.
    unsigned XCOFFTracebackTable : 1;

    unsigned UniqueSectionNames : 1;

    /// Use unique names for basic block sections.
    unsigned UniqueBasicBlockSectionNames : 1;

    /// Emit named sections with the same name into different sections.
    unsigned SeparateNamedSections : 1;

    /// Emit target-specific trap instruction for 'unreachable' IR instructions.
    unsigned TrapUnreachable : 1;

    /// Do not emit a trap instruction for 'unreachable' IR instructions behind
    /// noreturn calls, even if TrapUnreachable is true.
    unsigned NoTrapAfterNoreturn : 1;

    /// Bit size of immediate TLS offsets (0 == use the default).
    unsigned TLSSize : 8;

    /// EmulatedTLS - This flag enables emulated TLS model, using emutls
    /// function in the runtime library..
    unsigned EmulatedTLS : 1;

    /// EnableTLSDESC - This flag enables TLS Descriptors.
    unsigned EnableTLSDESC : 1;

    /// This flag enables InterProcedural Register Allocation (IPRA).
    unsigned EnableIPRA : 1;

    /// Emit section containing metadata on function stack sizes.
    unsigned EmitStackSizeSection : 1;

    /// Enables the MachineOutliner pass.
    unsigned EnableMachineOutliner : 1;

    /// Enables the MachineFunctionSplitter pass.
    unsigned EnableMachineFunctionSplitter : 1;

    /// Enables the StaticDataSplitter pass.
    unsigned EnableStaticDataPartitioning : 1;

    /// Set if the target supports default outlining behaviour.
    unsigned SupportsDefaultOutlining : 1;

    /// Emit address-significance table.
    unsigned EmitAddrsig : 1;

    // Emit the SHT_LLVM_BB_ADDR_MAP section containing basic block address
    // which can be used to map virtual addresses to machine basic blocks.
    unsigned BBAddrMap : 1;

    /// Emit basic blocks into separate sections.
    BasicBlockSection BBSections = BasicBlockSection::None;

    /// Memory Buffer that contains information on sampled basic blocks and used
    /// to selectively generate basic block sections.
    std::shared_ptr<MemoryBuffer> BBSectionsFuncListBuf;

    /// The flag enables call site info production. It is used only for debug
    /// info, and it is restricted only to optimized code. This can be used for
    /// something else, so that should be controlled in the frontend.
    unsigned EmitCallSiteInfo : 1;
    /// Set if the target supports the debug entry values by default.
    unsigned SupportsDebugEntryValues : 1;
    /// When set to true, the EnableDebugEntryValues option forces production
    /// of debug entry values even if the target does not officially support
    /// it. Useful for testing purposes only. This flag should never be checked
    /// directly, always use \ref ShouldEmitDebugEntryValues instead.
     unsigned EnableDebugEntryValues : 1;
    /// NOTE: There are targets that still do not support the debug entry values
    /// production.
    bool ShouldEmitDebugEntryValues() const;
=======
struct fltSemantics;
class MachineFunction;
class MemoryBuffer;

namespace FPOpFusion {
enum FPOpFusionMode {
  Fast,     // Enable fusion of FP ops wherever it's profitable.
  Standard, // Only allow fusion of 'blessed' ops (currently just fmuladd).
  Strict    // Never fuse FP-ops.
};
}

namespace JumpTable {
enum JumpTableType {
  Single,     // Use a single table for all indirect jumptable calls.
  Arity,      // Use one table per number of function parameters.
  Simplified, // Use one table per function type, with types projected
              // into 4 types: pointer to non-function, struct,
              // primitive, and function pointer.
  Full        // Use one table per unique function type
};
}

namespace ThreadModel {
enum Model {
  POSIX, // POSIX Threads
  Single // Single Threaded Environment
};
}

enum class BasicBlockSection {
  All,    // Use Basic Block Sections for all basic blocks.  A section
          // for every basic block can significantly bloat object file sizes.
  List,   // Get list of functions & BBs from a file. Selectively enables
          // basic block sections for a subset of basic blocks which can be
          // used to control object size bloats from creating sections.
  Preset, // Similar to list but the blocks are identified by passes which
          // seek to use Basic Block Sections, e.g. MachineFunctionSplitter.
          // This option cannot be set via the command line.
  None    // Do not use Basic Block Sections.
};

/// Identify a debugger for "tuning" the debug info.
///
/// The "debugger tuning" concept allows us to present a more intuitive
/// interface that unpacks into different sets of defaults for the various
/// individual feature-flag settings, that suit the preferences of the
/// various debuggers.  However, it's worth remembering that debuggers are
/// not the only consumers of debug info, and some variations in DWARF might
/// better be treated as target/platform issues. Fundamentally,
/// o if the feature is useful (or not) to a particular debugger, regardless
///   of the target, that's a tuning decision;
/// o if the feature is useful (or not) on a particular platform, regardless
///   of the debugger, that's a target decision.
/// It's not impossible to see both factors in some specific case.
enum class DebuggerKind {
  Default, ///< No specific tuning requested.
  GDB,     ///< Tune debug info for gdb.
  LLDB,    ///< Tune debug info for lldb.
  SCE,     ///< Tune debug info for SCE targets (e.g. PS4).
  DBX      ///< Tune debug info for dbx.
};

/// Enable abort calls when global instruction selection fails to lower/select
/// an instruction.
enum class GlobalISelAbortMode {
  Disable,        // Disable the abort.
  Enable,         // Enable the abort.
  DisableWithDiag // Disable the abort but emit a diagnostic on failure.
};

/// Indicates when and how the Swift async frame pointer bit should be set.
enum class SwiftAsyncFramePointerMode {
  /// Determine whether to set the bit statically or dynamically based
  /// on the deployment target.
  DeploymentBased,
  /// Always set the bit.
  Always,
  /// Never set the bit.
  Never,
};

/// \brief Enumeration value for AMDGPU code object version, which is the
/// code object version times 100.
enum CodeObjectVersionKind {
  COV_None,
  COV_2 = 200, // Unsupported.
  COV_3 = 300, // Unsupported.
  COV_4 = 400,
  COV_5 = 500,
  COV_6 = 600,
};

class TargetOptions {
public:
  TargetOptions()
      : UnsafeFPMath(false), NoInfsFPMath(false), NoNaNsFPMath(false),
        NoTrappingFPMath(true), NoSignedZerosFPMath(false),
        ApproxFuncFPMath(false), EnableAIXExtendedAltivecABI(false),
        HonorSignDependentRoundingFPMathOption(false), NoZerosInBSS(false),
        GuaranteedTailCallOpt(false), StackSymbolOrdering(true),
        EnableFastISel(false), EnableGlobalISel(false), UseInitArray(false),
        DisableIntegratedAS(false), FunctionSections(false),
        DataSections(false), IgnoreXCOFFVisibility(false),
        XCOFFTracebackTable(true), UniqueSectionNames(true),
        UniqueBasicBlockSectionNames(false), SeparateNamedSections(false),
        TrapUnreachable(false), NoTrapAfterNoreturn(false), TLSSize(0),
        EmulatedTLS(false), EnableTLSDESC(false), EnableIPRA(false),
        EmitStackSizeSection(false), EnableMachineOutliner(false),
        EnableMachineFunctionSplitter(false),
        EnableStaticDataPartitioning(false), SupportsDefaultOutlining(false),
        EmitAddrsig(false), BBAddrMap(false), EmitCallSiteInfo(false),
        SupportsDebugEntryValues(false), EnableDebugEntryValues(false),
        ValueTrackingVariableLocations(false), ForceDwarfFrameSection(false),
        XRayFunctionIndex(true), DebugStrictDwarf(false), Hotpatch(false),
        PPCGenScalarMASSEntries(false), JMCInstrument(false),
        EnableCFIFixup(false), MisExpect(false), XCOFFReadOnlyPointers(false),
        VerifyArgABICompliance(true),
        FPDenormalMode(DenormalMode::IEEE, DenormalMode::IEEE) {}

  /// DisableFramePointerElim - This returns true if frame pointer elimination
  /// optimization should be disabled for the given machine function.
  LLVM_ABI bool DisableFramePointerElim(const MachineFunction &MF) const;

  /// FramePointerIsReserved - This returns true if the frame pointer must
  /// always either point to a new frame record or be un-modified in the given
  /// function.
  LLVM_ABI bool FramePointerIsReserved(const MachineFunction &MF) const;

  /// If greater than 0, override the default value of
  /// MCAsmInfo::BinutilsVersion.
  std::pair<int, int> BinutilsVersion{0, 0};

  /// UnsafeFPMath - This flag is enabled when the
  /// -enable-unsafe-fp-math flag is specified on the command line.  When
  /// this flag is off (the default), the code generator is not allowed to
  /// produce results that are "less precise" than IEEE allows.  This includes
  /// use of X86 instructions like FSIN and FCOS instead of libcalls.
  unsigned UnsafeFPMath : 1;

  /// NoInfsFPMath - This flag is enabled when the
  /// -enable-no-infs-fp-math flag is specified on the command line. When
  /// this flag is off (the default), the code generator is not allowed to
  /// assume the FP arithmetic arguments and results are never +-Infs.
  unsigned NoInfsFPMath : 1;

  /// NoNaNsFPMath - This flag is enabled when the
  /// -enable-no-nans-fp-math flag is specified on the command line. When
  /// this flag is off (the default), the code generator is not allowed to
  /// assume the FP arithmetic arguments and results are never NaNs.
  unsigned NoNaNsFPMath : 1;

  /// NoTrappingFPMath - This flag is enabled when the
  /// -enable-no-trapping-fp-math is specified on the command line. This
  /// specifies that there are no trap handlers to handle exceptions.
  unsigned NoTrappingFPMath : 1;

  /// NoSignedZerosFPMath - This flag is enabled when the
  /// -enable-no-signed-zeros-fp-math is specified on the command line. This
  /// specifies that optimizations are allowed to treat the sign of a zero
  /// argument or result as insignificant.
  unsigned NoSignedZerosFPMath : 1;

  /// ApproxFuncFPMath - This flag is enabled when the
  /// -enable-approx-func-fp-math is specified on the command line. This
  /// specifies that optimizations are allowed to substitute math functions
  /// with approximate calculations
  unsigned ApproxFuncFPMath : 1;

  /// EnableAIXExtendedAltivecABI - This flag returns true when -vec-extabi is
  /// specified. The code generator is then able to use both volatile and
  /// nonvolitle vector registers. When false, the code generator only uses
  /// volatile vector registers which is the default setting on AIX.
  unsigned EnableAIXExtendedAltivecABI : 1;

  /// HonorSignDependentRoundingFPMath - This returns true when the
  /// -enable-sign-dependent-rounding-fp-math is specified.  If this returns
  /// false (the default), the code generator is allowed to assume that the
  /// rounding behavior is the default (round-to-zero for all floating point
  /// to integer conversions, and round-to-nearest for all other arithmetic
  /// truncations).  If this is enabled (set to true), the code generator must
  /// assume that the rounding mode may dynamically change.
  unsigned HonorSignDependentRoundingFPMathOption : 1;
  LLVM_ABI bool HonorSignDependentRoundingFPMath() const;

  /// NoZerosInBSS - By default some codegens place zero-initialized data to
  /// .bss section. This flag disables such behaviour (necessary, e.g. for
  /// crt*.o compiling).
  unsigned NoZerosInBSS : 1;

  /// GuaranteedTailCallOpt - This flag is enabled when -tailcallopt is
  /// specified on the commandline. When the flag is on, participating targets
  /// will perform tail call optimization on all calls which use the fastcc
  /// calling convention and which satisfy certain target-independent
  /// criteria (being at the end of a function, having the same return type
  /// as their parent function, etc.), using an alternate ABI if necessary.
  unsigned GuaranteedTailCallOpt : 1;

  /// StackSymbolOrdering - When true, this will allow CodeGen to order
  /// the local stack symbols (for code size, code locality, or any other
  /// heuristics). When false, the local symbols are left in whatever order
  /// they were generated. Default is true.
  unsigned StackSymbolOrdering : 1;

  /// EnableFastISel - This flag enables fast-path instruction selection
  /// which trades away generated code quality in favor of reducing
  /// compile time.
  unsigned EnableFastISel : 1;

  /// EnableGlobalISel - This flag enables global instruction selection.
  unsigned EnableGlobalISel : 1;

  /// EnableGlobalISelAbort - Control abort behaviour when global instruction
  /// selection fails to lower/select an instruction.
  GlobalISelAbortMode GlobalISelAbort = GlobalISelAbortMode::Enable;

  /// Control when and how the Swift async frame pointer bit should
  /// be set.
  SwiftAsyncFramePointerMode SwiftAsyncFramePointer =
      SwiftAsyncFramePointerMode::Always;

  /// UseInitArray - Use .init_array instead of .ctors for static
  /// constructors.
  unsigned UseInitArray : 1;

  /// Disable the integrated assembler.
  unsigned DisableIntegratedAS : 1;

  /// Emit functions into separate sections.
  unsigned FunctionSections : 1;

  /// Emit data into separate sections.
  unsigned DataSections : 1;

  /// Do not emit visibility attribute for xcoff.
  unsigned IgnoreXCOFFVisibility : 1;

  /// Emit XCOFF traceback table.
  unsigned XCOFFTracebackTable : 1;

  unsigned UniqueSectionNames : 1;

  /// Use unique names for basic block sections.
  unsigned UniqueBasicBlockSectionNames : 1;

  /// Emit named sections with the same name into different sections.
  unsigned SeparateNamedSections : 1;

  /// Emit target-specific trap instruction for 'unreachable' IR instructions.
  unsigned TrapUnreachable : 1;

  /// Do not emit a trap instruction for 'unreachable' IR instructions behind
  /// noreturn calls, even if TrapUnreachable is true.
  unsigned NoTrapAfterNoreturn : 1;

  /// Bit size of immediate TLS offsets (0 == use the default).
  unsigned TLSSize : 8;

  /// EmulatedTLS - This flag enables emulated TLS model, using emutls
  /// function in the runtime library..
  unsigned EmulatedTLS : 1;

  /// EnableTLSDESC - This flag enables TLS Descriptors.
  unsigned EnableTLSDESC : 1;

  /// This flag enables InterProcedural Register Allocation (IPRA).
  unsigned EnableIPRA : 1;

  /// Emit section containing metadata on function stack sizes.
  unsigned EmitStackSizeSection : 1;

  /// Enables the MachineOutliner pass.
  unsigned EnableMachineOutliner : 1;

  /// Enables the MachineFunctionSplitter pass.
  unsigned EnableMachineFunctionSplitter : 1;

  /// Enables the StaticDataSplitter pass.
  unsigned EnableStaticDataPartitioning : 1;

  /// Set if the target supports default outlining behaviour.
  unsigned SupportsDefaultOutlining : 1;

  /// Emit address-significance table.
  unsigned EmitAddrsig : 1;

  // Emit the SHT_LLVM_BB_ADDR_MAP section containing basic block address
  // which can be used to map virtual addresses to machine basic blocks.
  unsigned BBAddrMap : 1;

  /// Emit basic blocks into separate sections.
  BasicBlockSection BBSections = BasicBlockSection::None;

  /// Memory Buffer that contains information on sampled basic blocks and used
  /// to selectively generate basic block sections.
  std::shared_ptr<MemoryBuffer> BBSectionsFuncListBuf;

  /// The flag enables call site info production. It is used only for debug
  /// info, and it is restricted only to optimized code. This can be used for
  /// something else, so that should be controlled in the frontend.
  unsigned EmitCallSiteInfo : 1;
  /// Set if the target supports the debug entry values by default.
  unsigned SupportsDebugEntryValues : 1;
  /// When set to true, the EnableDebugEntryValues option forces production
  /// of debug entry values even if the target does not officially support
  /// it. Useful for testing purposes only. This flag should never be checked
  /// directly, always use \ref ShouldEmitDebugEntryValues instead.
  unsigned EnableDebugEntryValues : 1;
  /// NOTE: There are targets that still do not support the debug entry values
  /// production.
  LLVM_ABI bool ShouldEmitDebugEntryValues() const;

  // When set to true, use experimental new debug variable location tracking,
  // which seeks to follow the values of variables rather than their location,
  // post isel.
  unsigned ValueTrackingVariableLocations : 1;

  /// Emit DWARF debug frame section.
  unsigned ForceDwarfFrameSection : 1;

  /// Emit XRay Function Index section
  unsigned XRayFunctionIndex : 1;

  /// When set to true, don't use DWARF extensions in later DWARF versions.
  /// By default, it is set to false.
  unsigned DebugStrictDwarf : 1;

  /// Emit the hotpatch flag in CodeView debug.
  unsigned Hotpatch : 1;

  /// Enables scalar MASS conversions
  unsigned PPCGenScalarMASSEntries : 1;

  /// Enable JustMyCode instrumentation.
  unsigned JMCInstrument : 1;

  /// Enable the CFIFixup pass.
  unsigned EnableCFIFixup : 1;

  /// When set to true, enable MisExpect Diagnostics
  /// By default, it is set to false
  unsigned MisExpect : 1;

  /// When set to true, const objects with relocatable address values are put
  /// into the RO data section.
  unsigned XCOFFReadOnlyPointers : 1;

  /// When set to true, call/return argument extensions of narrow integers
  /// are verified in the target backend if it cares about them. This is
  /// not done with internal tools like llc that run many tests that ignore
  /// (lack) these extensions.
  unsigned VerifyArgABICompliance : 1;

  /// Name of the stack usage file (i.e., .su file) if user passes
  /// -fstack-usage. If empty, it can be implied that -fstack-usage is not
  /// passed on the command line.
  std::string StackUsageOutput;

  /// If greater than 0, override TargetLoweringBase::PrefLoopAlignment.
  unsigned LoopAlignment = 0;

  /// FloatABIType - This setting is set by -float-abi=xxx option is specfied
  /// on the command line. This setting may either be Default, Soft, or Hard.
  /// Default selects the target's default behavior. Soft selects the ABI for
  /// software floating point, but does not indicate that FP hardware may not
  /// be used. Such a combination is unfortunately popular (e.g.
  /// arm-apple-darwin). Hard presumes that the normal FP ABI is used.
  FloatABI::ABIType FloatABIType = FloatABI::Default;

  /// AllowFPOpFusion - This flag is set by the -fp-contract=xxx option.
  /// This controls the creation of fused FP ops that store intermediate
  /// results in higher precision than IEEE allows (E.g. FMAs).
  ///
  /// Fast mode - allows formation of fused FP ops whenever they're
  /// profitable.
  /// Standard mode - allow fusion only for 'blessed' FP ops. At present the
  /// only blessed op is the fmuladd intrinsic. In the future more blessed ops
  /// may be added.
  /// Strict mode - allow fusion only if/when it can be proven that the excess
  /// precision won't effect the result.
  ///
  /// Note: This option only controls formation of fused ops by the
  /// optimizers.  Fused operations that are explicitly specified (e.g. FMA
  /// via the llvm.fma.* intrinsic) will always be honored, regardless of
  /// the value of this option.
  FPOpFusion::FPOpFusionMode AllowFPOpFusion = FPOpFusion::Standard;

  /// ThreadModel - This flag specifies the type of threading model to assume
  /// for things like atomics
  ThreadModel::Model ThreadModel = ThreadModel::POSIX;

  /// EABIVersion - This flag specifies the EABI version
  EABI EABIVersion = EABI::Default;

  /// Which debugger to tune for.
  DebuggerKind DebuggerTuning = DebuggerKind::Default;

private:
  /// Flushing mode to assume in default FP environment.
  DenormalMode FPDenormalMode;

  /// Flushing mode to assume in default FP environment, for float/vector of
  /// float.
  DenormalMode FP32DenormalMode;

public:
  void setFPDenormalMode(DenormalMode Mode) { FPDenormalMode = Mode; }

  void setFP32DenormalMode(DenormalMode Mode) { FP32DenormalMode = Mode; }

  DenormalMode getRawFPDenormalMode() const { return FPDenormalMode; }

  DenormalMode getRawFP32DenormalMode() const { return FP32DenormalMode; }
>>>>>>> 4084ffcf

  LLVM_ABI DenormalMode getDenormalMode(const fltSemantics &FPType) const;

  /// What exception model to use
  ExceptionHandling ExceptionModel = ExceptionHandling::None;

  /// Machine level options.
  MCTargetOptions MCOptions;

  /// Stores the filename/path of the final .o/.obj file, to be written in the
  /// debug information. This is used for emitting the CodeView S_OBJNAME
  /// record.
  std::string ObjectFilenameForDebug;
};

<<<<<<< HEAD
    /// Enable JustMyCode instrumentation.
    unsigned JMCInstrument : 1;

    /// Enable the CFIFixup pass.
    unsigned EnableCFIFixup : 1;

    /// When set to true, enable MisExpect Diagnostics
    /// By default, it is set to false
    unsigned MisExpect : 1;

    /// When set to true, const objects with relocatable address values are put
    /// into the RO data section.
    unsigned XCOFFReadOnlyPointers : 1;

    /// When set to true, call/return argument extensions of narrow integers
    /// are verified in the target backend if it cares about them. This is
    /// not done with internal tools like llc that run many tests that ignore
    /// (lack) these extensions.
    unsigned VerifyArgABICompliance : 1;

    /// Name of the stack usage file (i.e., .su file) if user passes
    /// -fstack-usage. If empty, it can be implied that -fstack-usage is not
    /// passed on the command line.
    std::string StackUsageOutput;

    /// If greater than 0, override TargetLoweringBase::PrefLoopAlignment.
    unsigned LoopAlignment = 0;

    /// FloatABIType - This setting is set by -float-abi=xxx option is specfied
    /// on the command line. This setting may either be Default, Soft, or Hard.
    /// Default selects the target's default behavior. Soft selects the ABI for
    /// software floating point, but does not indicate that FP hardware may not
    /// be used. Such a combination is unfortunately popular (e.g.
    /// arm-apple-darwin). Hard presumes that the normal FP ABI is used.
    FloatABI::ABIType FloatABIType = FloatABI::Default;

    /// AllowFPOpFusion - This flag is set by the -fp-contract=xxx option.
    /// This controls the creation of fused FP ops that store intermediate
    /// results in higher precision than IEEE allows (E.g. FMAs).
    ///
    /// Fast mode - allows formation of fused FP ops whenever they're
    /// profitable.
    /// Standard mode - allow fusion only for 'blessed' FP ops. At present the
    /// only blessed op is the fmuladd intrinsic. In the future more blessed ops
    /// may be added.
    /// Strict mode - allow fusion only if/when it can be proven that the excess
    /// precision won't effect the result.
    ///
    /// Note: This option only controls formation of fused ops by the
    /// optimizers.  Fused operations that are explicitly specified (e.g. FMA
    /// via the llvm.fma.* intrinsic) will always be honored, regardless of
    /// the value of this option.
    FPOpFusion::FPOpFusionMode AllowFPOpFusion = FPOpFusion::Standard;

    /// ThreadModel - This flag specifies the type of threading model to assume
    /// for things like atomics
    ThreadModel::Model ThreadModel = ThreadModel::POSIX;

    /// EABIVersion - This flag specifies the EABI version
    EABI EABIVersion = EABI::Default;

    /// Which debugger to tune for.
    DebuggerKind DebuggerTuning = DebuggerKind::Default;

  private:
    /// Flushing mode to assume in default FP environment.
    DenormalMode FPDenormalMode;

    /// Flushing mode to assume in default FP environment, for float/vector of
    /// float.
    DenormalMode FP32DenormalMode;

  public:
    void setFPDenormalMode(DenormalMode Mode) {
      FPDenormalMode = Mode;
    }

    void setFP32DenormalMode(DenormalMode Mode) {
      FP32DenormalMode = Mode;
    }

    DenormalMode getRawFPDenormalMode() const {
      return FPDenormalMode;
    }

    DenormalMode getRawFP32DenormalMode() const {
      return FP32DenormalMode;
    }

    DenormalMode getDenormalMode(const fltSemantics &FPType) const;

    /// What exception model to use
    ExceptionHandling ExceptionModel = ExceptionHandling::None;

    /// Machine level options.
    MCTargetOptions MCOptions;

    /// Stores the filename/path of the final .o/.obj file, to be written in the
    /// debug information. This is used for emitting the CodeView S_OBJNAME
    /// record.
    std::string ObjectFilenameForDebug;
  };

} // End llvm namespace
=======
} // namespace llvm
>>>>>>> 4084ffcf

#endif<|MERGE_RESOLUTION|>--- conflicted
+++ resolved
@@ -22,335 +22,6 @@
 #include <memory>
 
 namespace llvm {
-<<<<<<< HEAD
-  struct fltSemantics;
-  class MachineFunction;
-  class MemoryBuffer;
-
-  namespace FloatABI {
-    enum ABIType {
-      Default, // Target-specific (either soft or hard depending on triple, etc).
-      Soft,    // Soft float.
-      Hard     // Hard float.
-    };
-  }
-
-  namespace FPOpFusion {
-    enum FPOpFusionMode {
-      Fast,     // Enable fusion of FP ops wherever it's profitable.
-      Standard, // Only allow fusion of 'blessed' ops (currently just fmuladd).
-      Strict    // Never fuse FP-ops.
-    };
-  }
-
-  namespace JumpTable {
-    enum JumpTableType {
-      Single,          // Use a single table for all indirect jumptable calls.
-      Arity,           // Use one table per number of function parameters.
-      Simplified,      // Use one table per function type, with types projected
-                       // into 4 types: pointer to non-function, struct,
-                       // primitive, and function pointer.
-      Full             // Use one table per unique function type
-    };
-  }
-
-  namespace ThreadModel {
-    enum Model {
-      POSIX,  // POSIX Threads
-      Single  // Single Threaded Environment
-    };
-  }
-
-  enum class BasicBlockSection {
-    All,    // Use Basic Block Sections for all basic blocks.  A section
-            // for every basic block can significantly bloat object file sizes.
-    List,   // Get list of functions & BBs from a file. Selectively enables
-            // basic block sections for a subset of basic blocks which can be
-            // used to control object size bloats from creating sections.
-    Preset, // Similar to list but the blocks are identified by passes which
-            // seek to use Basic Block Sections, e.g. MachineFunctionSplitter.
-            // This option cannot be set via the command line.
-    None    // Do not use Basic Block Sections.
-  };
-
-  enum class EABI {
-    Unknown,
-    Default, // Default means not specified
-    EABI4,   // Target-specific (either 4, 5 or gnu depending on triple).
-    EABI5,
-    GNU
-  };
-
-  /// Identify a debugger for "tuning" the debug info.
-  ///
-  /// The "debugger tuning" concept allows us to present a more intuitive
-  /// interface that unpacks into different sets of defaults for the various
-  /// individual feature-flag settings, that suit the preferences of the
-  /// various debuggers.  However, it's worth remembering that debuggers are
-  /// not the only consumers of debug info, and some variations in DWARF might
-  /// better be treated as target/platform issues. Fundamentally,
-  /// o if the feature is useful (or not) to a particular debugger, regardless
-  ///   of the target, that's a tuning decision;
-  /// o if the feature is useful (or not) on a particular platform, regardless
-  ///   of the debugger, that's a target decision.
-  /// It's not impossible to see both factors in some specific case.
-  enum class DebuggerKind {
-    Default, ///< No specific tuning requested.
-    GDB,     ///< Tune debug info for gdb.
-    LLDB,    ///< Tune debug info for lldb.
-    SCE,     ///< Tune debug info for SCE targets (e.g. PS4).
-    DBX      ///< Tune debug info for dbx.
-  };
-
-  /// Enable abort calls when global instruction selection fails to lower/select
-  /// an instruction.
-  enum class GlobalISelAbortMode {
-    Disable,        // Disable the abort.
-    Enable,         // Enable the abort.
-    DisableWithDiag // Disable the abort but emit a diagnostic on failure.
-  };
-
-  /// Indicates when and how the Swift async frame pointer bit should be set.
-  enum class SwiftAsyncFramePointerMode {
-    /// Determine whether to set the bit statically or dynamically based
-    /// on the deployment target.
-    DeploymentBased,
-    /// Always set the bit.
-    Always,
-    /// Never set the bit.
-    Never,
-  };
-
-  /// \brief Enumeration value for AMDGPU code object version, which is the
-  /// code object version times 100.
-  enum CodeObjectVersionKind {
-    COV_None,
-    COV_2 = 200, // Unsupported.
-    COV_3 = 300, // Unsupported.
-    COV_4 = 400,
-    COV_5 = 500,
-    COV_6 = 600,
-  };
-
-  class TargetOptions {
-  public:
-    TargetOptions()
-        : UnsafeFPMath(false), NoInfsFPMath(false), NoNaNsFPMath(false),
-          NoTrappingFPMath(true), NoSignedZerosFPMath(false),
-          ApproxFuncFPMath(false), EnableAIXExtendedAltivecABI(false),
-          HonorSignDependentRoundingFPMathOption(false), NoZerosInBSS(false),
-          GuaranteedTailCallOpt(false), StackSymbolOrdering(true),
-          EnableFastISel(false), EnableGlobalISel(false), UseInitArray(false),
-          DisableIntegratedAS(false), FunctionSections(false),
-          DataSections(false), IgnoreXCOFFVisibility(false),
-          XCOFFTracebackTable(true), UniqueSectionNames(true),
-          UniqueBasicBlockSectionNames(false), SeparateNamedSections(false),
-          TrapUnreachable(false), NoTrapAfterNoreturn(false), TLSSize(0),
-          EmulatedTLS(false), EnableTLSDESC(false), EnableIPRA(false),
-          EmitStackSizeSection(false), EnableMachineOutliner(false),
-          EnableMachineFunctionSplitter(false),
-          EnableStaticDataPartitioning(false), SupportsDefaultOutlining(false),
-          EmitAddrsig(false), BBAddrMap(false), EmitCallSiteInfo(false),
-          SupportsDebugEntryValues(false), EnableDebugEntryValues(false),
-          ValueTrackingVariableLocations(false), ForceDwarfFrameSection(false),
-          XRayFunctionIndex(true), DebugStrictDwarf(false), Hotpatch(false),
-          PPCGenScalarMASSEntries(false), JMCInstrument(false),
-          EnableCFIFixup(false), MisExpect(false), XCOFFReadOnlyPointers(false),
-          VerifyArgABICompliance(true),
-          FPDenormalMode(DenormalMode::IEEE, DenormalMode::IEEE) {}
-
-    /// DisableFramePointerElim - This returns true if frame pointer elimination
-    /// optimization should be disabled for the given machine function.
-    bool DisableFramePointerElim(const MachineFunction &MF) const;
-
-    /// FramePointerIsReserved - This returns true if the frame pointer must
-    /// always either point to a new frame record or be un-modified in the given
-    /// function.
-    bool FramePointerIsReserved(const MachineFunction &MF) const;
-
-    /// If greater than 0, override the default value of
-    /// MCAsmInfo::BinutilsVersion.
-    std::pair<int, int> BinutilsVersion{0, 0};
-
-    /// UnsafeFPMath - This flag is enabled when the
-    /// -enable-unsafe-fp-math flag is specified on the command line.  When
-    /// this flag is off (the default), the code generator is not allowed to
-    /// produce results that are "less precise" than IEEE allows.  This includes
-    /// use of X86 instructions like FSIN and FCOS instead of libcalls.
-    unsigned UnsafeFPMath : 1;
-
-    /// NoInfsFPMath - This flag is enabled when the
-    /// -enable-no-infs-fp-math flag is specified on the command line. When
-    /// this flag is off (the default), the code generator is not allowed to
-    /// assume the FP arithmetic arguments and results are never +-Infs.
-    unsigned NoInfsFPMath : 1;
-
-    /// NoNaNsFPMath - This flag is enabled when the
-    /// -enable-no-nans-fp-math flag is specified on the command line. When
-    /// this flag is off (the default), the code generator is not allowed to
-    /// assume the FP arithmetic arguments and results are never NaNs.
-    unsigned NoNaNsFPMath : 1;
-
-    /// NoTrappingFPMath - This flag is enabled when the
-    /// -enable-no-trapping-fp-math is specified on the command line. This
-    /// specifies that there are no trap handlers to handle exceptions.
-    unsigned NoTrappingFPMath : 1;
-
-    /// NoSignedZerosFPMath - This flag is enabled when the
-    /// -enable-no-signed-zeros-fp-math is specified on the command line. This
-    /// specifies that optimizations are allowed to treat the sign of a zero
-    /// argument or result as insignificant.
-    unsigned NoSignedZerosFPMath : 1;
-
-    /// ApproxFuncFPMath - This flag is enabled when the
-    /// -enable-approx-func-fp-math is specified on the command line. This
-    /// specifies that optimizations are allowed to substitute math functions
-    /// with approximate calculations
-    unsigned ApproxFuncFPMath : 1;
-
-    /// EnableAIXExtendedAltivecABI - This flag returns true when -vec-extabi is
-    /// specified. The code generator is then able to use both volatile and
-    /// nonvolitle vector registers. When false, the code generator only uses
-    /// volatile vector registers which is the default setting on AIX.
-    unsigned EnableAIXExtendedAltivecABI : 1;
-
-    /// HonorSignDependentRoundingFPMath - This returns true when the
-    /// -enable-sign-dependent-rounding-fp-math is specified.  If this returns
-    /// false (the default), the code generator is allowed to assume that the
-    /// rounding behavior is the default (round-to-zero for all floating point
-    /// to integer conversions, and round-to-nearest for all other arithmetic
-    /// truncations).  If this is enabled (set to true), the code generator must
-    /// assume that the rounding mode may dynamically change.
-    unsigned HonorSignDependentRoundingFPMathOption : 1;
-    bool HonorSignDependentRoundingFPMath() const;
-
-    /// NoZerosInBSS - By default some codegens place zero-initialized data to
-    /// .bss section. This flag disables such behaviour (necessary, e.g. for
-    /// crt*.o compiling).
-    unsigned NoZerosInBSS : 1;
-
-    /// GuaranteedTailCallOpt - This flag is enabled when -tailcallopt is
-    /// specified on the commandline. When the flag is on, participating targets
-    /// will perform tail call optimization on all calls which use the fastcc
-    /// calling convention and which satisfy certain target-independent
-    /// criteria (being at the end of a function, having the same return type
-    /// as their parent function, etc.), using an alternate ABI if necessary.
-    unsigned GuaranteedTailCallOpt : 1;
-
-    /// StackSymbolOrdering - When true, this will allow CodeGen to order
-    /// the local stack symbols (for code size, code locality, or any other
-    /// heuristics). When false, the local symbols are left in whatever order
-    /// they were generated. Default is true.
-    unsigned StackSymbolOrdering : 1;
-
-    /// EnableFastISel - This flag enables fast-path instruction selection
-    /// which trades away generated code quality in favor of reducing
-    /// compile time.
-    unsigned EnableFastISel : 1;
-
-    /// EnableGlobalISel - This flag enables global instruction selection.
-    unsigned EnableGlobalISel : 1;
-
-    /// EnableGlobalISelAbort - Control abort behaviour when global instruction
-    /// selection fails to lower/select an instruction.
-    GlobalISelAbortMode GlobalISelAbort = GlobalISelAbortMode::Enable;
-
-    /// Control when and how the Swift async frame pointer bit should
-    /// be set.
-    SwiftAsyncFramePointerMode SwiftAsyncFramePointer =
-        SwiftAsyncFramePointerMode::Always;
-
-    /// UseInitArray - Use .init_array instead of .ctors for static
-    /// constructors.
-    unsigned UseInitArray : 1;
-
-    /// Disable the integrated assembler.
-    unsigned DisableIntegratedAS : 1;
-
-    /// Emit functions into separate sections.
-    unsigned FunctionSections : 1;
-
-    /// Emit data into separate sections.
-    unsigned DataSections : 1;
-
-    /// Do not emit visibility attribute for xcoff.
-    unsigned IgnoreXCOFFVisibility : 1;
-
-    /// Emit XCOFF traceback table.
-    unsigned XCOFFTracebackTable : 1;
-
-    unsigned UniqueSectionNames : 1;
-
-    /// Use unique names for basic block sections.
-    unsigned UniqueBasicBlockSectionNames : 1;
-
-    /// Emit named sections with the same name into different sections.
-    unsigned SeparateNamedSections : 1;
-
-    /// Emit target-specific trap instruction for 'unreachable' IR instructions.
-    unsigned TrapUnreachable : 1;
-
-    /// Do not emit a trap instruction for 'unreachable' IR instructions behind
-    /// noreturn calls, even if TrapUnreachable is true.
-    unsigned NoTrapAfterNoreturn : 1;
-
-    /// Bit size of immediate TLS offsets (0 == use the default).
-    unsigned TLSSize : 8;
-
-    /// EmulatedTLS - This flag enables emulated TLS model, using emutls
-    /// function in the runtime library..
-    unsigned EmulatedTLS : 1;
-
-    /// EnableTLSDESC - This flag enables TLS Descriptors.
-    unsigned EnableTLSDESC : 1;
-
-    /// This flag enables InterProcedural Register Allocation (IPRA).
-    unsigned EnableIPRA : 1;
-
-    /// Emit section containing metadata on function stack sizes.
-    unsigned EmitStackSizeSection : 1;
-
-    /// Enables the MachineOutliner pass.
-    unsigned EnableMachineOutliner : 1;
-
-    /// Enables the MachineFunctionSplitter pass.
-    unsigned EnableMachineFunctionSplitter : 1;
-
-    /// Enables the StaticDataSplitter pass.
-    unsigned EnableStaticDataPartitioning : 1;
-
-    /// Set if the target supports default outlining behaviour.
-    unsigned SupportsDefaultOutlining : 1;
-
-    /// Emit address-significance table.
-    unsigned EmitAddrsig : 1;
-
-    // Emit the SHT_LLVM_BB_ADDR_MAP section containing basic block address
-    // which can be used to map virtual addresses to machine basic blocks.
-    unsigned BBAddrMap : 1;
-
-    /// Emit basic blocks into separate sections.
-    BasicBlockSection BBSections = BasicBlockSection::None;
-
-    /// Memory Buffer that contains information on sampled basic blocks and used
-    /// to selectively generate basic block sections.
-    std::shared_ptr<MemoryBuffer> BBSectionsFuncListBuf;
-
-    /// The flag enables call site info production. It is used only for debug
-    /// info, and it is restricted only to optimized code. This can be used for
-    /// something else, so that should be controlled in the frontend.
-    unsigned EmitCallSiteInfo : 1;
-    /// Set if the target supports the debug entry values by default.
-    unsigned SupportsDebugEntryValues : 1;
-    /// When set to true, the EnableDebugEntryValues option forces production
-    /// of debug entry values even if the target does not officially support
-    /// it. Useful for testing purposes only. This flag should never be checked
-    /// directly, always use \ref ShouldEmitDebugEntryValues instead.
-     unsigned EnableDebugEntryValues : 1;
-    /// NOTE: There are targets that still do not support the debug entry values
-    /// production.
-    bool ShouldEmitDebugEntryValues() const;
-=======
 struct fltSemantics;
 class MachineFunction;
 class MemoryBuffer;
@@ -764,7 +435,6 @@
   DenormalMode getRawFPDenormalMode() const { return FPDenormalMode; }
 
   DenormalMode getRawFP32DenormalMode() const { return FP32DenormalMode; }
->>>>>>> 4084ffcf
 
   LLVM_ABI DenormalMode getDenormalMode(const fltSemantics &FPType) const;
 
@@ -780,113 +450,6 @@
   std::string ObjectFilenameForDebug;
 };
 
-<<<<<<< HEAD
-    /// Enable JustMyCode instrumentation.
-    unsigned JMCInstrument : 1;
-
-    /// Enable the CFIFixup pass.
-    unsigned EnableCFIFixup : 1;
-
-    /// When set to true, enable MisExpect Diagnostics
-    /// By default, it is set to false
-    unsigned MisExpect : 1;
-
-    /// When set to true, const objects with relocatable address values are put
-    /// into the RO data section.
-    unsigned XCOFFReadOnlyPointers : 1;
-
-    /// When set to true, call/return argument extensions of narrow integers
-    /// are verified in the target backend if it cares about them. This is
-    /// not done with internal tools like llc that run many tests that ignore
-    /// (lack) these extensions.
-    unsigned VerifyArgABICompliance : 1;
-
-    /// Name of the stack usage file (i.e., .su file) if user passes
-    /// -fstack-usage. If empty, it can be implied that -fstack-usage is not
-    /// passed on the command line.
-    std::string StackUsageOutput;
-
-    /// If greater than 0, override TargetLoweringBase::PrefLoopAlignment.
-    unsigned LoopAlignment = 0;
-
-    /// FloatABIType - This setting is set by -float-abi=xxx option is specfied
-    /// on the command line. This setting may either be Default, Soft, or Hard.
-    /// Default selects the target's default behavior. Soft selects the ABI for
-    /// software floating point, but does not indicate that FP hardware may not
-    /// be used. Such a combination is unfortunately popular (e.g.
-    /// arm-apple-darwin). Hard presumes that the normal FP ABI is used.
-    FloatABI::ABIType FloatABIType = FloatABI::Default;
-
-    /// AllowFPOpFusion - This flag is set by the -fp-contract=xxx option.
-    /// This controls the creation of fused FP ops that store intermediate
-    /// results in higher precision than IEEE allows (E.g. FMAs).
-    ///
-    /// Fast mode - allows formation of fused FP ops whenever they're
-    /// profitable.
-    /// Standard mode - allow fusion only for 'blessed' FP ops. At present the
-    /// only blessed op is the fmuladd intrinsic. In the future more blessed ops
-    /// may be added.
-    /// Strict mode - allow fusion only if/when it can be proven that the excess
-    /// precision won't effect the result.
-    ///
-    /// Note: This option only controls formation of fused ops by the
-    /// optimizers.  Fused operations that are explicitly specified (e.g. FMA
-    /// via the llvm.fma.* intrinsic) will always be honored, regardless of
-    /// the value of this option.
-    FPOpFusion::FPOpFusionMode AllowFPOpFusion = FPOpFusion::Standard;
-
-    /// ThreadModel - This flag specifies the type of threading model to assume
-    /// for things like atomics
-    ThreadModel::Model ThreadModel = ThreadModel::POSIX;
-
-    /// EABIVersion - This flag specifies the EABI version
-    EABI EABIVersion = EABI::Default;
-
-    /// Which debugger to tune for.
-    DebuggerKind DebuggerTuning = DebuggerKind::Default;
-
-  private:
-    /// Flushing mode to assume in default FP environment.
-    DenormalMode FPDenormalMode;
-
-    /// Flushing mode to assume in default FP environment, for float/vector of
-    /// float.
-    DenormalMode FP32DenormalMode;
-
-  public:
-    void setFPDenormalMode(DenormalMode Mode) {
-      FPDenormalMode = Mode;
-    }
-
-    void setFP32DenormalMode(DenormalMode Mode) {
-      FP32DenormalMode = Mode;
-    }
-
-    DenormalMode getRawFPDenormalMode() const {
-      return FPDenormalMode;
-    }
-
-    DenormalMode getRawFP32DenormalMode() const {
-      return FP32DenormalMode;
-    }
-
-    DenormalMode getDenormalMode(const fltSemantics &FPType) const;
-
-    /// What exception model to use
-    ExceptionHandling ExceptionModel = ExceptionHandling::None;
-
-    /// Machine level options.
-    MCTargetOptions MCOptions;
-
-    /// Stores the filename/path of the final .o/.obj file, to be written in the
-    /// debug information. This is used for emitting the CodeView S_OBJNAME
-    /// record.
-    std::string ObjectFilenameForDebug;
-  };
-
-} // End llvm namespace
-=======
 } // namespace llvm
->>>>>>> 4084ffcf
 
 #endif