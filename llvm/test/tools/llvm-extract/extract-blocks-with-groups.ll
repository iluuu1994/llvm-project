; RUN: llvm-extract -bb 'foo:if;then;else' -bb 'bar:bb14;bb20'                     -S %s | FileCheck %s --check-prefixes=CHECK,KILL
; RUN: llvm-extract -bb 'foo:if;then;else' -bb 'bar:bb14;bb20' --replace-with-call -S %s | FileCheck %s --check-prefixes=CHECK,KEEP
; Extract two groups of basic blocks in two different functions.


; KEEP-LABEL: define i32 @foo(i32 %arg, i32 %arg1) {
; KEEP:         call void @foo.if.split(

; KEEP-LABEL: define i32 @bar(i32 %arg, i32 %arg1) {
; KEEP:         %targetBlock = call i1 @bar.bb14(


; The first extracted function is the region composed by the
; blocks if, then, and else from foo.
<<<<<<< HEAD
; KILL-LABEL: define dso_local void @foo.if.split(i32 %arg1, i32 %arg, i32* %tmp.0.ce.out) {
; KEEP-LABEL: define internal void @foo.if.split(i32 %arg1, i32 %arg, i32* %tmp.0.ce.out) {
=======
; CHECK: define dso_local void @foo.if.split(i32 %arg1, i32 %arg, ptr %tmp.0.ce.out) {
>>>>>>> 41d5033e
; CHECK: newFuncRoot:
; CHECK:   br label %if.split
;
; CHECK: then:                                             ; preds = %if.split
; CHECK:   %tmp12 = shl i32 %arg1, 2
; CHECK:   %tmp13 = add nsw i32 %tmp12, %arg
; CHECK:   br label %end.split
;
; CHECK: else:                                             ; preds = %if.split
; CHECK:   %tmp22 = mul nsw i32 %arg, 3
; CHECK:   %tmp24 = sdiv i32 %arg1, 6
; CHECK:   %tmp25 = add nsw i32 %tmp24, %tmp22
; CHECK:   br label %end.split
;
; CHECK: if.split:                                         ; preds = %newFuncRoot
; CHECK:   %tmp5 = icmp sgt i32 %arg, 0
; CHECK:   %tmp8 = icmp sgt i32 %arg1, 0
; CHECK:   %or.cond = and i1 %tmp5, %tmp8
; CHECK:   br i1 %or.cond, label %then, label %else
;
; CHECK: end.split:
; CHECK:   %tmp.0.ce = phi i32 [ %tmp13, %then ], [ %tmp25, %else ]
; CHECK:   store i32 %tmp.0.ce, ptr %tmp.0.ce.out
; CHECK:   br label %end.exitStub
;
; CHECK: end.exitStub:                                     ; preds = %end.split
; CHECK:   ret void
; CHECK: }

; The second extracted function is the region composed by the blocks
; bb14 and bb20 from bar.
<<<<<<< HEAD
; KILL-LABEL: define dso_local i1 @bar.bb14(i32 %arg1, i32 %arg, i32* %tmp25.out) {
; KEEP-LABEL: define internal i1 @bar.bb14(i32 %arg1, i32 %arg, i32* %tmp25.out) {
=======
; CHECK: define dso_local i1 @bar.bb14(i32 %arg1, i32 %arg, ptr %tmp25.out) {
>>>>>>> 41d5033e
; CHECK: newFuncRoot:
; CHECK:   br label %bb14
;
; CHECK: bb14:                                             ; preds = %newFuncRoot
; CHECK:   %tmp0 = and i32 %arg1, %arg
; CHECK:   %tmp1 = icmp slt i32 %tmp0, 0
; CHECK:   br i1 %tmp1, label %bb20, label %bb26.exitStub
;
; CHECK: bb20:                                             ; preds = %bb14
; CHECK:   %tmp22 = mul nsw i32 %arg, 3
; CHECK:   %tmp24 = sdiv i32 %arg1, 6
; CHECK:   %tmp25 = add nsw i32 %tmp24, %tmp22
<<<<<<< HEAD
; CHECK:   store i32 %tmp25, i32* %tmp25.out
; KILL:    br label %bb30.exitStub
; KEEP:    br label %bb20.split.exitStub
=======
; CHECK:   store i32 %tmp25, ptr %tmp25.out
; CHECK:   br label %bb30.exitStub
>>>>>>> 41d5033e
;
; CHECK: bb26.exitStub:                                    ; preds = %bb14
; CHECK:   ret i1 true
;
; KILL:  bb30.exitStub:                                    ; preds = %bb20
; KEEP:  bb20.split.exitStub:
; CHECK:   ret i1 false
; CHECK: }

define i32 @foo(i32 %arg, i32 %arg1) {
if:
  %tmp5 = icmp sgt i32 %arg, 0
  %tmp8 = icmp sgt i32 %arg1, 0
  %or.cond = and i1 %tmp5, %tmp8
  br i1 %or.cond, label %then, label %else

then:
  %tmp12 = shl i32 %arg1, 2
  %tmp13 = add nsw i32 %tmp12, %arg
  br label %end

else:
  %tmp22 = mul nsw i32 %arg, 3
  %tmp24 = sdiv i32 %arg1, 6
  %tmp25 = add nsw i32 %tmp24, %tmp22
  br label %end

end:
  %tmp.0 = phi i32 [ %tmp13, %then ], [ %tmp25, %else ]
  %and0 = and i32 %tmp.0, %arg
  %cmp1 = icmp slt i32 %and0, 0
  br i1 %cmp1, label %ret0, label %ret1

ret0:
  ret i32 0

ret1:
  ret i32 1
}

define i32 @bar(i32 %arg, i32 %arg1) {
bb:
  %tmp5 = icmp sgt i32 %arg, 0
  %tmp8 = icmp sgt i32 %arg1, 0
  %or.cond = and i1 %tmp5, %tmp8
  br i1 %or.cond, label %bb9, label %bb14

bb9:                                              ; preds = %bb
  %tmp12 = shl i32 %arg1, 2
  %tmp13 = add nsw i32 %tmp12, %arg
  br label %bb30

bb14:                                             ; preds = %bb
  %tmp0 = and i32 %arg1, %arg
  %tmp1 = icmp slt i32 %tmp0, 0
  br i1 %tmp1, label %bb20, label %bb26

bb20:                                             ; preds = %bb14
  %tmp22 = mul nsw i32 %arg, 3
  %tmp24 = sdiv i32 %arg1, 6
  %tmp25 = add nsw i32 %tmp24, %tmp22
  br label %bb30

bb26:                                             ; preds = %bb14
  %tmp29 = sub nsw i32 %arg, %arg1
  br label %bb30

bb30:                                             ; preds = %bb26, %bb20, %bb9
  %tmp.0 = phi i32 [ %tmp13, %bb9 ], [ %tmp25, %bb20 ], [ %tmp29, %bb26 ]
  ret i32 %tmp.0
}
<|MERGE_RESOLUTION|>--- conflicted
+++ resolved
@@ -12,12 +12,8 @@
 
 ; The first extracted function is the region composed by the
 ; blocks if, then, and else from foo.
-<<<<<<< HEAD
-; KILL-LABEL: define dso_local void @foo.if.split(i32 %arg1, i32 %arg, i32* %tmp.0.ce.out) {
-; KEEP-LABEL: define internal void @foo.if.split(i32 %arg1, i32 %arg, i32* %tmp.0.ce.out) {
-=======
-; CHECK: define dso_local void @foo.if.split(i32 %arg1, i32 %arg, ptr %tmp.0.ce.out) {
->>>>>>> 41d5033e
+; KILL-LABEL: define dso_local void @foo.if.split(i32 %arg1, i32 %arg, ptr %tmp.0.ce.out) {
+; KEEP-LABEL: define internal void @foo.if.split(i32 %arg1, i32 %arg, ptr %tmp.0.ce.out) {
 ; CHECK: newFuncRoot:
 ; CHECK:   br label %if.split
 ;
@@ -49,12 +45,8 @@
 
 ; The second extracted function is the region composed by the blocks
 ; bb14 and bb20 from bar.
-<<<<<<< HEAD
-; KILL-LABEL: define dso_local i1 @bar.bb14(i32 %arg1, i32 %arg, i32* %tmp25.out) {
-; KEEP-LABEL: define internal i1 @bar.bb14(i32 %arg1, i32 %arg, i32* %tmp25.out) {
-=======
-; CHECK: define dso_local i1 @bar.bb14(i32 %arg1, i32 %arg, ptr %tmp25.out) {
->>>>>>> 41d5033e
+; KILL-LABEL: define dso_local i1 @bar.bb14(i32 %arg1, i32 %arg, ptr %tmp25.out) {
+; KEEP-LABEL: define internal i1 @bar.bb14(i32 %arg1, i32 %arg, ptr %tmp25.out) {
 ; CHECK: newFuncRoot:
 ; CHECK:   br label %bb14
 ;
@@ -67,14 +59,9 @@
 ; CHECK:   %tmp22 = mul nsw i32 %arg, 3
 ; CHECK:   %tmp24 = sdiv i32 %arg1, 6
 ; CHECK:   %tmp25 = add nsw i32 %tmp24, %tmp22
-<<<<<<< HEAD
-; CHECK:   store i32 %tmp25, i32* %tmp25.out
+; CHECK:   store i32 %tmp25, ptr %tmp25.out
 ; KILL:    br label %bb30.exitStub
 ; KEEP:    br label %bb20.split.exitStub
-=======
-; CHECK:   store i32 %tmp25, ptr %tmp25.out
-; CHECK:   br label %bb30.exitStub
->>>>>>> 41d5033e
 ;
 ; CHECK: bb26.exitStub:                                    ; preds = %bb14
 ; CHECK:   ret i1 true
