; REQUIRES: x86-registered-target

; Test case 4 - Missing nested enumerations.

; pr-46466.cpp
;   1  struct Struct {
;   2    union Union {
;   3      enum NestedEnum { RED, BLUE };
;   4    };
;   5    Union U;
;   6  };
;   7
;   8  Struct S;
;   9  int test() {
;  10    return S.U.BLUE;
;  11  }

; The above test is used to illustrate a scope issue found in the Clang
; compiler.
; PR46466: https://bugs.llvm.org/show_bug.cgi?id=46466
; PR45811: https://github.com/llvm/llvm-project/issues/45811

; In the following logical views, we can see that the DWARF debug
; information generated by the Clang compiler does not include any
; references to the enumerators 'RED' and 'BLUE'. The DWARF generated
; by GCC, does include such references.

<<<<<<< HEAD
; RUN: llvm-debuginfo-analyzer --attribute=level,format,producer,size \
=======
; RUN: llvm-debuginfo-analyzer --attribute=language,level,format,producer,size \
>>>>>>> eb0f1dc0
; RUN:                         --output-sort=name \
; RUN:                         --print=symbols,types \
; RUN:                         %p/Inputs/pr-46466-dwarf-clang.o \
; RUN:                         %p/Inputs/pr-46466-dwarf-gcc.o 2>&1 | \
; RUN: FileCheck --strict-whitespace -check-prefix=ONE %s

; ONE:      Logical View:
; ONE-NEXT: [000]           {File} 'pr-46466-dwarf-clang.o' -> elf64-x86-64
; ONE-EMPTY:
; ONE-NEXT: [001]             {CompileUnit} 'pr-46466.cpp'
; ONE-NEXT: [002]               {Producer} 'clang version 15.0.0 {{.*}}'
; ONE-NEXT: [002]               {Language} 'DW_LANG_C_plus_plus_14'
; ONE-NEXT: [002]     8         {Variable} extern 'S' -> 'Struct'
; ONE-NEXT: [002]     1         {Struct} 'Struct' [Size = 1]
; ONE-NEXT: [003]     5           {Member} public 'U' -> 'Union'
; ONE-EMPTY:
; ONE-NEXT: Logical View:
; ONE-NEXT: [000]           {File} 'pr-46466-dwarf-gcc.o' -> elf64-x86-64
; ONE-EMPTY:
; ONE-NEXT: [001]             {CompileUnit} 'pr-46466.cpp'
; ONE-NEXT: [002]               {Producer} 'GNU C++14 10.3.0 {{.*}}'
; ONE-NEXT: [002]               {Language} 'DW_LANG_C_plus_plus'
; ONE-NEXT: [002]     8         {Variable} extern 'S' -> 'Struct'
; ONE-NEXT: [002]     1         {Struct} 'Struct' [Size = 1]
; ONE-NEXT: [003]     5           {Member} public 'U' -> 'Union'
; ONE-NEXT: [003]     2           {Union} 'Union' [Size = 1]
; ONE-NEXT: [004]     3             {Enumeration} 'NestedEnum' -> 'unsigned int'
; ONE-NEXT: [005]                     {Enumerator} 'BLUE' = '0x1'
; ONE-NEXT: [005]                     {Enumerator} 'RED' = '0x0'

; Using the selection facilities, we can produce a logical view
; showing just the logical types that are 'Enumerator' and its
; parents. The logical view is sorted by the types name.

; RUN: llvm-debuginfo-analyzer --attribute=level,format,size \
; RUN:                         --output-sort=name \
; RUN:                         --select-types=Enumerator \
; RUN:                         --report=parents \
; RUN:                         --print=types \
; RUN:                         %p/Inputs/pr-46466-*.o 2>&1 | \
; RUN: FileCheck --strict-whitespace -check-prefix=TWO %s

; TWO:      Logical View:
; TWO-NEXT: [000]           {File} 'pr-46466-dwarf-clang.o' -> elf64-x86-64
; TWO-EMPTY:
; TWO-NEXT: [001]             {CompileUnit} 'pr-46466.cpp'
; TWO-EMPTY:
; TWO-NEXT: Logical View:
; TWO-NEXT: [000]           {File} 'pr-46466-dwarf-gcc.o' -> elf64-x86-64
; TWO-EMPTY:
; TWO-NEXT: [001]             {CompileUnit} 'pr-46466.cpp'
; TWO-NEXT: [002]     1         {Struct} 'Struct' [Size = 1]
; TWO-NEXT: [003]     2           {Union} 'Union' [Size = 1]
; TWO-NEXT: [004]     3             {Enumeration} 'NestedEnum' -> 'unsigned int'
; TWO-NEXT: [005]                     {Enumerator} 'BLUE' = '0x1'
; TWO-NEXT: [005]                     {Enumerator} 'RED' = '0x0'

; Using the selection facilities, we can produce a simple tabular output
; including a summary for the logical types that are 'Enumerator'. The
; logical view is sorted by the types name.

; RUN: llvm-debuginfo-analyzer --attribute=level,format \
; RUN:                         --output-sort=name \
; RUN:                         --select-types=Enumerator \
; RUN:                         --print=types,summary \
; RUN:                         %p/Inputs/pr-46466-*.o 2>&1 | \
; RUN: FileCheck --strict-whitespace -check-prefix=THR %s

; THR:      Logical View:
; THR-NEXT: [000]           {File} 'pr-46466-dwarf-clang.o' -> elf64-x86-64
; THR-EMPTY:
; THR-NEXT: [001]           {CompileUnit} 'pr-46466.cpp'
; THR-EMPTY:
; THR-NEXT: -----------------------------
; THR-NEXT: Element      Total    Printed
; THR-NEXT: -----------------------------
; THR-NEXT: Scopes           4          0
; THR-NEXT: Symbols          0          0
; THR-NEXT: Types            0          0
; THR-NEXT: Lines            0          0
; THR-NEXT: -----------------------------
; THR-NEXT: Total            4          0
; THR-EMPTY:
; THR-NEXT: Logical View:
; THR-NEXT: [000]           {File} 'pr-46466-dwarf-gcc.o' -> elf64-x86-64
; THR-EMPTY:
; THR-NEXT: [001]           {CompileUnit} 'pr-46466.cpp'
; THR-NEXT: [005]           {Enumerator} 'BLUE' = '0x1'
; THR-NEXT: [005]           {Enumerator} 'RED' = '0x0'
; THR-EMPTY:
; THR-NEXT: -----------------------------
; THR-NEXT: Element      Total    Printed
; THR-NEXT: -----------------------------
; THR-NEXT: Scopes           5          0
; THR-NEXT: Symbols          0          0
; THR-NEXT: Types            2          2
; THR-NEXT: Lines            0          0
; THR-NEXT: -----------------------------
; THR-NEXT: Total            7          2<|MERGE_RESOLUTION|>--- conflicted
+++ resolved
@@ -25,11 +25,7 @@
 ; references to the enumerators 'RED' and 'BLUE'. The DWARF generated
 ; by GCC, does include such references.
 
-<<<<<<< HEAD
-; RUN: llvm-debuginfo-analyzer --attribute=level,format,producer,size \
-=======
 ; RUN: llvm-debuginfo-analyzer --attribute=language,level,format,producer,size \
->>>>>>> eb0f1dc0
 ; RUN:                         --output-sort=name \
 ; RUN:                         --print=symbols,types \
 ; RUN:                         %p/Inputs/pr-46466-dwarf-clang.o \
