--- conflicted
+++ resolved
@@ -200,28 +200,6 @@
 ;
 ; RV32C-LABEL: add_wide_operand:
 ; RV32C:       # %bb.0:
-<<<<<<< HEAD
-; RV32C-NEXT:    c.lw a4, 12(a1)
-; RV32C-NEXT:    c.lw a3, 0(a1)
-; RV32C-NEXT:    c.lw a2, 4(a1)
-; RV32C-NEXT:    c.lw a1, 8(a1)
-; RV32C-NEXT:    c.lui a5, 16
-; RV32C-NEXT:    add a6, a4, a5
-; RV32C-NEXT:    srli a5, a3, 29
-; RV32C-NEXT:    slli a4, a2, 3
-; RV32C-NEXT:    c.or a4, a5
-; RV32C-NEXT:    srli a5, a1, 29
-; RV32C-NEXT:    c.srli a2, 29
-; RV32C-NEXT:    c.slli a1, 3
-; RV32C-NEXT:    c.slli a3, 3
-; RV32C-NEXT:    c.slli a6, 3
-; RV32C-NEXT:    c.or a1, a2
-; RV32C-NEXT:    or a2, a6, a5
-; RV32C-NEXT:    c.sw a3, 0(a0)
-; RV32C-NEXT:    c.sw a4, 4(a0)
-; RV32C-NEXT:    c.sw a1, 8(a0)
-; RV32C-NEXT:    c.sw a2, 12(a0)
-=======
 ; RV32C-NEXT:    c.lw a2, 0(a1)
 ; RV32C-NEXT:    c.lw a4, 12(a1)
 ; RV32C-NEXT:    c.lw a3, 4(a1)
@@ -242,7 +220,6 @@
 ; RV32C-NEXT:    c.sw a4, 4(a0)
 ; RV32C-NEXT:    c.sw a1, 8(a0)
 ; RV32C-NEXT:    c.sw a3, 12(a0)
->>>>>>> 4084ffcf
 ; RV32C-NEXT:    c.jr ra
 ;
 ; RV64C-LABEL: add_wide_operand:
