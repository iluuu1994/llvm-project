--- conflicted
+++ resolved
@@ -26,28 +26,6 @@
 define void @add_v2i64(ptr %x, ptr %y) {
 ; RV32-LABEL: add_v2i64:
 ; RV32:       # %bb.0:
-<<<<<<< HEAD
-; RV32-NEXT:    lw a2, 0(a1)
-; RV32-NEXT:    lw a3, 4(a1)
-; RV32-NEXT:    lw a4, 0(a0)
-; RV32-NEXT:    lw a5, 4(a0)
-; RV32-NEXT:    lw a6, 8(a0)
-; RV32-NEXT:    lw a7, 12(a0)
-; RV32-NEXT:    lw t0, 12(a1)
-; RV32-NEXT:    lw a1, 8(a1)
-; RV32-NEXT:    add a3, a5, a3
-; RV32-NEXT:    add a2, a4, a2
-; RV32-NEXT:    add a7, a7, t0
-; RV32-NEXT:    add a1, a6, a1
-; RV32-NEXT:    sltu a4, a2, a4
-; RV32-NEXT:    sltu a5, a1, a6
-; RV32-NEXT:    add a3, a3, a4
-; RV32-NEXT:    add a5, a7, a5
-; RV32-NEXT:    sw a2, 0(a0)
-; RV32-NEXT:    sw a3, 4(a0)
-; RV32-NEXT:    sw a1, 8(a0)
-; RV32-NEXT:    sw a5, 12(a0)
-=======
 ; RV32-NEXT:    lw a2, 0(a0)
 ; RV32-NEXT:    lw a3, 4(a0)
 ; RV32-NEXT:    lw a4, 8(a0)
@@ -68,7 +46,6 @@
 ; RV32-NEXT:    sw a2, 4(a0)
 ; RV32-NEXT:    sw a1, 8(a0)
 ; RV32-NEXT:    sw a4, 12(a0)
->>>>>>> 4084ffcf
 ; RV32-NEXT:    ret
 ;
 ; RV64-LABEL: add_v2i64:
