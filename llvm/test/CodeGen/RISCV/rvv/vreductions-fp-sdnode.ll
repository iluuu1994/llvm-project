; NOTE: Assertions have been autogenerated by utils/update_llc_test_checks.py
; RUN: llc -mtriple=riscv32 -mattr=+d,+zfh,+zvfh,+v,+m -target-abi=ilp32d \
; RUN:     -verify-machineinstrs < %s | FileCheck %s
; RUN: llc -mtriple=riscv64 -mattr=+d,+zfh,+zvfh,+v,+m -target-abi=lp64d \
; RUN:     -verify-machineinstrs < %s | FileCheck %s

declare half @llvm.vector.reduce.fadd.nxv1f16(half, <vscale x 1 x half>)

define half @vreduce_fadd_nxv1f16(<vscale x 1 x half> %v, half %s) {
; CHECK-LABEL: vreduce_fadd_nxv1f16:
; CHECK:       # %bb.0:
; CHECK-NEXT:    vsetvli a0, zero, e16, mf4, ta, ma
; CHECK-NEXT:    vfmv.s.f v9, fa0
; CHECK-NEXT:    vfredusum.vs v8, v8, v9
; CHECK-NEXT:    vfmv.f.s fa0, v8
; CHECK-NEXT:    ret
  %red = call reassoc half @llvm.vector.reduce.fadd.nxv1f16(half %s, <vscale x 1 x half> %v)
  ret half %red
}

define half @vreduce_ord_fadd_nxv1f16(<vscale x 1 x half> %v, half %s) {
; CHECK-LABEL: vreduce_ord_fadd_nxv1f16:
; CHECK:       # %bb.0:
; CHECK-NEXT:    vsetvli a0, zero, e16, mf4, ta, ma
; CHECK-NEXT:    vfmv.s.f v9, fa0
; CHECK-NEXT:    vfredosum.vs v8, v8, v9
; CHECK-NEXT:    vfmv.f.s fa0, v8
; CHECK-NEXT:    ret
  %red = call half @llvm.vector.reduce.fadd.nxv1f16(half %s, <vscale x 1 x half> %v)
  ret half %red
}

declare half @llvm.vector.reduce.fadd.nxv2f16(half, <vscale x 2 x half>)

define half @vreduce_fadd_nxv2f16(<vscale x 2 x half> %v, half %s) {
; CHECK-LABEL: vreduce_fadd_nxv2f16:
; CHECK:       # %bb.0:
; CHECK-NEXT:    vsetvli a0, zero, e16, mf2, ta, ma
; CHECK-NEXT:    vfmv.s.f v9, fa0
; CHECK-NEXT:    vfredusum.vs v8, v8, v9
; CHECK-NEXT:    vfmv.f.s fa0, v8
; CHECK-NEXT:    ret
  %red = call reassoc half @llvm.vector.reduce.fadd.nxv2f16(half %s, <vscale x 2 x half> %v)
  ret half %red
}

define half @vreduce_ord_fadd_nxv2f16(<vscale x 2 x half> %v, half %s) {
; CHECK-LABEL: vreduce_ord_fadd_nxv2f16:
; CHECK:       # %bb.0:
; CHECK-NEXT:    vsetvli a0, zero, e16, mf2, ta, ma
; CHECK-NEXT:    vfmv.s.f v9, fa0
; CHECK-NEXT:    vfredosum.vs v8, v8, v9
; CHECK-NEXT:    vfmv.f.s fa0, v8
; CHECK-NEXT:    ret
  %red = call half @llvm.vector.reduce.fadd.nxv2f16(half %s, <vscale x 2 x half> %v)
  ret half %red
}

declare half @llvm.vector.reduce.fadd.nxv4f16(half, <vscale x 4 x half>)

define half @vreduce_fadd_nxv4f16(<vscale x 4 x half> %v, half %s) {
; CHECK-LABEL: vreduce_fadd_nxv4f16:
; CHECK:       # %bb.0:
; CHECK-NEXT:    vsetvli a0, zero, e16, m1, ta, ma
; CHECK-NEXT:    vfmv.s.f v9, fa0
; CHECK-NEXT:    vfredusum.vs v8, v8, v9
; CHECK-NEXT:    vfmv.f.s fa0, v8
; CHECK-NEXT:    ret
  %red = call reassoc half @llvm.vector.reduce.fadd.nxv4f16(half %s, <vscale x 4 x half> %v)
  ret half %red
}

define half @vreduce_ord_fadd_nxv4f16(<vscale x 4 x half> %v, half %s) {
; CHECK-LABEL: vreduce_ord_fadd_nxv4f16:
; CHECK:       # %bb.0:
; CHECK-NEXT:    vsetvli a0, zero, e16, m1, ta, ma
; CHECK-NEXT:    vfmv.s.f v9, fa0
; CHECK-NEXT:    vfredosum.vs v8, v8, v9
; CHECK-NEXT:    vfmv.f.s fa0, v8
; CHECK-NEXT:    ret
  %red = call half @llvm.vector.reduce.fadd.nxv4f16(half %s, <vscale x 4 x half> %v)
  ret half %red
}

declare float @llvm.vector.reduce.fadd.nxv1f32(float, <vscale x 1 x float>)

define float @vreduce_fadd_nxv1f32(<vscale x 1 x float> %v, float %s) {
; CHECK-LABEL: vreduce_fadd_nxv1f32:
; CHECK:       # %bb.0:
; CHECK-NEXT:    vsetvli a0, zero, e32, mf2, ta, ma
; CHECK-NEXT:    vfmv.s.f v9, fa0
; CHECK-NEXT:    vfredusum.vs v8, v8, v9
; CHECK-NEXT:    vfmv.f.s fa0, v8
; CHECK-NEXT:    ret
  %red = call reassoc float @llvm.vector.reduce.fadd.nxv1f32(float %s, <vscale x 1 x float> %v)
  ret float %red
}

define float @vreduce_ord_fadd_nxv1f32(<vscale x 1 x float> %v, float %s) {
; CHECK-LABEL: vreduce_ord_fadd_nxv1f32:
; CHECK:       # %bb.0:
; CHECK-NEXT:    vsetvli a0, zero, e32, mf2, ta, ma
; CHECK-NEXT:    vfmv.s.f v9, fa0
; CHECK-NEXT:    vfredosum.vs v8, v8, v9
; CHECK-NEXT:    vfmv.f.s fa0, v8
; CHECK-NEXT:    ret
  %red = call float @llvm.vector.reduce.fadd.nxv1f32(float %s, <vscale x 1 x float> %v)
  ret float %red
}

define float @vreduce_fwadd_nxv1f32(<vscale x 1 x half> %v, float %s) {
; CHECK-LABEL: vreduce_fwadd_nxv1f32:
; CHECK:       # %bb.0:
; CHECK-NEXT:    vsetvli a0, zero, e32, m1, ta, ma
; CHECK-NEXT:    vfmv.s.f v9, fa0
; CHECK-NEXT:    vsetvli a0, zero, e16, mf4, ta, ma
; CHECK-NEXT:    vfwredusum.vs v8, v8, v9
; CHECK-NEXT:    vsetvli zero, zero, e32, mf2, ta, ma
; CHECK-NEXT:    vfmv.f.s fa0, v8
; CHECK-NEXT:    ret
  %e = fpext <vscale x 1 x half> %v to <vscale x 1 x float>
  %red = call reassoc float @llvm.vector.reduce.fadd.nxv1f32(float %s, <vscale x 1 x float> %e)
  ret float %red
}

define float @vreduce_ord_fwadd_nxv1f32(<vscale x 1 x half> %v, float %s) {
; CHECK-LABEL: vreduce_ord_fwadd_nxv1f32:
; CHECK:       # %bb.0:
; CHECK-NEXT:    vsetvli a0, zero, e32, m1, ta, ma
; CHECK-NEXT:    vfmv.s.f v9, fa0
; CHECK-NEXT:    vsetvli a0, zero, e16, mf4, ta, ma
; CHECK-NEXT:    vfwredosum.vs v8, v8, v9
; CHECK-NEXT:    vsetvli zero, zero, e32, mf2, ta, ma
; CHECK-NEXT:    vfmv.f.s fa0, v8
; CHECK-NEXT:    ret
  %e = fpext <vscale x 1 x half> %v to <vscale x 1 x float>
  %red = call float @llvm.vector.reduce.fadd.nxv1f32(float %s, <vscale x 1 x float> %e)
  ret float %red
}

declare float @llvm.vector.reduce.fadd.nxv2f32(float, <vscale x 2 x float>)

define float @vreduce_fadd_nxv2f32(<vscale x 2 x float> %v, float %s) {
; CHECK-LABEL: vreduce_fadd_nxv2f32:
; CHECK:       # %bb.0:
; CHECK-NEXT:    vsetvli a0, zero, e32, m1, ta, ma
; CHECK-NEXT:    vfmv.s.f v9, fa0
; CHECK-NEXT:    vfredusum.vs v8, v8, v9
; CHECK-NEXT:    vfmv.f.s fa0, v8
; CHECK-NEXT:    ret
  %red = call reassoc float @llvm.vector.reduce.fadd.nxv2f32(float %s, <vscale x 2 x float> %v)
  ret float %red
}

define float @vreduce_ord_fadd_nxv2f32(<vscale x 2 x float> %v, float %s) {
; CHECK-LABEL: vreduce_ord_fadd_nxv2f32:
; CHECK:       # %bb.0:
; CHECK-NEXT:    vsetvli a0, zero, e32, m1, ta, ma
; CHECK-NEXT:    vfmv.s.f v9, fa0
; CHECK-NEXT:    vfredosum.vs v8, v8, v9
; CHECK-NEXT:    vfmv.f.s fa0, v8
; CHECK-NEXT:    ret
  %red = call float @llvm.vector.reduce.fadd.nxv2f32(float %s, <vscale x 2 x float> %v)
  ret float %red
}

define float @vreduce_fwadd_nxv2f32(<vscale x 2 x half> %v, float %s) {
; CHECK-LABEL: vreduce_fwadd_nxv2f32:
; CHECK:       # %bb.0:
; CHECK-NEXT:    vsetvli a0, zero, e32, m1, ta, ma
; CHECK-NEXT:    vfmv.s.f v9, fa0
; CHECK-NEXT:    vsetvli zero, zero, e16, mf2, ta, ma
; CHECK-NEXT:    vfwredusum.vs v8, v8, v9
; CHECK-NEXT:    vsetvli zero, zero, e32, m1, ta, ma
; CHECK-NEXT:    vfmv.f.s fa0, v8
; CHECK-NEXT:    ret
  %e = fpext <vscale x 2 x half> %v to <vscale x 2 x float>
  %red = call reassoc float @llvm.vector.reduce.fadd.nxv2f32(float %s, <vscale x 2 x float> %e)
  ret float %red
}

define float @vreduce_ord_fwadd_nxv2f32(<vscale x 2 x half> %v, float %s) {
; CHECK-LABEL: vreduce_ord_fwadd_nxv2f32:
; CHECK:       # %bb.0:
; CHECK-NEXT:    vsetvli a0, zero, e32, m1, ta, ma
; CHECK-NEXT:    vfmv.s.f v9, fa0
; CHECK-NEXT:    vsetvli zero, zero, e16, mf2, ta, ma
; CHECK-NEXT:    vfwredosum.vs v8, v8, v9
; CHECK-NEXT:    vsetvli zero, zero, e32, m1, ta, ma
; CHECK-NEXT:    vfmv.f.s fa0, v8
; CHECK-NEXT:    ret
  %e = fpext <vscale x 2 x half> %v to <vscale x 2 x float>
  %red = call float @llvm.vector.reduce.fadd.nxv2f32(float %s, <vscale x 2 x float> %e)
  ret float %red
}

declare float @llvm.vector.reduce.fadd.nxv4f32(float, <vscale x 4 x float>)

define float @vreduce_fadd_nxv4f32(<vscale x 4 x float> %v, float %s) {
; CHECK-LABEL: vreduce_fadd_nxv4f32:
; CHECK:       # %bb.0:
; CHECK-NEXT:    vsetvli a0, zero, e32, m2, ta, ma
; CHECK-NEXT:    vfmv.s.f v10, fa0
; CHECK-NEXT:    vfredusum.vs v8, v8, v10
; CHECK-NEXT:    vfmv.f.s fa0, v8
; CHECK-NEXT:    ret
  %red = call reassoc float @llvm.vector.reduce.fadd.nxv4f32(float %s, <vscale x 4 x float> %v)
  ret float %red
}

define float @vreduce_ord_fadd_nxv4f32(<vscale x 4 x float> %v, float %s) {
; CHECK-LABEL: vreduce_ord_fadd_nxv4f32:
; CHECK:       # %bb.0:
; CHECK-NEXT:    vsetvli a0, zero, e32, m2, ta, ma
; CHECK-NEXT:    vfmv.s.f v10, fa0
; CHECK-NEXT:    vfredosum.vs v8, v8, v10
; CHECK-NEXT:    vfmv.f.s fa0, v8
; CHECK-NEXT:    ret
  %red = call float @llvm.vector.reduce.fadd.nxv4f32(float %s, <vscale x 4 x float> %v)
  ret float %red
}

define float @vreduce_fwadd_nxv4f32(<vscale x 4 x half> %v, float %s) {
; CHECK-LABEL: vreduce_fwadd_nxv4f32:
; CHECK:       # %bb.0:
; CHECK-NEXT:    vsetvli a0, zero, e32, m1, ta, ma
; CHECK-NEXT:    vfmv.s.f v9, fa0
; CHECK-NEXT:    vsetvli a0, zero, e16, m1, ta, ma
; CHECK-NEXT:    vfwredusum.vs v8, v8, v9
; CHECK-NEXT:    vsetvli zero, zero, e32, m2, ta, ma
; CHECK-NEXT:    vfmv.f.s fa0, v8
; CHECK-NEXT:    ret
  %e = fpext <vscale x 4 x half> %v to <vscale x 4 x float>
  %red = call reassoc float @llvm.vector.reduce.fadd.nxv4f32(float %s, <vscale x 4 x float> %e)
  ret float %red
}

define float @vreduce_ord_fwadd_nxv4f32(<vscale x 4 x half> %v, float %s) {
; CHECK-LABEL: vreduce_ord_fwadd_nxv4f32:
; CHECK:       # %bb.0:
; CHECK-NEXT:    vsetvli a0, zero, e32, m1, ta, ma
; CHECK-NEXT:    vfmv.s.f v9, fa0
; CHECK-NEXT:    vsetvli a0, zero, e16, m1, ta, ma
; CHECK-NEXT:    vfwredosum.vs v8, v8, v9
; CHECK-NEXT:    vsetvli zero, zero, e32, m2, ta, ma
; CHECK-NEXT:    vfmv.f.s fa0, v8
; CHECK-NEXT:    ret
  %e = fpext <vscale x 4 x half> %v to <vscale x 4 x float>
  %red = call float @llvm.vector.reduce.fadd.nxv4f32(float %s, <vscale x 4 x float> %e)
  ret float %red
}

declare double @llvm.vector.reduce.fadd.nxv1f64(double, <vscale x 1 x double>)

define double @vreduce_fadd_nxv1f64(<vscale x 1 x double> %v, double %s) {
; CHECK-LABEL: vreduce_fadd_nxv1f64:
; CHECK:       # %bb.0:
; CHECK-NEXT:    vsetvli a0, zero, e64, m1, ta, ma
; CHECK-NEXT:    vfmv.s.f v9, fa0
; CHECK-NEXT:    vfredusum.vs v8, v8, v9
; CHECK-NEXT:    vfmv.f.s fa0, v8
; CHECK-NEXT:    ret
  %red = call reassoc double @llvm.vector.reduce.fadd.nxv1f64(double %s, <vscale x 1 x double> %v)
  ret double %red
}

define double @vreduce_ord_fadd_nxv1f64(<vscale x 1 x double> %v, double %s) {
; CHECK-LABEL: vreduce_ord_fadd_nxv1f64:
; CHECK:       # %bb.0:
; CHECK-NEXT:    vsetvli a0, zero, e64, m1, ta, ma
; CHECK-NEXT:    vfmv.s.f v9, fa0
; CHECK-NEXT:    vfredosum.vs v8, v8, v9
; CHECK-NEXT:    vfmv.f.s fa0, v8
; CHECK-NEXT:    ret
  %red = call double @llvm.vector.reduce.fadd.nxv1f64(double %s, <vscale x 1 x double> %v)
  ret double %red
}

define double @vreduce_fwadd_nxv1f64(<vscale x 1 x float> %v, double %s) {
; CHECK-LABEL: vreduce_fwadd_nxv1f64:
; CHECK:       # %bb.0:
; CHECK-NEXT:    vsetvli a0, zero, e64, m1, ta, ma
; CHECK-NEXT:    vfmv.s.f v9, fa0
; CHECK-NEXT:    vsetvli zero, zero, e32, mf2, ta, ma
; CHECK-NEXT:    vfwredusum.vs v8, v8, v9
; CHECK-NEXT:    vsetvli zero, zero, e64, m1, ta, ma
; CHECK-NEXT:    vfmv.f.s fa0, v8
; CHECK-NEXT:    ret
  %e = fpext <vscale x 1 x float> %v to <vscale x 1 x double>
  %red = call reassoc double @llvm.vector.reduce.fadd.nxv1f64(double %s, <vscale x 1 x double> %e)
  ret double %red
}

define double @vreduce_ord_fwadd_nxv1f64(<vscale x 1 x float> %v, double %s) {
; CHECK-LABEL: vreduce_ord_fwadd_nxv1f64:
; CHECK:       # %bb.0:
; CHECK-NEXT:    vsetvli a0, zero, e64, m1, ta, ma
; CHECK-NEXT:    vfmv.s.f v9, fa0
; CHECK-NEXT:    vsetvli zero, zero, e32, mf2, ta, ma
; CHECK-NEXT:    vfwredosum.vs v8, v8, v9
; CHECK-NEXT:    vsetvli zero, zero, e64, m1, ta, ma
; CHECK-NEXT:    vfmv.f.s fa0, v8
; CHECK-NEXT:    ret
  %e = fpext <vscale x 1 x float> %v to <vscale x 1 x double>
  %red = call double @llvm.vector.reduce.fadd.nxv1f64(double %s, <vscale x 1 x double> %e)
  ret double %red
}

declare double @llvm.vector.reduce.fadd.nxv2f64(double, <vscale x 2 x double>)

define double @vreduce_fadd_nxv2f64(<vscale x 2 x double> %v, double %s) {
; CHECK-LABEL: vreduce_fadd_nxv2f64:
; CHECK:       # %bb.0:
; CHECK-NEXT:    vsetvli a0, zero, e64, m2, ta, ma
; CHECK-NEXT:    vfmv.s.f v10, fa0
; CHECK-NEXT:    vfredusum.vs v8, v8, v10
; CHECK-NEXT:    vfmv.f.s fa0, v8
; CHECK-NEXT:    ret
  %red = call reassoc double @llvm.vector.reduce.fadd.nxv2f64(double %s, <vscale x 2 x double> %v)
  ret double %red
}

define double @vreduce_ord_fadd_nxv2f64(<vscale x 2 x double> %v, double %s) {
; CHECK-LABEL: vreduce_ord_fadd_nxv2f64:
; CHECK:       # %bb.0:
; CHECK-NEXT:    vsetvli a0, zero, e64, m2, ta, ma
; CHECK-NEXT:    vfmv.s.f v10, fa0
; CHECK-NEXT:    vfredosum.vs v8, v8, v10
; CHECK-NEXT:    vfmv.f.s fa0, v8
; CHECK-NEXT:    ret
  %red = call double @llvm.vector.reduce.fadd.nxv2f64(double %s, <vscale x 2 x double> %v)
  ret double %red
}

define double @vreduce_fwadd_nxv2f64(<vscale x 2 x float> %v, double %s) {
; CHECK-LABEL: vreduce_fwadd_nxv2f64:
; CHECK:       # %bb.0:
; CHECK-NEXT:    vsetvli a0, zero, e64, m1, ta, ma
; CHECK-NEXT:    vfmv.s.f v9, fa0
; CHECK-NEXT:    vsetvli a0, zero, e32, m1, ta, ma
; CHECK-NEXT:    vfwredusum.vs v8, v8, v9
; CHECK-NEXT:    vsetvli zero, zero, e64, m2, ta, ma
; CHECK-NEXT:    vfmv.f.s fa0, v8
; CHECK-NEXT:    ret
  %e = fpext <vscale x 2 x float> %v to <vscale x 2 x double>
  %red = call reassoc double @llvm.vector.reduce.fadd.nxv2f64(double %s, <vscale x 2 x double> %e)
  ret double %red
}

define double @vreduce_ord_fwadd_nxv2f64(<vscale x 2 x float> %v, double %s) {
; CHECK-LABEL: vreduce_ord_fwadd_nxv2f64:
; CHECK:       # %bb.0:
; CHECK-NEXT:    vsetvli a0, zero, e64, m1, ta, ma
; CHECK-NEXT:    vfmv.s.f v9, fa0
; CHECK-NEXT:    vsetvli a0, zero, e32, m1, ta, ma
; CHECK-NEXT:    vfwredosum.vs v8, v8, v9
; CHECK-NEXT:    vsetvli zero, zero, e64, m2, ta, ma
; CHECK-NEXT:    vfmv.f.s fa0, v8
; CHECK-NEXT:    ret
  %e = fpext <vscale x 2 x float> %v to <vscale x 2 x double>
  %red = call double @llvm.vector.reduce.fadd.nxv2f64(double %s, <vscale x 2 x double> %e)
  ret double %red
}

declare double @llvm.vector.reduce.fadd.nxv4f64(double, <vscale x 4 x double>)

define double @vreduce_fadd_nxv4f64(<vscale x 4 x double> %v, double %s) {
; CHECK-LABEL: vreduce_fadd_nxv4f64:
; CHECK:       # %bb.0:
; CHECK-NEXT:    vsetvli a0, zero, e64, m4, ta, ma
; CHECK-NEXT:    vfmv.s.f v12, fa0
; CHECK-NEXT:    vfredusum.vs v8, v8, v12
; CHECK-NEXT:    vfmv.f.s fa0, v8
; CHECK-NEXT:    ret
  %red = call reassoc double @llvm.vector.reduce.fadd.nxv4f64(double %s, <vscale x 4 x double> %v)
  ret double %red
}

define double @vreduce_ord_fadd_nxv4f64(<vscale x 4 x double> %v, double %s) {
; CHECK-LABEL: vreduce_ord_fadd_nxv4f64:
; CHECK:       # %bb.0:
; CHECK-NEXT:    vsetvli a0, zero, e64, m4, ta, ma
; CHECK-NEXT:    vfmv.s.f v12, fa0
; CHECK-NEXT:    vfredosum.vs v8, v8, v12
; CHECK-NEXT:    vfmv.f.s fa0, v8
; CHECK-NEXT:    ret
  %red = call double @llvm.vector.reduce.fadd.nxv4f64(double %s, <vscale x 4 x double> %v)
  ret double %red
}

define double @vreduce_fwadd_nxv4f64(<vscale x 4 x float> %v, double %s) {
; CHECK-LABEL: vreduce_fwadd_nxv4f64:
; CHECK:       # %bb.0:
; CHECK-NEXT:    vsetvli a0, zero, e64, m1, ta, ma
; CHECK-NEXT:    vfmv.s.f v10, fa0
; CHECK-NEXT:    vsetvli a0, zero, e32, m2, ta, ma
; CHECK-NEXT:    vfwredusum.vs v8, v8, v10
; CHECK-NEXT:    vsetvli zero, zero, e64, m4, ta, ma
; CHECK-NEXT:    vfmv.f.s fa0, v8
; CHECK-NEXT:    ret
  %e = fpext <vscale x 4 x float> %v to <vscale x 4 x double>
  %red = call reassoc double @llvm.vector.reduce.fadd.nxv4f64(double %s, <vscale x 4 x double> %e)
  ret double %red
}

define double @vreduce_ord_fwadd_nxv4f64(<vscale x 4 x float> %v, double %s) {
; CHECK-LABEL: vreduce_ord_fwadd_nxv4f64:
; CHECK:       # %bb.0:
; CHECK-NEXT:    vsetvli a0, zero, e64, m1, ta, ma
; CHECK-NEXT:    vfmv.s.f v10, fa0
; CHECK-NEXT:    vsetvli a0, zero, e32, m2, ta, ma
; CHECK-NEXT:    vfwredosum.vs v8, v8, v10
; CHECK-NEXT:    vsetvli zero, zero, e64, m4, ta, ma
; CHECK-NEXT:    vfmv.f.s fa0, v8
; CHECK-NEXT:    ret
  %e = fpext <vscale x 4 x float> %v to <vscale x 4 x double>
  %red = call double @llvm.vector.reduce.fadd.nxv4f64(double %s, <vscale x 4 x double> %e)
  ret double %red
}

declare half @llvm.vector.reduce.fmin.nxv1f16(<vscale x 1 x half>)

define half @vreduce_fmin_nxv1f16(<vscale x 1 x half> %v) {
; CHECK-LABEL: vreduce_fmin_nxv1f16:
; CHECK:       # %bb.0:
; CHECK-NEXT:    vsetvli a0, zero, e16, mf4, ta, ma
; CHECK-NEXT:    vfredmin.vs v8, v8, v8
; CHECK-NEXT:    vfmv.f.s fa0, v8
; CHECK-NEXT:    ret
  %red = call half @llvm.vector.reduce.fmin.nxv1f16(<vscale x 1 x half> %v)
  ret half %red
}

define half @vreduce_fmin_nxv1f16_nonans(<vscale x 1 x half> %v) #0 {
; CHECK-LABEL: vreduce_fmin_nxv1f16_nonans:
; CHECK:       # %bb.0:
; CHECK-NEXT:    vsetvli a0, zero, e16, mf4, ta, ma
; CHECK-NEXT:    vfredmin.vs v8, v8, v8
; CHECK-NEXT:    vfmv.f.s fa0, v8
; CHECK-NEXT:    ret
  %red = call nnan half @llvm.vector.reduce.fmin.nxv1f16(<vscale x 1 x half> %v)
  ret half %red
}

define half @vreduce_fmin_nxv1f16_nonans_noinfs(<vscale x 1 x half> %v) #1 {
; CHECK-LABEL: vreduce_fmin_nxv1f16_nonans_noinfs:
; CHECK:       # %bb.0:
; CHECK-NEXT:    vsetvli a0, zero, e16, mf4, ta, ma
; CHECK-NEXT:    vfredmin.vs v8, v8, v8
; CHECK-NEXT:    vfmv.f.s fa0, v8
; CHECK-NEXT:    ret
  %red = call nnan ninf half @llvm.vector.reduce.fmin.nxv1f16(<vscale x 1 x half> %v)
  ret half %red
}

declare half @llvm.vector.reduce.fmin.nxv2f16(<vscale x 2 x half>)

define half @vreduce_fmin_nxv2f16(<vscale x 2 x half> %v) {
; CHECK-LABEL: vreduce_fmin_nxv2f16:
; CHECK:       # %bb.0:
; CHECK-NEXT:    vsetvli a0, zero, e16, mf2, ta, ma
; CHECK-NEXT:    vfredmin.vs v8, v8, v8
; CHECK-NEXT:    vfmv.f.s fa0, v8
; CHECK-NEXT:    ret
  %red = call half @llvm.vector.reduce.fmin.nxv2f16(<vscale x 2 x half> %v)
  ret half %red
}

declare half @llvm.vector.reduce.fmin.nxv4f16(<vscale x 4 x half>)

define half @vreduce_fmin_nxv4f16(<vscale x 4 x half> %v) {
; CHECK-LABEL: vreduce_fmin_nxv4f16:
; CHECK:       # %bb.0:
; CHECK-NEXT:    vsetvli a0, zero, e16, m1, ta, ma
; CHECK-NEXT:    vfredmin.vs v8, v8, v8
; CHECK-NEXT:    vfmv.f.s fa0, v8
; CHECK-NEXT:    ret
  %red = call half @llvm.vector.reduce.fmin.nxv4f16(<vscale x 4 x half> %v)
  ret half %red
}

declare half @llvm.vector.reduce.fmin.nxv64f16(<vscale x 64 x half>)

define half @vreduce_fmin_nxv64f16(<vscale x 64 x half> %v) {
; CHECK-LABEL: vreduce_fmin_nxv64f16:
; CHECK:       # %bb.0:
; CHECK-NEXT:    vsetvli a0, zero, e16, m8, ta, ma
; CHECK-NEXT:    vfmin.vv v8, v8, v16
; CHECK-NEXT:    vfredmin.vs v8, v8, v8
; CHECK-NEXT:    vfmv.f.s fa0, v8
; CHECK-NEXT:    ret
  %red = call half @llvm.vector.reduce.fmin.nxv64f16(<vscale x 64 x half> %v)
  ret half %red
}

declare float @llvm.vector.reduce.fmin.nxv1f32(<vscale x 1 x float>)

define float @vreduce_fmin_nxv1f32(<vscale x 1 x float> %v) {
; CHECK-LABEL: vreduce_fmin_nxv1f32:
; CHECK:       # %bb.0:
; CHECK-NEXT:    vsetvli a0, zero, e32, mf2, ta, ma
; CHECK-NEXT:    vfredmin.vs v8, v8, v8
; CHECK-NEXT:    vfmv.f.s fa0, v8
; CHECK-NEXT:    ret
  %red = call float @llvm.vector.reduce.fmin.nxv1f32(<vscale x 1 x float> %v)
  ret float %red
}

define float @vreduce_fmin_nxv1f32_nonans(<vscale x 1 x float> %v) {
; CHECK-LABEL: vreduce_fmin_nxv1f32_nonans:
; CHECK:       # %bb.0:
; CHECK-NEXT:    vsetvli a0, zero, e32, mf2, ta, ma
; CHECK-NEXT:    vfredmin.vs v8, v8, v8
; CHECK-NEXT:    vfmv.f.s fa0, v8
; CHECK-NEXT:    ret
  %red = call nnan float @llvm.vector.reduce.fmin.nxv1f32(<vscale x 1 x float> %v)
  ret float %red
}

define float @vreduce_fmin_nxv1f32_nonans_noinfs(<vscale x 1 x float> %v) {
; CHECK-LABEL: vreduce_fmin_nxv1f32_nonans_noinfs:
; CHECK:       # %bb.0:
; CHECK-NEXT:    vsetvli a0, zero, e32, mf2, ta, ma
; CHECK-NEXT:    vfredmin.vs v8, v8, v8
; CHECK-NEXT:    vfmv.f.s fa0, v8
; CHECK-NEXT:    ret
  %red = call nnan ninf float @llvm.vector.reduce.fmin.nxv1f32(<vscale x 1 x float> %v)
  ret float %red
}

declare float @llvm.vector.reduce.fmin.nxv2f32(<vscale x 2 x float>)

define float @vreduce_fmin_nxv2f32(<vscale x 2 x float> %v) {
; CHECK-LABEL: vreduce_fmin_nxv2f32:
; CHECK:       # %bb.0:
; CHECK-NEXT:    vsetvli a0, zero, e32, m1, ta, ma
; CHECK-NEXT:    vfredmin.vs v8, v8, v8
; CHECK-NEXT:    vfmv.f.s fa0, v8
; CHECK-NEXT:    ret
  %red = call float @llvm.vector.reduce.fmin.nxv2f32(<vscale x 2 x float> %v)
  ret float %red
}

declare float @llvm.vector.reduce.fmin.nxv4f32(<vscale x 4 x float>)

define float @vreduce_fmin_nxv4f32(<vscale x 4 x float> %v) {
; CHECK-LABEL: vreduce_fmin_nxv4f32:
; CHECK:       # %bb.0:
; CHECK-NEXT:    vsetvli a0, zero, e32, m2, ta, ma
; CHECK-NEXT:    vfredmin.vs v8, v8, v8
; CHECK-NEXT:    vfmv.f.s fa0, v8
; CHECK-NEXT:    ret
  %red = call float @llvm.vector.reduce.fmin.nxv4f32(<vscale x 4 x float> %v)
  ret float %red
}

declare float @llvm.vector.reduce.fmin.nxv32f32(<vscale x 32 x float>)

define float @vreduce_fmin_nxv32f32(<vscale x 32 x float> %v) {
; CHECK-LABEL: vreduce_fmin_nxv32f32:
; CHECK:       # %bb.0:
; CHECK-NEXT:    vsetvli a0, zero, e32, m8, ta, ma
; CHECK-NEXT:    vfmin.vv v8, v8, v16
; CHECK-NEXT:    vfredmin.vs v8, v8, v8
; CHECK-NEXT:    vfmv.f.s fa0, v8
; CHECK-NEXT:    ret
  %red = call float @llvm.vector.reduce.fmin.nxv32f32(<vscale x 32 x float> %v)
  ret float %red
}

declare double @llvm.vector.reduce.fmin.nxv1f64(<vscale x 1 x double>)

define double @vreduce_fmin_nxv1f64(<vscale x 1 x double> %v) {
; CHECK-LABEL: vreduce_fmin_nxv1f64:
; CHECK:       # %bb.0:
; CHECK-NEXT:    vsetvli a0, zero, e64, m1, ta, ma
; CHECK-NEXT:    vfredmin.vs v8, v8, v8
; CHECK-NEXT:    vfmv.f.s fa0, v8
; CHECK-NEXT:    ret
  %red = call double @llvm.vector.reduce.fmin.nxv1f64(<vscale x 1 x double> %v)
  ret double %red
}

define double @vreduce_fmin_nxv1f64_nonans(<vscale x 1 x double> %v) {
; CHECK-LABEL: vreduce_fmin_nxv1f64_nonans:
; CHECK:       # %bb.0:
; CHECK-NEXT:    vsetvli a0, zero, e64, m1, ta, ma
; CHECK-NEXT:    vfredmin.vs v8, v8, v8
; CHECK-NEXT:    vfmv.f.s fa0, v8
; CHECK-NEXT:    ret
  %red = call nnan double @llvm.vector.reduce.fmin.nxv1f64(<vscale x 1 x double> %v)
  ret double %red
}

define double @vreduce_fmin_nxv1f64_nonans_noinfs(<vscale x 1 x double> %v) {
; CHECK-LABEL: vreduce_fmin_nxv1f64_nonans_noinfs:
; CHECK:       # %bb.0:
; CHECK-NEXT:    vsetvli a0, zero, e64, m1, ta, ma
; CHECK-NEXT:    vfredmin.vs v8, v8, v8
; CHECK-NEXT:    vfmv.f.s fa0, v8
; CHECK-NEXT:    ret
  %red = call nnan ninf double @llvm.vector.reduce.fmin.nxv1f64(<vscale x 1 x double> %v)
  ret double %red
}

declare double @llvm.vector.reduce.fmin.nxv2f64(<vscale x 2 x double>)

define double @vreduce_fmin_nxv2f64(<vscale x 2 x double> %v) {
; CHECK-LABEL: vreduce_fmin_nxv2f64:
; CHECK:       # %bb.0:
; CHECK-NEXT:    vsetvli a0, zero, e64, m2, ta, ma
; CHECK-NEXT:    vfredmin.vs v8, v8, v8
; CHECK-NEXT:    vfmv.f.s fa0, v8
; CHECK-NEXT:    ret
  %red = call double @llvm.vector.reduce.fmin.nxv2f64(<vscale x 2 x double> %v)
  ret double %red
}

declare double @llvm.vector.reduce.fmin.nxv4f64(<vscale x 4 x double>)

define double @vreduce_fmin_nxv4f64(<vscale x 4 x double> %v) {
; CHECK-LABEL: vreduce_fmin_nxv4f64:
; CHECK:       # %bb.0:
; CHECK-NEXT:    vsetvli a0, zero, e64, m4, ta, ma
; CHECK-NEXT:    vfredmin.vs v8, v8, v8
; CHECK-NEXT:    vfmv.f.s fa0, v8
; CHECK-NEXT:    ret
  %red = call double @llvm.vector.reduce.fmin.nxv4f64(<vscale x 4 x double> %v)
  ret double %red
}

declare double @llvm.vector.reduce.fmin.nxv16f64(<vscale x 16 x double>)

define double @vreduce_fmin_nxv16f64(<vscale x 16 x double> %v) {
; CHECK-LABEL: vreduce_fmin_nxv16f64:
; CHECK:       # %bb.0:
; CHECK-NEXT:    vsetvli a0, zero, e64, m8, ta, ma
; CHECK-NEXT:    vfmin.vv v8, v8, v16
; CHECK-NEXT:    vfredmin.vs v8, v8, v8
; CHECK-NEXT:    vfmv.f.s fa0, v8
; CHECK-NEXT:    ret
  %red = call double @llvm.vector.reduce.fmin.nxv16f64(<vscale x 16 x double> %v)
  ret double %red
}

declare half @llvm.vector.reduce.fmax.nxv1f16(<vscale x 1 x half>)

define half @vreduce_fmax_nxv1f16(<vscale x 1 x half> %v) {
; CHECK-LABEL: vreduce_fmax_nxv1f16:
; CHECK:       # %bb.0:
; CHECK-NEXT:    vsetvli a0, zero, e16, mf4, ta, ma
; CHECK-NEXT:    vfredmax.vs v8, v8, v8
; CHECK-NEXT:    vfmv.f.s fa0, v8
; CHECK-NEXT:    ret
  %red = call half @llvm.vector.reduce.fmax.nxv1f16(<vscale x 1 x half> %v)
  ret half %red
}

define half @vreduce_fmax_nxv1f16_nonans(<vscale x 1 x half> %v) #0 {
; CHECK-LABEL: vreduce_fmax_nxv1f16_nonans:
; CHECK:       # %bb.0:
; CHECK-NEXT:    vsetvli a0, zero, e16, mf4, ta, ma
; CHECK-NEXT:    vfredmax.vs v8, v8, v8
; CHECK-NEXT:    vfmv.f.s fa0, v8
; CHECK-NEXT:    ret
  %red = call nnan half @llvm.vector.reduce.fmax.nxv1f16(<vscale x 1 x half> %v)
  ret half %red
}

define half @vreduce_fmax_nxv1f16_nonans_noinfs(<vscale x 1 x half> %v) #1 {
; CHECK-LABEL: vreduce_fmax_nxv1f16_nonans_noinfs:
; CHECK:       # %bb.0:
; CHECK-NEXT:    vsetvli a0, zero, e16, mf4, ta, ma
; CHECK-NEXT:    vfredmax.vs v8, v8, v8
; CHECK-NEXT:    vfmv.f.s fa0, v8
; CHECK-NEXT:    ret
  %red = call nnan ninf half @llvm.vector.reduce.fmax.nxv1f16(<vscale x 1 x half> %v)
  ret half %red
}

declare half @llvm.vector.reduce.fmax.nxv2f16(<vscale x 2 x half>)

define half @vreduce_fmax_nxv2f16(<vscale x 2 x half> %v) {
; CHECK-LABEL: vreduce_fmax_nxv2f16:
; CHECK:       # %bb.0:
; CHECK-NEXT:    vsetvli a0, zero, e16, mf2, ta, ma
; CHECK-NEXT:    vfredmax.vs v8, v8, v8
; CHECK-NEXT:    vfmv.f.s fa0, v8
; CHECK-NEXT:    ret
  %red = call half @llvm.vector.reduce.fmax.nxv2f16(<vscale x 2 x half> %v)
  ret half %red
}

declare half @llvm.vector.reduce.fmax.nxv4f16(<vscale x 4 x half>)

define half @vreduce_fmax_nxv4f16(<vscale x 4 x half> %v) {
; CHECK-LABEL: vreduce_fmax_nxv4f16:
; CHECK:       # %bb.0:
; CHECK-NEXT:    vsetvli a0, zero, e16, m1, ta, ma
; CHECK-NEXT:    vfredmax.vs v8, v8, v8
; CHECK-NEXT:    vfmv.f.s fa0, v8
; CHECK-NEXT:    ret
  %red = call half @llvm.vector.reduce.fmax.nxv4f16(<vscale x 4 x half> %v)
  ret half %red
}

declare half @llvm.vector.reduce.fmax.nxv64f16(<vscale x 64 x half>)

define half @vreduce_fmax_nxv64f16(<vscale x 64 x half> %v) {
; CHECK-LABEL: vreduce_fmax_nxv64f16:
; CHECK:       # %bb.0:
; CHECK-NEXT:    vsetvli a0, zero, e16, m8, ta, ma
; CHECK-NEXT:    vfmax.vv v8, v8, v16
; CHECK-NEXT:    vfredmax.vs v8, v8, v8
; CHECK-NEXT:    vfmv.f.s fa0, v8
; CHECK-NEXT:    ret
  %red = call half @llvm.vector.reduce.fmax.nxv64f16(<vscale x 64 x half> %v)
  ret half %red
}

declare float @llvm.vector.reduce.fmax.nxv1f32(<vscale x 1 x float>)

define float @vreduce_fmax_nxv1f32(<vscale x 1 x float> %v) {
; CHECK-LABEL: vreduce_fmax_nxv1f32:
; CHECK:       # %bb.0:
; CHECK-NEXT:    vsetvli a0, zero, e32, mf2, ta, ma
; CHECK-NEXT:    vfredmax.vs v8, v8, v8
; CHECK-NEXT:    vfmv.f.s fa0, v8
; CHECK-NEXT:    ret
  %red = call float @llvm.vector.reduce.fmax.nxv1f32(<vscale x 1 x float> %v)
  ret float %red
}

define float @vreduce_fmax_nxv1f32_nonans(<vscale x 1 x float> %v) {
; CHECK-LABEL: vreduce_fmax_nxv1f32_nonans:
; CHECK:       # %bb.0:
; CHECK-NEXT:    vsetvli a0, zero, e32, mf2, ta, ma
; CHECK-NEXT:    vfredmax.vs v8, v8, v8
; CHECK-NEXT:    vfmv.f.s fa0, v8
; CHECK-NEXT:    ret
  %red = call nnan float @llvm.vector.reduce.fmax.nxv1f32(<vscale x 1 x float> %v)
  ret float %red
}

define float @vreduce_fmax_nxv1f32_nonans_noinfs(<vscale x 1 x float> %v) {
; CHECK-LABEL: vreduce_fmax_nxv1f32_nonans_noinfs:
; CHECK:       # %bb.0:
; CHECK-NEXT:    vsetvli a0, zero, e32, mf2, ta, ma
; CHECK-NEXT:    vfredmax.vs v8, v8, v8
; CHECK-NEXT:    vfmv.f.s fa0, v8
; CHECK-NEXT:    ret
  %red = call nnan ninf float @llvm.vector.reduce.fmax.nxv1f32(<vscale x 1 x float> %v)
  ret float %red
}

declare float @llvm.vector.reduce.fmax.nxv2f32(<vscale x 2 x float>)

define float @vreduce_fmax_nxv2f32(<vscale x 2 x float> %v) {
; CHECK-LABEL: vreduce_fmax_nxv2f32:
; CHECK:       # %bb.0:
; CHECK-NEXT:    vsetvli a0, zero, e32, m1, ta, ma
; CHECK-NEXT:    vfredmax.vs v8, v8, v8
; CHECK-NEXT:    vfmv.f.s fa0, v8
; CHECK-NEXT:    ret
  %red = call float @llvm.vector.reduce.fmax.nxv2f32(<vscale x 2 x float> %v)
  ret float %red
}

declare float @llvm.vector.reduce.fmax.nxv4f32(<vscale x 4 x float>)

define float @vreduce_fmax_nxv4f32(<vscale x 4 x float> %v) {
; CHECK-LABEL: vreduce_fmax_nxv4f32:
; CHECK:       # %bb.0:
; CHECK-NEXT:    vsetvli a0, zero, e32, m2, ta, ma
; CHECK-NEXT:    vfredmax.vs v8, v8, v8
; CHECK-NEXT:    vfmv.f.s fa0, v8
; CHECK-NEXT:    ret
  %red = call float @llvm.vector.reduce.fmax.nxv4f32(<vscale x 4 x float> %v)
  ret float %red
}

declare float @llvm.vector.reduce.fmax.nxv32f32(<vscale x 32 x float>)

define float @vreduce_fmax_nxv32f32(<vscale x 32 x float> %v) {
; CHECK-LABEL: vreduce_fmax_nxv32f32:
; CHECK:       # %bb.0:
; CHECK-NEXT:    vsetvli a0, zero, e32, m8, ta, ma
; CHECK-NEXT:    vfmax.vv v8, v8, v16
; CHECK-NEXT:    vfredmax.vs v8, v8, v8
; CHECK-NEXT:    vfmv.f.s fa0, v8
; CHECK-NEXT:    ret
  %red = call float @llvm.vector.reduce.fmax.nxv32f32(<vscale x 32 x float> %v)
  ret float %red
}

declare double @llvm.vector.reduce.fmax.nxv1f64(<vscale x 1 x double>)

define double @vreduce_fmax_nxv1f64(<vscale x 1 x double> %v) {
; CHECK-LABEL: vreduce_fmax_nxv1f64:
; CHECK:       # %bb.0:
; CHECK-NEXT:    vsetvli a0, zero, e64, m1, ta, ma
; CHECK-NEXT:    vfredmax.vs v8, v8, v8
; CHECK-NEXT:    vfmv.f.s fa0, v8
; CHECK-NEXT:    ret
  %red = call double @llvm.vector.reduce.fmax.nxv1f64(<vscale x 1 x double> %v)
  ret double %red
}

define double @vreduce_fmax_nxv1f64_nonans(<vscale x 1 x double> %v) {
; CHECK-LABEL: vreduce_fmax_nxv1f64_nonans:
; CHECK:       # %bb.0:
; CHECK-NEXT:    vsetvli a0, zero, e64, m1, ta, ma
; CHECK-NEXT:    vfredmax.vs v8, v8, v8
; CHECK-NEXT:    vfmv.f.s fa0, v8
; CHECK-NEXT:    ret
  %red = call nnan double @llvm.vector.reduce.fmax.nxv1f64(<vscale x 1 x double> %v)
  ret double %red
}

define double @vreduce_fmax_nxv1f64_nonans_noinfs(<vscale x 1 x double> %v) {
; CHECK-LABEL: vreduce_fmax_nxv1f64_nonans_noinfs:
; CHECK:       # %bb.0:
; CHECK-NEXT:    vsetvli a0, zero, e64, m1, ta, ma
; CHECK-NEXT:    vfredmax.vs v8, v8, v8
; CHECK-NEXT:    vfmv.f.s fa0, v8
; CHECK-NEXT:    ret
  %red = call nnan ninf double @llvm.vector.reduce.fmax.nxv1f64(<vscale x 1 x double> %v)
  ret double %red
}

declare double @llvm.vector.reduce.fmax.nxv2f64(<vscale x 2 x double>)

define double @vreduce_fmax_nxv2f64(<vscale x 2 x double> %v) {
; CHECK-LABEL: vreduce_fmax_nxv2f64:
; CHECK:       # %bb.0:
; CHECK-NEXT:    vsetvli a0, zero, e64, m2, ta, ma
; CHECK-NEXT:    vfredmax.vs v8, v8, v8
; CHECK-NEXT:    vfmv.f.s fa0, v8
; CHECK-NEXT:    ret
  %red = call double @llvm.vector.reduce.fmax.nxv2f64(<vscale x 2 x double> %v)
  ret double %red
}

declare double @llvm.vector.reduce.fmax.nxv4f64(<vscale x 4 x double>)

define double @vreduce_fmax_nxv4f64(<vscale x 4 x double> %v) {
; CHECK-LABEL: vreduce_fmax_nxv4f64:
; CHECK:       # %bb.0:
; CHECK-NEXT:    vsetvli a0, zero, e64, m4, ta, ma
; CHECK-NEXT:    vfredmax.vs v8, v8, v8
; CHECK-NEXT:    vfmv.f.s fa0, v8
; CHECK-NEXT:    ret
  %red = call double @llvm.vector.reduce.fmax.nxv4f64(<vscale x 4 x double> %v)
  ret double %red
}

declare double @llvm.vector.reduce.fmax.nxv16f64(<vscale x 16 x double>)

define double @vreduce_fmax_nxv16f64(<vscale x 16 x double> %v) {
; CHECK-LABEL: vreduce_fmax_nxv16f64:
; CHECK:       # %bb.0:
; CHECK-NEXT:    vsetvli a0, zero, e64, m8, ta, ma
; CHECK-NEXT:    vfmax.vv v8, v8, v16
; CHECK-NEXT:    vfredmax.vs v8, v8, v8
; CHECK-NEXT:    vfmv.f.s fa0, v8
; CHECK-NEXT:    ret
  %red = call double @llvm.vector.reduce.fmax.nxv16f64(<vscale x 16 x double> %v)
  ret double %red
}

define float @vreduce_nsz_fadd_nxv1f32(<vscale x 1 x float> %v, float %s) {
; CHECK-LABEL: vreduce_nsz_fadd_nxv1f32:
; CHECK:       # %bb.0:
; CHECK-NEXT:    vsetvli a0, zero, e32, mf2, ta, ma
; CHECK-NEXT:    vfmv.s.f v9, fa0
; CHECK-NEXT:    vfredusum.vs v8, v8, v9
; CHECK-NEXT:    vfmv.f.s fa0, v8
; CHECK-NEXT:    ret
  %red = call reassoc nsz float @llvm.vector.reduce.fadd.nxv1f32(float %s, <vscale x 1 x float> %v)
  ret float %red
}

; Test Widen VECREDUCE_SEQ_FADD
declare half @llvm.vector.reduce.fadd.nxv3f16(half, <vscale x 3 x half>)

define half @vreduce_ord_fadd_nxv3f16(<vscale x 3 x half> %v, half %s) {
; CHECK-LABEL: vreduce_ord_fadd_nxv3f16:
; CHECK:       # %bb.0:
; CHECK-NEXT:    csrr a0, vlenb
<<<<<<< HEAD
; CHECK-NEXT:    srli a0, a0, 3
; CHECK-NEXT:    slli a1, a0, 1
; CHECK-NEXT:    add a0, a1, a0
=======
; CHECK-NEXT:    srli a1, a0, 3
; CHECK-NEXT:    srli a0, a0, 2
; CHECK-NEXT:    add a0, a0, a1
>>>>>>> 4084ffcf
; CHECK-NEXT:    vsetivli zero, 1, e16, m1, ta, ma
; CHECK-NEXT:    vfmv.s.f v9, fa0
; CHECK-NEXT:    vsetvli zero, a0, e16, m1, ta, ma
; CHECK-NEXT:    vfredosum.vs v9, v8, v9
; CHECK-NEXT:    vfmv.f.s fa0, v9
; CHECK-NEXT:    ret
  %red = call half @llvm.vector.reduce.fadd.nxv3f16(half %s, <vscale x 3 x half> %v)
  ret half %red
}

declare half @llvm.vector.reduce.fadd.nxv6f16(half, <vscale x 6 x half>)

define half @vreduce_ord_fadd_nxv6f16(<vscale x 6 x half> %v, half %s) {
; CHECK-LABEL: vreduce_ord_fadd_nxv6f16:
; CHECK:       # %bb.0:
; CHECK-NEXT:    csrr a0, vlenb
<<<<<<< HEAD
; CHECK-NEXT:    srli a1, a0, 3
; CHECK-NEXT:    slli a1, a1, 1
=======
; CHECK-NEXT:    srli a1, a0, 2
>>>>>>> 4084ffcf
; CHECK-NEXT:    sub a0, a0, a1
; CHECK-NEXT:    vsetivli zero, 1, e16, m1, ta, ma
; CHECK-NEXT:    vfmv.s.f v10, fa0
; CHECK-NEXT:    vsetvli zero, a0, e16, m2, ta, ma
; CHECK-NEXT:    vfredosum.vs v10, v8, v10
; CHECK-NEXT:    vfmv.f.s fa0, v10
; CHECK-NEXT:    ret
  %red = call half @llvm.vector.reduce.fadd.nxv6f16(half %s, <vscale x 6 x half> %v)
  ret half %red
}

declare half @llvm.vector.reduce.fadd.nxv10f16(half, <vscale x 10 x half>)

define half @vreduce_ord_fadd_nxv10f16(<vscale x 10 x half> %v, half %s) {
; CHECK-LABEL: vreduce_ord_fadd_nxv10f16:
; CHECK:       # %bb.0:
; CHECK-NEXT:    csrr a0, vlenb
<<<<<<< HEAD
; CHECK-NEXT:    srli a1, a0, 3
; CHECK-NEXT:    slli a1, a1, 1
=======
; CHECK-NEXT:    srli a1, a0, 2
>>>>>>> 4084ffcf
; CHECK-NEXT:    add a0, a0, a1
; CHECK-NEXT:    vsetivli zero, 1, e16, m1, ta, ma
; CHECK-NEXT:    vfmv.s.f v12, fa0
; CHECK-NEXT:    vsetvli zero, a0, e16, m4, ta, ma
; CHECK-NEXT:    vfredosum.vs v12, v8, v12
; CHECK-NEXT:    vfmv.f.s fa0, v12
; CHECK-NEXT:    ret
  %red = call half @llvm.vector.reduce.fadd.nxv10f16(half %s, <vscale x 10 x half> %v)
  ret half %red
}

declare half @llvm.vector.reduce.fadd.nxv12f16(half, <vscale x 12 x half>)

define half @vreduce_ord_fadd_nxv12f16(<vscale x 12 x half> %v, half %s) {
; CHECK-LABEL: vreduce_ord_fadd_nxv12f16:
; CHECK:       # %bb.0:
; CHECK-NEXT:    csrr a0, vlenb
<<<<<<< HEAD
; CHECK-NEXT:    srli a0, a0, 3
; CHECK-NEXT:    slli a1, a0, 2
; CHECK-NEXT:    slli a0, a0, 4
=======
; CHECK-NEXT:    srli a1, a0, 1
; CHECK-NEXT:    slli a0, a0, 1
>>>>>>> 4084ffcf
; CHECK-NEXT:    sub a0, a0, a1
; CHECK-NEXT:    vsetivli zero, 1, e16, m1, ta, ma
; CHECK-NEXT:    vfmv.s.f v12, fa0
; CHECK-NEXT:    vsetvli zero, a0, e16, m4, ta, ma
; CHECK-NEXT:    vfredosum.vs v12, v8, v12
; CHECK-NEXT:    vfmv.f.s fa0, v12
; CHECK-NEXT:    ret
  %red = call half @llvm.vector.reduce.fadd.nxv12f16(half %s, <vscale x 12 x half> %v)
  ret half %red
}

; Test Widen vector reduce type (fadd/fmin/fmax)
define half @vreduce_fadd_nxv3f16(<vscale x 3 x half> %v, half %s) {
; CHECK-LABEL: vreduce_fadd_nxv3f16:
; CHECK:       # %bb.0:
; CHECK-NEXT:    csrr a0, vlenb
; CHECK-NEXT:    vsetivli zero, 1, e16, m1, ta, ma
; CHECK-NEXT:    vfmv.s.f v9, fa0
<<<<<<< HEAD
; CHECK-NEXT:    srli a0, a0, 3
; CHECK-NEXT:    slli a1, a0, 1
; CHECK-NEXT:    add a0, a1, a0
=======
; CHECK-NEXT:    srli a1, a0, 3
; CHECK-NEXT:    srli a0, a0, 2
; CHECK-NEXT:    add a0, a0, a1
>>>>>>> 4084ffcf
; CHECK-NEXT:    lui a1, 1048568
; CHECK-NEXT:    vmv.s.x v10, a1
; CHECK-NEXT:    vsetvli zero, a0, e16, m1, ta, ma
; CHECK-NEXT:    vfredusum.vs v10, v8, v9
; CHECK-NEXT:    vfmv.f.s fa0, v10
; CHECK-NEXT:    ret
  %red = call reassoc half @llvm.vector.reduce.fadd.nxv3f16(half %s, <vscale x 3 x half> %v)
  ret half %red
}

define half @vreduce_fadd_nxv6f16(<vscale x 6 x half> %v, half %s) {
; CHECK-LABEL: vreduce_fadd_nxv6f16:
; CHECK:       # %bb.0:
; CHECK-NEXT:    csrr a0, vlenb
; CHECK-NEXT:    vsetivli zero, 1, e16, m1, ta, ma
; CHECK-NEXT:    vfmv.s.f v10, fa0
<<<<<<< HEAD
; CHECK-NEXT:    srli a1, a0, 3
; CHECK-NEXT:    slli a1, a1, 1
=======
; CHECK-NEXT:    srli a1, a0, 2
>>>>>>> 4084ffcf
; CHECK-NEXT:    sub a0, a0, a1
; CHECK-NEXT:    lui a1, 1048568
; CHECK-NEXT:    vmv.s.x v11, a1
; CHECK-NEXT:    vsetvli zero, a0, e16, m2, ta, ma
; CHECK-NEXT:    vfredusum.vs v11, v8, v10
; CHECK-NEXT:    vfmv.f.s fa0, v11
; CHECK-NEXT:    ret
  %red = call reassoc half @llvm.vector.reduce.fadd.nxv6f16(half %s, <vscale x 6 x half> %v)
  ret half %red
}

declare half @llvm.vector.reduce.fmin.nxv10f16(<vscale x 10 x half>)

define half @vreduce_fmin_nxv10f16(<vscale x 10 x half> %v) {
; CHECK-LABEL: vreduce_fmin_nxv10f16:
; CHECK:       # %bb.0:
<<<<<<< HEAD
; CHECK-NEXT:    csrr a0, vlenb
; CHECK-NEXT:    lui a1, %hi(.LCPI73_0)
; CHECK-NEXT:    addi a1, a1, %lo(.LCPI73_0)
; CHECK-NEXT:    vsetivli zero, 1, e16, m1, ta, ma
; CHECK-NEXT:    vle16.v v12, (a1)
; CHECK-NEXT:    srli a1, a0, 3
; CHECK-NEXT:    slli a1, a1, 1
=======
; CHECK-NEXT:    lui a0, %hi(.LCPI73_0)
; CHECK-NEXT:    addi a0, a0, %lo(.LCPI73_0)
; CHECK-NEXT:    vsetivli zero, 1, e16, m1, ta, ma
; CHECK-NEXT:    vle16.v v12, (a0)
; CHECK-NEXT:    csrr a0, vlenb
; CHECK-NEXT:    srli a1, a0, 2
>>>>>>> 4084ffcf
; CHECK-NEXT:    add a0, a0, a1
; CHECK-NEXT:    vsetvli zero, a0, e16, m4, ta, ma
; CHECK-NEXT:    vfredmin.vs v12, v8, v12
; CHECK-NEXT:    vfmv.f.s fa0, v12
; CHECK-NEXT:    ret
  %red = call half @llvm.vector.reduce.fmin.nxv10f16(<vscale x 10 x half> %v)
  ret half %red
}

declare half @llvm.vector.reduce.fmax.nxv12f16(<vscale x 12 x half>)

define half @vreduce_fmax_nxv12f16(<vscale x 12 x half> %v) {
; CHECK-LABEL: vreduce_fmax_nxv12f16:
; CHECK:       # %bb.0:
; CHECK-NEXT:    csrr a0, vlenb
<<<<<<< HEAD
; CHECK-NEXT:    srli a0, a0, 3
; CHECK-NEXT:    slli a1, a0, 2
; CHECK-NEXT:    slli a0, a0, 4
=======
; CHECK-NEXT:    srli a1, a0, 1
; CHECK-NEXT:    slli a0, a0, 1
>>>>>>> 4084ffcf
; CHECK-NEXT:    sub a0, a0, a1
; CHECK-NEXT:    li a1, -512
; CHECK-NEXT:    vsetivli zero, 1, e16, m1, ta, ma
; CHECK-NEXT:    vmv.s.x v12, a1
; CHECK-NEXT:    vsetvli zero, a0, e16, m4, ta, ma
; CHECK-NEXT:    vfredmax.vs v12, v8, v12
; CHECK-NEXT:    vfmv.f.s fa0, v12
; CHECK-NEXT:    ret
  %red = call half @llvm.vector.reduce.fmax.nxv12f16(<vscale x 12 x half> %v)
  ret half %red
}<|MERGE_RESOLUTION|>--- conflicted
+++ resolved
@@ -887,15 +887,9 @@
 ; CHECK-LABEL: vreduce_ord_fadd_nxv3f16:
 ; CHECK:       # %bb.0:
 ; CHECK-NEXT:    csrr a0, vlenb
-<<<<<<< HEAD
-; CHECK-NEXT:    srli a0, a0, 3
-; CHECK-NEXT:    slli a1, a0, 1
-; CHECK-NEXT:    add a0, a1, a0
-=======
 ; CHECK-NEXT:    srli a1, a0, 3
 ; CHECK-NEXT:    srli a0, a0, 2
 ; CHECK-NEXT:    add a0, a0, a1
->>>>>>> 4084ffcf
 ; CHECK-NEXT:    vsetivli zero, 1, e16, m1, ta, ma
 ; CHECK-NEXT:    vfmv.s.f v9, fa0
 ; CHECK-NEXT:    vsetvli zero, a0, e16, m1, ta, ma
@@ -912,12 +906,7 @@
 ; CHECK-LABEL: vreduce_ord_fadd_nxv6f16:
 ; CHECK:       # %bb.0:
 ; CHECK-NEXT:    csrr a0, vlenb
-<<<<<<< HEAD
-; CHECK-NEXT:    srli a1, a0, 3
-; CHECK-NEXT:    slli a1, a1, 1
-=======
 ; CHECK-NEXT:    srli a1, a0, 2
->>>>>>> 4084ffcf
 ; CHECK-NEXT:    sub a0, a0, a1
 ; CHECK-NEXT:    vsetivli zero, 1, e16, m1, ta, ma
 ; CHECK-NEXT:    vfmv.s.f v10, fa0
@@ -935,12 +924,7 @@
 ; CHECK-LABEL: vreduce_ord_fadd_nxv10f16:
 ; CHECK:       # %bb.0:
 ; CHECK-NEXT:    csrr a0, vlenb
-<<<<<<< HEAD
-; CHECK-NEXT:    srli a1, a0, 3
-; CHECK-NEXT:    slli a1, a1, 1
-=======
 ; CHECK-NEXT:    srli a1, a0, 2
->>>>>>> 4084ffcf
 ; CHECK-NEXT:    add a0, a0, a1
 ; CHECK-NEXT:    vsetivli zero, 1, e16, m1, ta, ma
 ; CHECK-NEXT:    vfmv.s.f v12, fa0
@@ -958,14 +942,8 @@
 ; CHECK-LABEL: vreduce_ord_fadd_nxv12f16:
 ; CHECK:       # %bb.0:
 ; CHECK-NEXT:    csrr a0, vlenb
-<<<<<<< HEAD
-; CHECK-NEXT:    srli a0, a0, 3
-; CHECK-NEXT:    slli a1, a0, 2
-; CHECK-NEXT:    slli a0, a0, 4
-=======
 ; CHECK-NEXT:    srli a1, a0, 1
 ; CHECK-NEXT:    slli a0, a0, 1
->>>>>>> 4084ffcf
 ; CHECK-NEXT:    sub a0, a0, a1
 ; CHECK-NEXT:    vsetivli zero, 1, e16, m1, ta, ma
 ; CHECK-NEXT:    vfmv.s.f v12, fa0
@@ -984,15 +962,9 @@
 ; CHECK-NEXT:    csrr a0, vlenb
 ; CHECK-NEXT:    vsetivli zero, 1, e16, m1, ta, ma
 ; CHECK-NEXT:    vfmv.s.f v9, fa0
-<<<<<<< HEAD
-; CHECK-NEXT:    srli a0, a0, 3
-; CHECK-NEXT:    slli a1, a0, 1
-; CHECK-NEXT:    add a0, a1, a0
-=======
 ; CHECK-NEXT:    srli a1, a0, 3
 ; CHECK-NEXT:    srli a0, a0, 2
 ; CHECK-NEXT:    add a0, a0, a1
->>>>>>> 4084ffcf
 ; CHECK-NEXT:    lui a1, 1048568
 ; CHECK-NEXT:    vmv.s.x v10, a1
 ; CHECK-NEXT:    vsetvli zero, a0, e16, m1, ta, ma
@@ -1009,12 +981,7 @@
 ; CHECK-NEXT:    csrr a0, vlenb
 ; CHECK-NEXT:    vsetivli zero, 1, e16, m1, ta, ma
 ; CHECK-NEXT:    vfmv.s.f v10, fa0
-<<<<<<< HEAD
-; CHECK-NEXT:    srli a1, a0, 3
-; CHECK-NEXT:    slli a1, a1, 1
-=======
 ; CHECK-NEXT:    srli a1, a0, 2
->>>>>>> 4084ffcf
 ; CHECK-NEXT:    sub a0, a0, a1
 ; CHECK-NEXT:    lui a1, 1048568
 ; CHECK-NEXT:    vmv.s.x v11, a1
@@ -1031,22 +998,12 @@
 define half @vreduce_fmin_nxv10f16(<vscale x 10 x half> %v) {
 ; CHECK-LABEL: vreduce_fmin_nxv10f16:
 ; CHECK:       # %bb.0:
-<<<<<<< HEAD
-; CHECK-NEXT:    csrr a0, vlenb
-; CHECK-NEXT:    lui a1, %hi(.LCPI73_0)
-; CHECK-NEXT:    addi a1, a1, %lo(.LCPI73_0)
-; CHECK-NEXT:    vsetivli zero, 1, e16, m1, ta, ma
-; CHECK-NEXT:    vle16.v v12, (a1)
-; CHECK-NEXT:    srli a1, a0, 3
-; CHECK-NEXT:    slli a1, a1, 1
-=======
 ; CHECK-NEXT:    lui a0, %hi(.LCPI73_0)
 ; CHECK-NEXT:    addi a0, a0, %lo(.LCPI73_0)
 ; CHECK-NEXT:    vsetivli zero, 1, e16, m1, ta, ma
 ; CHECK-NEXT:    vle16.v v12, (a0)
 ; CHECK-NEXT:    csrr a0, vlenb
 ; CHECK-NEXT:    srli a1, a0, 2
->>>>>>> 4084ffcf
 ; CHECK-NEXT:    add a0, a0, a1
 ; CHECK-NEXT:    vsetvli zero, a0, e16, m4, ta, ma
 ; CHECK-NEXT:    vfredmin.vs v12, v8, v12
@@ -1062,14 +1019,8 @@
 ; CHECK-LABEL: vreduce_fmax_nxv12f16:
 ; CHECK:       # %bb.0:
 ; CHECK-NEXT:    csrr a0, vlenb
-<<<<<<< HEAD
-; CHECK-NEXT:    srli a0, a0, 3
-; CHECK-NEXT:    slli a1, a0, 2
-; CHECK-NEXT:    slli a0, a0, 4
-=======
 ; CHECK-NEXT:    srli a1, a0, 1
 ; CHECK-NEXT:    slli a0, a0, 1
->>>>>>> 4084ffcf
 ; CHECK-NEXT:    sub a0, a0, a1
 ; CHECK-NEXT:    li a1, -512
 ; CHECK-NEXT:    vsetivli zero, 1, e16, m1, ta, ma
