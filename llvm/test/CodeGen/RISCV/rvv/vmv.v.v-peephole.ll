; NOTE: Assertions have been autogenerated by utils/update_llc_test_checks.py UTC_ARGS: --version 2
; RUN: sed 's/iXLen/i32/g' %s | llc -mtriple=riscv32 -mattr=+v -verify-machineinstrs | FileCheck %s
; RUN: sed 's/iXLen/i64/g' %s | llc -mtriple=riscv64 -mattr=+v -verify-machineinstrs | FileCheck %s

define <vscale x 4 x i32> @vadd(<vscale x 4 x i32> %passthru, <vscale x 4 x i32> %a, <vscale x 4 x i32> %b, iXLen %vl) {
; CHECK-LABEL: vadd:
; CHECK:       # %bb.0:
; CHECK-NEXT:    vsetvli zero, a0, e32, m2, tu, ma
; CHECK-NEXT:    vadd.vv v8, v10, v12
; CHECK-NEXT:    ret
  %v = call <vscale x 4 x i32> @llvm.riscv.vadd.nxv4i32.nxv4i32(<vscale x 4 x i32> poison, <vscale x 4 x i32> %a, <vscale x 4 x i32> %b, iXLen %vl)
  %w = call <vscale x 4 x i32> @llvm.riscv.vmv.v.v.nxv4i32(<vscale x 4 x i32> %passthru, <vscale x 4 x i32> %v, iXLen %vl)
  ret <vscale x 4 x i32> %w
}

define <vscale x 4 x i32> @vadd_mask(<vscale x 4 x i32> %passthru, <vscale x 4 x i32> %a, <vscale x 4 x i32> %b, <vscale x 4 x i1> %m, iXLen %vl) {
; CHECK-LABEL: vadd_mask:
; CHECK:       # %bb.0:
; CHECK-NEXT:    vsetvli zero, a0, e32, m2, tu, mu
; CHECK-NEXT:    vadd.vv v8, v10, v12, v0.t
; CHECK-NEXT:    ret
  %v = call <vscale x 4 x i32> @llvm.riscv.vadd.mask.nxv4i32.nxv4i32(<vscale x 4 x i32> poison, <vscale x 4 x i32> %a, <vscale x 4 x i32> %b, <vscale x 4 x i1> %m, iXLen %vl, iXLen 3)
  %w = call <vscale x 4 x i32> @llvm.riscv.vmv.v.v.nxv4i32(<vscale x 4 x i32> %passthru, <vscale x 4 x i32> %v, iXLen %vl)
  ret <vscale x 4 x i32> %w
}

define <vscale x 4 x i32> @vadd_undef(<vscale x 4 x i32> %a, <vscale x 4 x i32> %b, iXLen %vl) {
; CHECK-LABEL: vadd_undef:
; CHECK:       # %bb.0:
; CHECK-NEXT:    vsetvli zero, a0, e32, m2, ta, ma
; CHECK-NEXT:    vadd.vv v8, v8, v10
; CHECK-NEXT:    ret
  %v = call <vscale x 4 x i32> @llvm.riscv.vadd.nxv4i32.nxv4i32(<vscale x 4 x i32> poison, <vscale x 4 x i32> %a, <vscale x 4 x i32> %b, iXLen %vl)
  %w = call <vscale x 4 x i32> @llvm.riscv.vmv.v.v.nxv4i32(<vscale x 4 x i32> poison, <vscale x 4 x i32> %v, iXLen %vl)
  ret <vscale x 4 x i32> %w
}

define <vscale x 4 x i32> @vadd_same_passthru(<vscale x 4 x i32> %passthru, <vscale x 4 x i32> %a, <vscale x 4 x i32> %b, iXLen %vl) {
; CHECK-LABEL: vadd_same_passthru:
; CHECK:       # %bb.0:
; CHECK-NEXT:    vsetvli zero, a0, e32, m2, tu, ma
; CHECK-NEXT:    vadd.vv v8, v10, v12
; CHECK-NEXT:    ret
  %v = call <vscale x 4 x i32> @llvm.riscv.vadd.nxv4i32.nxv4i32(<vscale x 4 x i32> %passthru, <vscale x 4 x i32> %a, <vscale x 4 x i32> %b, iXLen %vl)
  %w = call <vscale x 4 x i32> @llvm.riscv.vmv.v.v.nxv4i32(<vscale x 4 x i32> %passthru, <vscale x 4 x i32> %v, iXLen %vl)
  ret <vscale x 4 x i32> %w
}

define <vscale x 4 x i32> @unfoldable_diff_avl_unknown(<vscale x 4 x i32> %passthru, <vscale x 4 x i32> %a, <vscale x 4 x i32> %b, iXLen %vl1, iXLen %vl2) {
; CHECK-LABEL: unfoldable_diff_avl_unknown:
; CHECK:       # %bb.0:
; CHECK-NEXT:    vsetvli zero, a0, e32, m2, tu, ma
; CHECK-NEXT:    vmv2r.v v14, v8
; CHECK-NEXT:    vadd.vv v14, v10, v12
; CHECK-NEXT:    vsetvli zero, a1, e32, m2, tu, ma
; CHECK-NEXT:    vmv.v.v v8, v14
; CHECK-NEXT:    ret
  %v = call <vscale x 4 x i32> @llvm.riscv.vadd.nxv4i32.nxv4i32(<vscale x 4 x i32> %passthru, <vscale x 4 x i32> %a, <vscale x 4 x i32> %b, iXLen %vl1)
  %w = call <vscale x 4 x i32> @llvm.riscv.vmv.v.v.nxv4i32(<vscale x 4 x i32> %passthru, <vscale x 4 x i32> %v, iXLen %vl2)
  ret <vscale x 4 x i32> %w
}

define <vscale x 4 x i32> @diff_avl_known(<vscale x 4 x i32> %passthru, <vscale x 4 x i32> %a, <vscale x 4 x i32> %b) {
; CHECK-LABEL: diff_avl_known:
; CHECK:       # %bb.0:
; CHECK-NEXT:    vsetivli zero, 4, e32, m2, tu, ma
; CHECK-NEXT:    vadd.vv v8, v10, v12
; CHECK-NEXT:    ret
  %v = call <vscale x 4 x i32> @llvm.riscv.vadd.nxv4i32.nxv4i32(<vscale x 4 x i32> %passthru, <vscale x 4 x i32> %a, <vscale x 4 x i32> %b, iXLen 4)
  %w = call <vscale x 4 x i32> @llvm.riscv.vmv.v.v.nxv4i32(<vscale x 4 x i32> %passthru, <vscale x 4 x i32> %v, iXLen 8)
  ret <vscale x 4 x i32> %w
}

define <vscale x 4 x i32> @diff_avl_vlmax(<vscale x 4 x i32> %passthru, <vscale x 4 x i32> %a, <vscale x 4 x i32> %b, iXLen %vl) {
; CHECK-LABEL: diff_avl_vlmax:
; CHECK:       # %bb.0:
; CHECK-NEXT:    vsetvli zero, a0, e32, m2, tu, ma
; CHECK-NEXT:    vadd.vv v8, v10, v12
; CHECK-NEXT:    ret
  %v = call <vscale x 4 x i32> @llvm.riscv.vadd.nxv4i32.nxv4i32(<vscale x 4 x i32> %passthru, <vscale x 4 x i32> %a, <vscale x 4 x i32> %b, iXLen -1)
  %w = call <vscale x 4 x i32> @llvm.riscv.vmv.v.v.nxv4i32(<vscale x 4 x i32> %passthru, <vscale x 4 x i32> %v, iXLen %vl)
  ret <vscale x 4 x i32> %w
}

define <vscale x 4 x i32> @vadd_mask_ma(<vscale x 4 x i32> %passthru, <vscale x 4 x i32> %a, <vscale x 4 x i32> %b, <vscale x 4 x i1> %mask, iXLen %vl) {
; CHECK-LABEL: vadd_mask_ma:
; CHECK:       # %bb.0:
; CHECK-NEXT:    vsetvli zero, a0, e32, m2, tu, mu
; CHECK-NEXT:    vadd.vv v8, v10, v12, v0.t
; CHECK-NEXT:    ret
  %v = call <vscale x 4 x i32> @llvm.riscv.vadd.mask.nxv4i32.nxv4i32(<vscale x 4 x i32> poison, <vscale x 4 x i32> %a, <vscale x 4 x i32> %b, <vscale x 4 x i1> %mask, iXLen %vl, iXLen 2)
  %w = call <vscale x 4 x i32> @llvm.riscv.vmv.v.v.nxv4i32(<vscale x 4 x i32> %passthru, <vscale x 4 x i32> %v, iXLen %vl)
  ret <vscale x 4 x i32> %w
}

define <vscale x 4 x i32> @vadd_mask_mu(<vscale x 4 x i32> %passthru, <vscale x 4 x i32> %a, <vscale x 4 x i32> %b, <vscale x 4 x i1> %mask, iXLen %vl) {
; CHECK-LABEL: vadd_mask_mu:
; CHECK:       # %bb.0:
; CHECK-NEXT:    vsetvli zero, a0, e32, m2, tu, mu
; CHECK-NEXT:    vadd.vv v8, v10, v12, v0.t
; CHECK-NEXT:    ret
  %v = call <vscale x 4 x i32> @llvm.riscv.vadd.mask.nxv4i32.nxv4i32(<vscale x 4 x i32> poison, <vscale x 4 x i32> %a, <vscale x 4 x i32> %b, <vscale x 4 x i1> %mask, iXLen %vl, iXLen 0)
  %w = call <vscale x 4 x i32> @llvm.riscv.vmv.v.v.nxv4i32(<vscale x 4 x i32> %passthru, <vscale x 4 x i32> %v, iXLen %vl)
  ret <vscale x 4 x i32> %w
}

define <vscale x 4 x i32> @foldable_load(<vscale x 4 x i32> %passthru, ptr %p) {
; CHECK-LABEL: foldable_load:
; CHECK:       # %bb.0:
; CHECK-NEXT:    vsetivli zero, 2, e32, m2, tu, ma
; CHECK-NEXT:    vle32.v v8, (a0)
; CHECK-NEXT:    ret
  %v = call <vscale x 4 x i32> @llvm.riscv.vle.nxv4i32(<vscale x 4 x i32> poison, ptr %p, iXLen 4)
  %w = call <vscale x 4 x i32> @llvm.riscv.vmv.v.v.nxv4i32(<vscale x 4 x i32> %passthru, <vscale x 4 x i32> %v, iXLen 2)
  ret <vscale x 4 x i32> %w
}

; Can't fold this as the VLs aren't constant.
define <vscale x 4 x i32> @unfoldable_load(<vscale x 4 x i32> %passthru, ptr %p, iXLen %vl1, iXLen %vl2) {
; CHECK-LABEL: unfoldable_load:
; CHECK:       # %bb.0:
; CHECK-NEXT:    vsetvli zero, a1, e32, m2, ta, ma
; CHECK-NEXT:    vle32.v v10, (a0)
; CHECK-NEXT:    vsetvli zero, a2, e32, m2, tu, ma
; CHECK-NEXT:    vmv.v.v v8, v10
; CHECK-NEXT:    ret
  %v = call <vscale x 4 x i32> @llvm.riscv.vle.nxv4i32(<vscale x 4 x i32> poison, ptr %p, iXLen %vl1)
  %w = call <vscale x 4 x i32> @llvm.riscv.vmv.v.v.nxv4i32(<vscale x 4 x i32> %passthru, <vscale x 4 x i32> %v, iXLen %vl2)
  ret <vscale x 4 x i32> %w
}

define <vscale x 4 x float> @unfoldable_vfadd(<vscale x 4 x float> %passthru, <vscale x 4 x float> %a, <vscale x 4 x float> %b, iXLen %vl1, iXLen %vl2) {
; CHECK-LABEL: unfoldable_vfadd:
; CHECK:       # %bb.0:
; CHECK-NEXT:    vsetvli zero, a0, e32, m2, ta, ma
; CHECK-NEXT:    vfadd.vv v10, v10, v12
; CHECK-NEXT:    vsetvli zero, a1, e32, m2, tu, ma
; CHECK-NEXT:    vmv.v.v v8, v10
; CHECK-NEXT:    ret
  %v = call <vscale x 4 x float> @llvm.riscv.vfadd.nxv4f32.nxv4f32(<vscale x 4 x float> poison, <vscale x 4 x float> %a, <vscale x 4 x float> %b, iXLen 7, iXLen %vl1)
  %w = call <vscale x 4 x float> @llvm.riscv.vmv.v.v.nxv4f32(<vscale x 4 x float> %passthru, <vscale x 4 x float> %v, iXLen %vl2)
  ret <vscale x 4 x float> %w
}

define <vscale x 4 x float> @foldable_vfadd(<vscale x 4 x float> %passthru, <vscale x 4 x float> %a, <vscale x 4 x float> %b, iXLen %vl) {
; CHECK-LABEL: foldable_vfadd:
; CHECK:       # %bb.0:
; CHECK-NEXT:    vsetvli zero, a0, e32, m2, tu, ma
; CHECK-NEXT:    vfadd.vv v8, v10, v12
; CHECK-NEXT:    ret
  %v = call <vscale x 4 x float> @llvm.riscv.vfadd.nxv4f32.nxv4f32(<vscale x 4 x float> poison, <vscale x 4 x float> %a, <vscale x 4 x float> %b, iXLen 7, iXLen %vl)
  %w = call <vscale x 4 x float> @llvm.riscv.vmv.v.v.nxv4f32(<vscale x 4 x float> %passthru, <vscale x 4 x float> %v, iXLen %vl)
  ret <vscale x 4 x float> %w
}

; This shouldn't be folded because we need to preserve exceptions with
; "fpexcept.strict" exception behaviour, and changing the VL may hide them.
define <vscale x 4 x float> @unfoldable_constrained_fadd(<vscale x 4 x float> %passthru, <vscale x 4 x float> %x, <vscale x 4 x float> %y, iXLen %vl) strictfp {
; CHECK-LABEL: unfoldable_constrained_fadd:
; CHECK:       # %bb.0:
; CHECK-NEXT:    vsetvli a1, zero, e32, m2, ta, ma
; CHECK-NEXT:    vfadd.vv v10, v10, v12
; CHECK-NEXT:    vsetvli zero, a0, e32, m2, tu, ma
; CHECK-NEXT:    vmv.v.v v8, v10
; CHECK-NEXT:    ret
  %a = call <vscale x 4 x float> @llvm.experimental.constrained.fadd(<vscale x 4 x float> %x, <vscale x 4 x float> %y, metadata !"round.dynamic", metadata !"fpexcept.strict") strictfp
  %b = call <vscale x 4 x float> @llvm.riscv.vmv.v.v.nxv4f32(<vscale x 4 x float> %passthru, <vscale x 4 x float> %a, iXLen %vl) strictfp
  ret <vscale x 4 x float> %b
}

define <vscale x 2 x i32> @unfoldable_vredsum(<vscale x 2 x i32> %passthru, <vscale x 4 x i32> %x, <vscale x 2 x i32> %y) {
; CHECK-LABEL: unfoldable_vredsum:
; CHECK:       # %bb.0:
; CHECK-NEXT:    vsetvli a0, zero, e32, m2, ta, ma
; CHECK-NEXT:    vredsum.vs v9, v10, v9
; CHECK-NEXT:    vsetivli zero, 1, e32, m1, tu, ma
; CHECK-NEXT:    vmv.v.v v8, v9
; CHECK-NEXT:    ret
  %a = call <vscale x 2 x i32> @llvm.riscv.vredsum.nxv2i32.nxv4i32(<vscale x 2 x i32> poison, <vscale x 4 x i32> %x, <vscale x 2 x i32> %y, iXLen -1)
  %b = call <vscale x 2 x i32> @llvm.riscv.vmv.v.v.nxv2i32(<vscale x 2 x i32> %passthru, <vscale x 2 x i32> %a, iXLen 1)
  ret <vscale x 2 x i32> %b
}

define <vscale x 2 x i32> @unfoldable_mismatched_sew(<vscale x 2 x i32> %passthru, <vscale x 1 x i64> %x, <vscale x 1 x i64> %y, iXLen %avl) {
; CHECK-LABEL: unfoldable_mismatched_sew:
; CHECK:       # %bb.0:
; CHECK-NEXT:    vsetvli zero, a0, e64, m1, ta, ma
; CHECK-NEXT:    vadd.vv v9, v9, v10
; CHECK-NEXT:    vsetvli zero, a0, e32, m1, tu, ma
; CHECK-NEXT:    vmv.v.v v8, v9
; CHECK-NEXT:    ret
  %a = call <vscale x 1 x i64> @llvm.riscv.vadd.nxv1i64.nxv1i64(<vscale x 1 x i64> poison, <vscale x 1 x i64> %x, <vscale x 1 x i64> %y, iXLen %avl)
  %a.bitcast = bitcast <vscale x 1 x i64> %a to <vscale x 2 x i32>
  %b = call <vscale x 2 x i32> @llvm.riscv.vmv.v.v.nxv2i32(<vscale x 2 x i32> %passthru, <vscale x 2 x i32> %a.bitcast, iXLen %avl)
  ret <vscale x 2 x i32> %b
}


define <vscale x 1 x i64> @undef_passthru(<vscale x 1 x i64> %passthru, <vscale x 1 x i64> %x, <vscale x 1 x i64> %y, iXLen %avl) {
; CHECK-LABEL: undef_passthru:
; CHECK:       # %bb.0:
; CHECK-NEXT:    vsetvli zero, a0, e64, m1, ta, ma
; CHECK-NEXT:    vadd.vv v8, v9, v10
; CHECK-NEXT:    ret
  %a = call <vscale x 1 x i64> @llvm.riscv.vadd.nxv1i64.nxv1i64(<vscale x 1 x i64> %passthru, <vscale x 1 x i64> %x, <vscale x 1 x i64> %y, iXLen %avl)
  %b = call <vscale x 1 x i64> @llvm.riscv.vmv.v.v.nxv1i64(<vscale x 1 x i64> undef, <vscale x 1 x i64> %a, iXLen %avl)
  ret <vscale x 1 x i64> %b
<<<<<<< HEAD
=======
}

; Check that we can fold into vle64ff.v even if we need to move it past the
; passthru and it's safe.
define <vscale x 1 x i64> @vleff_move_past_passthru(ptr %p, ptr %q, iXLen %avl) {
; CHECK-LABEL: vleff_move_past_passthru:
; CHECK:       # %bb.0:
; CHECK-NEXT:    vl1re64.v v8, (a1)
; CHECK-NEXT:    vsetvli zero, a2, e64, m1, tu, ma
; CHECK-NEXT:    vle64ff.v v8, (a0)
; CHECK-NEXT:    ret
  %a = call { <vscale x 1 x i64>, iXLen } @llvm.riscv.vleff(<vscale x 1 x i64> poison, ptr %p, iXLen %avl)
  %vec = extractvalue { <vscale x 1 x i64>, iXLen } %a, 0
  %passthru = load <vscale x 1 x i64>, ptr %q
  %b = call <vscale x 1 x i64> @llvm.riscv.vmv.v.v.nxv1i64(<vscale x 1 x i64> %passthru, <vscale x 1 x i64> %vec, iXLen %avl)
  ret <vscale x 1 x i64> %b
>>>>>>> 4084ffcf
}<|MERGE_RESOLUTION|>--- conflicted
+++ resolved
@@ -205,8 +205,6 @@
   %a = call <vscale x 1 x i64> @llvm.riscv.vadd.nxv1i64.nxv1i64(<vscale x 1 x i64> %passthru, <vscale x 1 x i64> %x, <vscale x 1 x i64> %y, iXLen %avl)
   %b = call <vscale x 1 x i64> @llvm.riscv.vmv.v.v.nxv1i64(<vscale x 1 x i64> undef, <vscale x 1 x i64> %a, iXLen %avl)
   ret <vscale x 1 x i64> %b
-<<<<<<< HEAD
-=======
 }
 
 ; Check that we can fold into vle64ff.v even if we need to move it past the
@@ -223,5 +221,4 @@
   %passthru = load <vscale x 1 x i64>, ptr %q
   %b = call <vscale x 1 x i64> @llvm.riscv.vmv.v.v.nxv1i64(<vscale x 1 x i64> %passthru, <vscale x 1 x i64> %vec, iXLen %avl)
   ret <vscale x 1 x i64> %b
->>>>>>> 4084ffcf
 }