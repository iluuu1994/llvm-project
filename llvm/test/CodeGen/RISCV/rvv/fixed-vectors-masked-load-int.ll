; NOTE: Assertions have been autogenerated by utils/update_llc_test_checks.py UTC_ARGS: --version 5
; RUN: llc -mtriple=riscv32 -mattr=+v -verify-machineinstrs < %s | FileCheck %s
; RUN: llc -mtriple=riscv64 -mattr=+v -verify-machineinstrs < %s | FileCheck %s

define <1 x i8> @masked_load_v1i8(ptr %a, <1 x i1> %mask) {
; CHECK-LABEL: masked_load_v1i8:
; CHECK:       # %bb.0:
; CHECK-NEXT:    vsetivli zero, 1, e8, mf8, ta, ma
; CHECK-NEXT:    vle8.v v8, (a0), v0.t
; CHECK-NEXT:    ret
  %load = call <1 x i8> @llvm.masked.load.v1i8(ptr %a, i32 8, <1 x i1> %mask, <1 x i8> undef)
  ret <1 x i8> %load
}

define <1 x i16> @masked_load_v1i16(ptr %a, <1 x i1> %mask) {
; CHECK-LABEL: masked_load_v1i16:
; CHECK:       # %bb.0:
; CHECK-NEXT:    vsetivli zero, 1, e16, mf4, ta, ma
; CHECK-NEXT:    vle16.v v8, (a0), v0.t
; CHECK-NEXT:    ret
  %load = call <1 x i16> @llvm.masked.load.v1i16(ptr %a, i32 8, <1 x i1> %mask, <1 x i16> undef)
  ret <1 x i16> %load
}

define <1 x i32> @masked_load_v1i32(ptr %a, <1 x i1> %mask) {
; CHECK-LABEL: masked_load_v1i32:
; CHECK:       # %bb.0:
; CHECK-NEXT:    vsetivli zero, 1, e32, mf2, ta, ma
; CHECK-NEXT:    vle32.v v8, (a0), v0.t
; CHECK-NEXT:    ret
  %load = call <1 x i32> @llvm.masked.load.v1i32(ptr %a, i32 8, <1 x i1> %mask, <1 x i32> undef)
  ret <1 x i32> %load
}

define <1 x i64> @masked_load_v1i64(ptr %a, <1 x i1> %mask) {
; CHECK-LABEL: masked_load_v1i64:
; CHECK:       # %bb.0:
; CHECK-NEXT:    vsetivli zero, 1, e64, m1, ta, ma
; CHECK-NEXT:    vle64.v v8, (a0), v0.t
; CHECK-NEXT:    ret
  %load = call <1 x i64> @llvm.masked.load.v1i64(ptr %a, i32 8, <1 x i1> %mask, <1 x i64> undef)
  ret <1 x i64> %load
}

define <2 x i8> @masked_load_v2i8(ptr %a, <2 x i1> %mask) {
; CHECK-LABEL: masked_load_v2i8:
; CHECK:       # %bb.0:
; CHECK-NEXT:    vsetivli zero, 2, e8, mf8, ta, ma
; CHECK-NEXT:    vle8.v v8, (a0), v0.t
; CHECK-NEXT:    ret
  %load = call <2 x i8> @llvm.masked.load.v2i8(ptr %a, i32 8, <2 x i1> %mask, <2 x i8> undef)
  ret <2 x i8> %load
}

define <2 x i16> @masked_load_v2i16(ptr %a, <2 x i1> %mask) {
; CHECK-LABEL: masked_load_v2i16:
; CHECK:       # %bb.0:
; CHECK-NEXT:    vsetivli zero, 2, e16, mf4, ta, ma
; CHECK-NEXT:    vle16.v v8, (a0), v0.t
; CHECK-NEXT:    ret
  %load = call <2 x i16> @llvm.masked.load.v2i16(ptr %a, i32 8, <2 x i1> %mask, <2 x i16> undef)
  ret <2 x i16> %load
}

define <2 x i32> @masked_load_v2i32(ptr %a, <2 x i1> %mask) {
; CHECK-LABEL: masked_load_v2i32:
; CHECK:       # %bb.0:
; CHECK-NEXT:    vsetivli zero, 2, e32, mf2, ta, ma
; CHECK-NEXT:    vle32.v v8, (a0), v0.t
; CHECK-NEXT:    ret
  %load = call <2 x i32> @llvm.masked.load.v2i32(ptr %a, i32 8, <2 x i1> %mask, <2 x i32> undef)
  ret <2 x i32> %load
}

define <2 x i64> @masked_load_v2i64(ptr %a, <2 x i1> %mask) {
; CHECK-LABEL: masked_load_v2i64:
; CHECK:       # %bb.0:
; CHECK-NEXT:    vsetivli zero, 2, e64, m1, ta, ma
; CHECK-NEXT:    vle64.v v8, (a0), v0.t
; CHECK-NEXT:    ret
  %load = call <2 x i64> @llvm.masked.load.v2i64(ptr %a, i32 8, <2 x i1> %mask, <2 x i64> undef)
  ret <2 x i64> %load
}

define <4 x i8> @masked_load_v4i8(ptr %a, <4 x i1> %mask) {
; CHECK-LABEL: masked_load_v4i8:
; CHECK:       # %bb.0:
; CHECK-NEXT:    vsetivli zero, 4, e8, mf4, ta, ma
; CHECK-NEXT:    vle8.v v8, (a0), v0.t
; CHECK-NEXT:    ret
  %load = call <4 x i8> @llvm.masked.load.v4i8(ptr %a, i32 8, <4 x i1> %mask, <4 x i8> undef)
  ret <4 x i8> %load
}

define <4 x i16> @masked_load_v4i16(ptr %a, <4 x i1> %mask) {
; CHECK-LABEL: masked_load_v4i16:
; CHECK:       # %bb.0:
; CHECK-NEXT:    vsetivli zero, 4, e16, mf2, ta, ma
; CHECK-NEXT:    vle16.v v8, (a0), v0.t
; CHECK-NEXT:    ret
  %load = call <4 x i16> @llvm.masked.load.v4i16(ptr %a, i32 8, <4 x i1> %mask, <4 x i16> undef)
  ret <4 x i16> %load
}

define <4 x i32> @masked_load_v4i32(ptr %a, <4 x i1> %mask) {
; CHECK-LABEL: masked_load_v4i32:
; CHECK:       # %bb.0:
; CHECK-NEXT:    vsetivli zero, 4, e32, m1, ta, ma
; CHECK-NEXT:    vle32.v v8, (a0), v0.t
; CHECK-NEXT:    ret
  %load = call <4 x i32> @llvm.masked.load.v4i32(ptr %a, i32 8, <4 x i1> %mask, <4 x i32> undef)
  ret <4 x i32> %load
}

define <4 x i64> @masked_load_v4i64(ptr %a, <4 x i1> %mask) {
; CHECK-LABEL: masked_load_v4i64:
; CHECK:       # %bb.0:
; CHECK-NEXT:    vsetivli zero, 4, e64, m2, ta, ma
; CHECK-NEXT:    vle64.v v8, (a0), v0.t
; CHECK-NEXT:    ret
  %load = call <4 x i64> @llvm.masked.load.v4i64(ptr %a, i32 8, <4 x i1> %mask, <4 x i64> undef)
  ret <4 x i64> %load
}

define <8 x i8> @masked_load_v8i8(ptr %a, <8 x i1> %mask) {
; CHECK-LABEL: masked_load_v8i8:
; CHECK:       # %bb.0:
; CHECK-NEXT:    vsetivli zero, 8, e8, mf2, ta, ma
; CHECK-NEXT:    vle8.v v8, (a0), v0.t
; CHECK-NEXT:    ret
  %load = call <8 x i8> @llvm.masked.load.v8i8(ptr %a, i32 8, <8 x i1> %mask, <8 x i8> undef)
  ret <8 x i8> %load
}

define <8 x i16> @masked_load_v8i16(ptr %a, <8 x i1> %mask) {
; CHECK-LABEL: masked_load_v8i16:
; CHECK:       # %bb.0:
; CHECK-NEXT:    vsetivli zero, 8, e16, m1, ta, ma
; CHECK-NEXT:    vle16.v v8, (a0), v0.t
; CHECK-NEXT:    ret
  %load = call <8 x i16> @llvm.masked.load.v8i16(ptr %a, i32 8, <8 x i1> %mask, <8 x i16> undef)
  ret <8 x i16> %load
}

define <8 x i32> @masked_load_v8i32(ptr %a, <8 x i1> %mask) {
; CHECK-LABEL: masked_load_v8i32:
; CHECK:       # %bb.0:
; CHECK-NEXT:    vsetivli zero, 8, e32, m2, ta, ma
; CHECK-NEXT:    vle32.v v8, (a0), v0.t
; CHECK-NEXT:    ret
  %load = call <8 x i32> @llvm.masked.load.v8i32(ptr %a, i32 8, <8 x i1> %mask, <8 x i32> undef)
  ret <8 x i32> %load
}

define <8 x i64> @masked_load_v8i64(ptr %a, <8 x i1> %mask) {
; CHECK-LABEL: masked_load_v8i64:
; CHECK:       # %bb.0:
; CHECK-NEXT:    vsetivli zero, 8, e64, m4, ta, ma
; CHECK-NEXT:    vle64.v v8, (a0), v0.t
; CHECK-NEXT:    ret
  %load = call <8 x i64> @llvm.masked.load.v8i64(ptr %a, i32 8, <8 x i1> %mask, <8 x i64> undef)
  ret <8 x i64> %load
}

define <16 x i8> @masked_load_v16i8(ptr %a, <16 x i1> %mask) {
; CHECK-LABEL: masked_load_v16i8:
; CHECK:       # %bb.0:
; CHECK-NEXT:    vsetivli zero, 16, e8, m1, ta, ma
; CHECK-NEXT:    vle8.v v8, (a0), v0.t
; CHECK-NEXT:    ret
  %load = call <16 x i8> @llvm.masked.load.v16i8(ptr %a, i32 8, <16 x i1> %mask, <16 x i8> undef)
  ret <16 x i8> %load
}

define <16 x i16> @masked_load_v16i16(ptr %a, <16 x i1> %mask) {
; CHECK-LABEL: masked_load_v16i16:
; CHECK:       # %bb.0:
; CHECK-NEXT:    vsetivli zero, 16, e16, m2, ta, ma
; CHECK-NEXT:    vle16.v v8, (a0), v0.t
; CHECK-NEXT:    ret
  %load = call <16 x i16> @llvm.masked.load.v16i16(ptr %a, i32 8, <16 x i1> %mask, <16 x i16> undef)
  ret <16 x i16> %load
}

define <16 x i32> @masked_load_v16i32(ptr %a, <16 x i1> %mask) {
; CHECK-LABEL: masked_load_v16i32:
; CHECK:       # %bb.0:
; CHECK-NEXT:    vsetivli zero, 16, e32, m4, ta, ma
; CHECK-NEXT:    vle32.v v8, (a0), v0.t
; CHECK-NEXT:    ret
  %load = call <16 x i32> @llvm.masked.load.v16i32(ptr %a, i32 8, <16 x i1> %mask, <16 x i32> undef)
  ret <16 x i32> %load
}

define <16 x i64> @masked_load_v16i64(ptr %a, <16 x i1> %mask) {
; CHECK-LABEL: masked_load_v16i64:
; CHECK:       # %bb.0:
; CHECK-NEXT:    vsetivli zero, 16, e64, m8, ta, ma
; CHECK-NEXT:    vle64.v v8, (a0), v0.t
; CHECK-NEXT:    ret
  %load = call <16 x i64> @llvm.masked.load.v16i64(ptr %a, i32 8, <16 x i1> %mask, <16 x i64> undef)
  ret <16 x i64> %load
}

define <32 x i8> @masked_load_v32i8(ptr %a, <32 x i1> %mask) {
; CHECK-LABEL: masked_load_v32i8:
; CHECK:       # %bb.0:
; CHECK-NEXT:    li a1, 32
; CHECK-NEXT:    vsetvli zero, a1, e8, m2, ta, ma
; CHECK-NEXT:    vle8.v v8, (a0), v0.t
; CHECK-NEXT:    ret
  %load = call <32 x i8> @llvm.masked.load.v32i8(ptr %a, i32 8, <32 x i1> %mask, <32 x i8> undef)
  ret <32 x i8> %load
}

define <32 x i16> @masked_load_v32i16(ptr %a, <32 x i1> %mask) {
; CHECK-LABEL: masked_load_v32i16:
; CHECK:       # %bb.0:
; CHECK-NEXT:    li a1, 32
; CHECK-NEXT:    vsetvli zero, a1, e16, m4, ta, ma
; CHECK-NEXT:    vle16.v v8, (a0), v0.t
; CHECK-NEXT:    ret
  %load = call <32 x i16> @llvm.masked.load.v32i16(ptr %a, i32 8, <32 x i1> %mask, <32 x i16> undef)
  ret <32 x i16> %load
}

define <32 x i32> @masked_load_v32i32(ptr %a, <32 x i1> %mask) {
; CHECK-LABEL: masked_load_v32i32:
; CHECK:       # %bb.0:
; CHECK-NEXT:    li a1, 32
; CHECK-NEXT:    vsetvli zero, a1, e32, m8, ta, ma
; CHECK-NEXT:    vle32.v v8, (a0), v0.t
; CHECK-NEXT:    ret
  %load = call <32 x i32> @llvm.masked.load.v32i32(ptr %a, i32 8, <32 x i1> %mask, <32 x i32> undef)
  ret <32 x i32> %load
}

define <32 x i64> @masked_load_v32i64(ptr %a, <32 x i1> %mask) {
; CHECK-LABEL: masked_load_v32i64:
; CHECK:       # %bb.0:
; CHECK-NEXT:    vsetivli zero, 16, e64, m8, ta, ma
; CHECK-NEXT:    vle64.v v8, (a0), v0.t
; CHECK-NEXT:    vsetivli zero, 2, e8, mf4, ta, ma
; CHECK-NEXT:    vslidedown.vi v0, v0, 2
; CHECK-NEXT:    addi a0, a0, 128
; CHECK-NEXT:    vsetivli zero, 16, e64, m8, ta, ma
; CHECK-NEXT:    vle64.v v16, (a0), v0.t
; CHECK-NEXT:    ret
  %load = call <32 x i64> @llvm.masked.load.v32i64(ptr %a, i32 8, <32 x i1> %mask, <32 x i64> undef)
  ret <32 x i64> %load
}

define <64 x i8> @masked_load_v64i8(ptr %a, <64 x i1> %mask) {
; CHECK-LABEL: masked_load_v64i8:
; CHECK:       # %bb.0:
; CHECK-NEXT:    li a1, 64
; CHECK-NEXT:    vsetvli zero, a1, e8, m4, ta, ma
; CHECK-NEXT:    vle8.v v8, (a0), v0.t
; CHECK-NEXT:    ret
  %load = call <64 x i8> @llvm.masked.load.v64i8(ptr %a, i32 8, <64 x i1> %mask, <64 x i8> undef)
  ret <64 x i8> %load
}

define <64 x i16> @masked_load_v64i16(ptr %a, <64 x i1> %mask) {
; CHECK-LABEL: masked_load_v64i16:
; CHECK:       # %bb.0:
; CHECK-NEXT:    li a1, 64
; CHECK-NEXT:    vsetvli zero, a1, e16, m8, ta, ma
; CHECK-NEXT:    vle16.v v8, (a0), v0.t
; CHECK-NEXT:    ret
  %load = call <64 x i16> @llvm.masked.load.v64i16(ptr %a, i32 8, <64 x i1> %mask, <64 x i16> undef)
  ret <64 x i16> %load
}

define <64 x i32> @masked_load_v64i32(ptr %a, <64 x i1> %mask) {
; CHECK-LABEL: masked_load_v64i32:
; CHECK:       # %bb.0:
; CHECK-NEXT:    li a1, 32
; CHECK-NEXT:    vsetvli zero, a1, e32, m8, ta, ma
; CHECK-NEXT:    vle32.v v8, (a0), v0.t
; CHECK-NEXT:    vsetivli zero, 4, e8, mf2, ta, ma
; CHECK-NEXT:    vslidedown.vi v0, v0, 4
; CHECK-NEXT:    addi a0, a0, 128
; CHECK-NEXT:    vsetvli zero, a1, e32, m8, ta, ma
; CHECK-NEXT:    vle32.v v16, (a0), v0.t
; CHECK-NEXT:    ret
  %load = call <64 x i32> @llvm.masked.load.v64i32(ptr %a, i32 8, <64 x i1> %mask, <64 x i32> undef)
  ret <64 x i32> %load
}

define <128 x i8> @masked_load_v128i8(ptr %a, <128 x i1> %mask) {
; CHECK-LABEL: masked_load_v128i8:
; CHECK:       # %bb.0:
; CHECK-NEXT:    li a1, 128
; CHECK-NEXT:    vsetvli zero, a1, e8, m8, ta, ma
; CHECK-NEXT:    vle8.v v8, (a0), v0.t
; CHECK-NEXT:    ret
  %load = call <128 x i8> @llvm.masked.load.v128i8(ptr %a, i32 8, <128 x i1> %mask, <128 x i8> undef)
  ret <128 x i8> %load
<<<<<<< HEAD
}

define <128 x i16> @masked_load_v128i16(ptr %a, <128 x i1> %mask) {
; CHECK-LABEL: masked_load_v128i16:
; CHECK:       # %bb.0:
; CHECK-NEXT:    li a1, 64
; CHECK-NEXT:    vsetvli zero, a1, e16, m8, ta, ma
; CHECK-NEXT:    vle16.v v8, (a0), v0.t
; CHECK-NEXT:    vsetivli zero, 8, e8, m1, ta, ma
; CHECK-NEXT:    vslidedown.vi v0, v0, 8
; CHECK-NEXT:    addi a0, a0, 128
; CHECK-NEXT:    vsetvli zero, a1, e16, m8, ta, ma
; CHECK-NEXT:    vle16.v v16, (a0), v0.t
; CHECK-NEXT:    ret
  %load = call <128 x i16> @llvm.masked.load.v128i16(ptr %a, i32 8, <128 x i1> %mask, <128 x i16> undef)
  ret <128 x i16> %load
}

=======
}

define <128 x i16> @masked_load_v128i16(ptr %a, <128 x i1> %mask) {
; CHECK-LABEL: masked_load_v128i16:
; CHECK:       # %bb.0:
; CHECK-NEXT:    li a1, 64
; CHECK-NEXT:    vsetvli zero, a1, e16, m8, ta, ma
; CHECK-NEXT:    vle16.v v8, (a0), v0.t
; CHECK-NEXT:    vsetivli zero, 8, e8, m1, ta, ma
; CHECK-NEXT:    vslidedown.vi v0, v0, 8
; CHECK-NEXT:    addi a0, a0, 128
; CHECK-NEXT:    vsetvli zero, a1, e16, m8, ta, ma
; CHECK-NEXT:    vle16.v v16, (a0), v0.t
; CHECK-NEXT:    ret
  %load = call <128 x i16> @llvm.masked.load.v128i16(ptr %a, i32 8, <128 x i1> %mask, <128 x i16> undef)
  ret <128 x i16> %load
}

>>>>>>> 4084ffcf
define <256 x i8> @masked_load_v256i8(ptr %a, <256 x i1> %mask) {
; CHECK-LABEL: masked_load_v256i8:
; CHECK:       # %bb.0:
; CHECK-NEXT:    vsetivli zero, 1, e8, m1, ta, ma
; CHECK-NEXT:    vmv1r.v v16, v8
; CHECK-NEXT:    li a1, 128
; CHECK-NEXT:    vsetvli zero, a1, e8, m8, ta, ma
; CHECK-NEXT:    vle8.v v8, (a0), v0.t
; CHECK-NEXT:    addi a0, a0, 128
; CHECK-NEXT:    vmv1r.v v0, v16
; CHECK-NEXT:    vle8.v v16, (a0), v0.t
; CHECK-NEXT:    ret
  %load = call <256 x i8> @llvm.masked.load.v256i8(ptr %a, i32 8, <256 x i1> %mask, <256 x i8> undef)
  ret <256 x i8> %load
}

define <7 x i8> @masked_load_v7i8(ptr %a, <7 x i1> %mask) {
; CHECK-LABEL: masked_load_v7i8:
; CHECK:       # %bb.0:
; CHECK-NEXT:    vsetivli zero, 7, e8, mf2, ta, ma
; CHECK-NEXT:    vle8.v v8, (a0), v0.t
; CHECK-NEXT:    ret
  %load = call <7 x i8> @llvm.masked.load.v7i8(ptr %a, i32 8, <7 x i1> %mask, <7 x i8> undef)
  ret <7 x i8> %load
}
<<<<<<< HEAD
=======

define <7 x i8> @masked_load_passthru_v7i8(ptr %a, <7 x i1> %mask) {
; CHECK-LABEL: masked_load_passthru_v7i8:
; CHECK:       # %bb.0:
; CHECK-NEXT:    li a1, 127
; CHECK-NEXT:    vsetivli zero, 8, e8, mf2, ta, mu
; CHECK-NEXT:    vmv.s.x v8, a1
; CHECK-NEXT:    vmand.mm v0, v0, v8
; CHECK-NEXT:    vmv.v.i v8, 0
; CHECK-NEXT:    vle8.v v8, (a0), v0.t
; CHECK-NEXT:    ret
  %load = call <7 x i8> @llvm.masked.load.v7i8(ptr %a, i32 8, <7 x i1> %mask, <7 x i8> zeroinitializer)
  ret <7 x i8> %load
}
>>>>>>> 4084ffcf
<|MERGE_RESOLUTION|>--- conflicted
+++ resolved
@@ -297,7 +297,6 @@
 ; CHECK-NEXT:    ret
   %load = call <128 x i8> @llvm.masked.load.v128i8(ptr %a, i32 8, <128 x i1> %mask, <128 x i8> undef)
   ret <128 x i8> %load
-<<<<<<< HEAD
 }
 
 define <128 x i16> @masked_load_v128i16(ptr %a, <128 x i1> %mask) {
@@ -316,26 +315,6 @@
   ret <128 x i16> %load
 }
 
-=======
-}
-
-define <128 x i16> @masked_load_v128i16(ptr %a, <128 x i1> %mask) {
-; CHECK-LABEL: masked_load_v128i16:
-; CHECK:       # %bb.0:
-; CHECK-NEXT:    li a1, 64
-; CHECK-NEXT:    vsetvli zero, a1, e16, m8, ta, ma
-; CHECK-NEXT:    vle16.v v8, (a0), v0.t
-; CHECK-NEXT:    vsetivli zero, 8, e8, m1, ta, ma
-; CHECK-NEXT:    vslidedown.vi v0, v0, 8
-; CHECK-NEXT:    addi a0, a0, 128
-; CHECK-NEXT:    vsetvli zero, a1, e16, m8, ta, ma
-; CHECK-NEXT:    vle16.v v16, (a0), v0.t
-; CHECK-NEXT:    ret
-  %load = call <128 x i16> @llvm.masked.load.v128i16(ptr %a, i32 8, <128 x i1> %mask, <128 x i16> undef)
-  ret <128 x i16> %load
-}
-
->>>>>>> 4084ffcf
 define <256 x i8> @masked_load_v256i8(ptr %a, <256 x i1> %mask) {
 ; CHECK-LABEL: masked_load_v256i8:
 ; CHECK:       # %bb.0:
@@ -361,8 +340,6 @@
   %load = call <7 x i8> @llvm.masked.load.v7i8(ptr %a, i32 8, <7 x i1> %mask, <7 x i8> undef)
   ret <7 x i8> %load
 }
-<<<<<<< HEAD
-=======
 
 define <7 x i8> @masked_load_passthru_v7i8(ptr %a, <7 x i1> %mask) {
 ; CHECK-LABEL: masked_load_passthru_v7i8:
@@ -376,5 +353,4 @@
 ; CHECK-NEXT:    ret
   %load = call <7 x i8> @llvm.masked.load.v7i8(ptr %a, i32 8, <7 x i1> %mask, <7 x i8> zeroinitializer)
   ret <7 x i8> %load
-}
->>>>>>> 4084ffcf
+}