--- conflicted
+++ resolved
@@ -1,10 +1,7 @@
 ; RUN: llc -mtriple=mips-elf < %s | FileCheck %s -check-prefix=O32
 ; RUN: llc -mtriple=mips64-elf -target-abi=n32 < %s | FileCheck %s -check-prefix=N32
 ; RUN: llc -mtriple=mips64-elf < %s | FileCheck %s -check-prefix=N64
-<<<<<<< HEAD
-=======
 ; RUN: llc -mtriple=mipsel-windows-gnu < %s | FileCheck %s -check-prefix=MIPSEL
->>>>>>> eb0f1dc0
 
 ; We only use the '$' prefix on O32. The others use the ELF convention.
 ; O32: $JTI0_0
