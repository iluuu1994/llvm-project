; RUN: llc  -mtriple=mipsel -mattr=mips16 -relocation-model=pic -O3 < %s | FileCheck %s -check-prefix=16

;16: main:
;16-NEXT: [[TMP:.*]]:
<<<<<<< HEAD
;16-NEXT: .set $func_begin0, [[TMP]]
=======
;16-NEXT: $func_begin0 = [[TMP]]
>>>>>>> eb0f1dc0
;16-NEXT: .cfi_startproc
;16-NEXT: .cfi_personality
@.str = private unnamed_addr constant [7 x i8] c"hello\0A\00", align 1
@_ZTIi = external constant ptr
@.str1 = private unnamed_addr constant [15 x i8] c"exception %i \0A\00", align 1

define i32 @main() personality ptr @__gxx_personality_v0 {
entry:
  %retval = alloca i32, align 4
  %exn.slot = alloca ptr
  %ehselector.slot = alloca i32
  %e = alloca i32, align 4
  store i32 0, ptr %retval
  %call = call i32 (ptr, ...) @printf(ptr @.str)
  %exception = call ptr @__cxa_allocate_exception(i32 4) nounwind
  store i32 20, ptr %exception
  invoke void @__cxa_throw(ptr %exception, ptr @_ZTIi, ptr null) noreturn
          to label %unreachable unwind label %lpad

lpad:                                             ; preds = %entry
  %0 = landingpad { ptr, i32 }
          catch ptr @_ZTIi
  %1 = extractvalue { ptr, i32 } %0, 0
  store ptr %1, ptr %exn.slot
  %2 = extractvalue { ptr, i32 } %0, 1
  store i32 %2, ptr %ehselector.slot
  br label %catch.dispatch

catch.dispatch:                                   ; preds = %lpad
  %sel = load i32, ptr %ehselector.slot
  %3 = call i32 @llvm.eh.typeid.for(ptr @_ZTIi) nounwind
  %matches = icmp eq i32 %sel, %3
  br i1 %matches, label %catch, label %eh.resume

catch:                                            ; preds = %catch.dispatch
  %exn = load ptr, ptr %exn.slot
  %4 = call ptr @__cxa_begin_catch(ptr %exn) nounwind
  %exn.scalar = load i32, ptr %4
  store i32 %exn.scalar, ptr %e, align 4
  %5 = load i32, ptr %e, align 4
  %call2 = invoke i32 (ptr, ...) @printf(ptr @.str1, i32 %5)
          to label %invoke.cont unwind label %lpad1

invoke.cont:                                      ; preds = %catch
  call void @__cxa_end_catch() nounwind
  br label %try.cont

try.cont:                                         ; preds = %invoke.cont
  ret i32 0

lpad1:                                            ; preds = %catch
  %6 = landingpad { ptr, i32 }
          cleanup
  %7 = extractvalue { ptr, i32 } %6, 0
  store ptr %7, ptr %exn.slot
  %8 = extractvalue { ptr, i32 } %6, 1
  store i32 %8, ptr %ehselector.slot
  call void @__cxa_end_catch() nounwind
  br label %eh.resume

eh.resume:                                        ; preds = %lpad1, %catch.dispatch
  %exn3 = load ptr, ptr %exn.slot
  %sel4 = load i32, ptr %ehselector.slot
  %lpad.val = insertvalue { ptr, i32 } undef, ptr %exn3, 0
  %lpad.val5 = insertvalue { ptr, i32 } %lpad.val, i32 %sel4, 1
  resume { ptr, i32 } %lpad.val5

unreachable:                                      ; preds = %entry
  unreachable
}

declare i32 @printf(ptr, ...)

declare ptr @__cxa_allocate_exception(i32)

declare i32 @__gxx_personality_v0(...)

declare void @__cxa_throw(ptr, ptr, ptr)

declare i32 @llvm.eh.typeid.for(ptr) nounwind readnone

declare ptr @__cxa_begin_catch(ptr)

declare void @__cxa_end_catch()<|MERGE_RESOLUTION|>--- conflicted
+++ resolved
@@ -2,11 +2,7 @@
 
 ;16: main:
 ;16-NEXT: [[TMP:.*]]:
-<<<<<<< HEAD
-;16-NEXT: .set $func_begin0, [[TMP]]
-=======
 ;16-NEXT: $func_begin0 = [[TMP]]
->>>>>>> eb0f1dc0
 ;16-NEXT: .cfi_startproc
 ;16-NEXT: .cfi_personality
 @.str = private unnamed_addr constant [7 x i8] c"hello\0A\00", align 1
