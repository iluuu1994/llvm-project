--- conflicted
+++ resolved
@@ -209,12 +209,7 @@
 ; CHECK-GI:       // %bb.0: // %entry
 ; CHECK-GI-NEXT:    fmov w8, s0
 ; CHECK-GI-NEXT:    rev w8, w8
-<<<<<<< HEAD
-; CHECK-GI-NEXT:    mov v0.s[0], w8
-; CHECK-GI-NEXT:    // kill: def $d0 killed $d0 killed $q0
-=======
 ; CHECK-GI-NEXT:    fmov s0, w8
->>>>>>> 4084ffcf
 ; CHECK-GI-NEXT:    ret
 entry:
   %res = call <1 x i32> @llvm.bswap.v1i32(<1 x i32> %a)
