--- conflicted
+++ resolved
@@ -11,55 +11,6 @@
 define dso_local void @func1(ptr %v1, ptr %v2, ptr %v3, ptr %v4, ptr %v5, ptr %v6, ptr %v7, ptr %v8,
 ; CHECK-LABEL: func1:
 ; CHECK:       // %bb.0:
-<<<<<<< HEAD
-; CHECK-NEXT:    str x29, [sp, #-48]! // 8-byte Folded Spill
-; CHECK-NEXT:    stp x22, x21, [sp, #16] // 16-byte Folded Spill
-; CHECK-NEXT:    stp x20, x19, [sp, #32] // 16-byte Folded Spill
-; CHECK-NEXT:    .cfi_def_cfa_offset 48
-; CHECK-NEXT:    .cfi_offset w19, -8
-; CHECK-NEXT:    .cfi_offset w20, -16
-; CHECK-NEXT:    .cfi_offset w21, -24
-; CHECK-NEXT:    .cfi_offset w22, -32
-; CHECK-NEXT:    .cfi_offset w29, -48
-; CHECK-NEXT:    add x10, sp, #176
-; CHECK-NEXT:    add x8, sp, #48
-; CHECK-NEXT:    add x9, sp, #144
-; CHECK-NEXT:    ldr z3, [x10]
-; CHECK-NEXT:    ldr z0, [x8]
-; CHECK-NEXT:    add x8, sp, #112
-; CHECK-NEXT:    ldr z2, [x9]
-; CHECK-NEXT:    ldr z1, [x8]
-; CHECK-NEXT:    add x20, sp, #176
-; CHECK-NEXT:    ldp x9, x8, [sp, #328]
-; CHECK-NEXT:    ldr x15, [sp, #104]
-; CHECK-NEXT:    ldp x11, x10, [sp, #312]
-; CHECK-NEXT:    ldur q4, [sp, #88]
-; CHECK-NEXT:    ldp x13, x12, [sp, #296]
-; CHECK-NEXT:    ldr x19, [sp, #272]
-; CHECK-NEXT:    ldp x18, x14, [sp, #280]
-; CHECK-NEXT:    ldp x16, x17, [sp, #208]
-; CHECK-NEXT:    ldp x21, x22, [sp, #352]
-; CHECK-NEXT:    str z3, [x20]
-; CHECK-NEXT:    add x20, sp, #144
-; CHECK-NEXT:    str z2, [x20]
-; CHECK-NEXT:    add x20, sp, #112
-; CHECK-NEXT:    str z1, [x20]
-; CHECK-NEXT:    add x20, sp, #48
-; CHECK-NEXT:    str z0, [x20]
-; CHECK-NEXT:    stp x21, x22, [sp, #352]
-; CHECK-NEXT:    ldp x22, x21, [sp, #16] // 16-byte Folded Reload
-; CHECK-NEXT:    stp x19, x18, [sp, #272]
-; CHECK-NEXT:    ldp x20, x19, [sp, #32] // 16-byte Folded Reload
-; CHECK-NEXT:    stp x16, x17, [sp, #208]
-; CHECK-NEXT:    stur q4, [sp, #88]
-; CHECK-NEXT:    str x15, [sp, #104]
-; CHECK-NEXT:    stp x14, x13, [sp, #288]
-; CHECK-NEXT:    stp x12, x11, [sp, #304]
-; CHECK-NEXT:    stp x10, x9, [sp, #320]
-; CHECK-NEXT:    str x8, [sp, #336]
-; CHECK-NEXT:    ldr x29, [sp], #48 // 8-byte Folded Reload
-; CHECK-NEXT:    b func2
-=======
 ; CHECK-NEXT:    sub sp, sp, #368
 ; CHECK-NEXT:    stp x29, x30, [sp, #336] // 16-byte Folded Spill
 ; CHECK-NEXT:    str x28, [sp, #352] // 8-byte Folded Spill
@@ -105,7 +56,6 @@
 ; CHECK-NEXT:    ldr x28, [sp, #352] // 8-byte Folded Reload
 ; CHECK-NEXT:    add sp, sp, #368
 ; CHECK-NEXT:    ret
->>>>>>> eb0f1dc0
                              ptr %v9, ptr %v10, ptr %v11, ptr %v12, ptr %v13, ptr %v14,  ptr %v15, ptr %v16,
                              ptr %v17, ptr %v18, ptr %v19, ptr %v20, ptr %v21, ptr %v22, ptr %v23, ptr %v24,
                              ptr %v25, ptr %v26, ptr %v27, ptr %v28, ptr %v29, ptr %v30, ptr %v31, ptr %v32,
