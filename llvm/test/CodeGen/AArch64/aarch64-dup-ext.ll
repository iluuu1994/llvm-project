--- conflicted
+++ resolved
@@ -116,19 +116,10 @@
 define <2 x i64> @dupzext_v2i16_v2i64(i16 %src, <2 x i16> %b) {
 ; CHECK-LABEL: dupzext_v2i16_v2i64:
 ; CHECK:       // %bb.0: // %entry
-<<<<<<< HEAD
-; CHECK-NEXT:    // kill: def $w0 killed $w0 def $x0
-; CHECK-NEXT:    and x8, x0, #0xffff
-; CHECK-NEXT:    movi d1, #0x00ffff0000ffff
-; CHECK-NEXT:    dup v2.2d, x8
-; CHECK-NEXT:    and v0.8b, v0.8b, v1.8b
-; CHECK-NEXT:    xtn v2.2s, v2.2d
-=======
 ; CHECK-NEXT:    and w8, w0, #0xffff
 ; CHECK-NEXT:    movi d1, #0x00ffff0000ffff
 ; CHECK-NEXT:    dup v2.2s, w8
 ; CHECK-NEXT:    and v0.8b, v0.8b, v1.8b
->>>>>>> e1acf65b
 ; CHECK-NEXT:    umull v0.2d, v2.2s, v0.2s
 ; CHECK-NEXT:    ret
 entry:
@@ -230,14 +221,8 @@
 ; CHECK:       // %bb.0: // %entry
 ; CHECK-NEXT:    and w8, w0, #0x1
 ; CHECK-NEXT:    movi v1.8b, #1
-<<<<<<< HEAD
-; CHECK-NEXT:    dup v2.8h, w8
-; CHECK-NEXT:    and v0.8b, v0.8b, v1.8b
-; CHECK-NEXT:    xtn v2.8b, v2.8h
-=======
 ; CHECK-NEXT:    dup v2.8b, w8
 ; CHECK-NEXT:    and v0.8b, v0.8b, v1.8b
->>>>>>> e1acf65b
 ; CHECK-NEXT:    umull v0.8h, v2.8b, v0.8b
 ; CHECK-NEXT:    ret
 entry:
