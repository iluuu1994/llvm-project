--- conflicted
+++ resolved
@@ -269,17 +269,10 @@
 ; CHECK-GI-LABEL: zext_v3i8_v3i32:
 ; CHECK-GI:       // %bb.0: // %entry
 ; CHECK-GI-NEXT:    and w8, w0, #0xff
-<<<<<<< HEAD
-; CHECK-GI-NEXT:    mov v0.s[0], w8
-; CHECK-GI-NEXT:    and w8, w1, #0xff
-; CHECK-GI-NEXT:    mov v0.s[1], w8
-; CHECK-GI-NEXT:    and w8, w2, #0xff
-=======
 ; CHECK-GI-NEXT:    and w9, w1, #0xff
 ; CHECK-GI-NEXT:    fmov s0, w8
 ; CHECK-GI-NEXT:    and w8, w2, #0xff
 ; CHECK-GI-NEXT:    mov v0.s[1], w9
->>>>>>> eb0f1dc0
 ; CHECK-GI-NEXT:    mov v0.s[2], w8
 ; CHECK-GI-NEXT:    ret
 entry:
@@ -333,7 +326,7 @@
 ; CHECK-GI-NEXT:    // kill: def $d0 killed $d0 def $q0
 ; CHECK-GI-NEXT:    umov w8, v0.h[0]
 ; CHECK-GI-NEXT:    umov w9, v0.h[1]
-; CHECK-GI-NEXT:    mov v1.s[0], w8
+; CHECK-GI-NEXT:    fmov s1, w8
 ; CHECK-GI-NEXT:    umov w8, v0.h[2]
 ; CHECK-GI-NEXT:    mov v1.s[1], w9
 ; CHECK-GI-NEXT:    mov v1.s[2], w8
@@ -435,17 +428,10 @@
 ; CHECK-GI-LABEL: zext_v3i10_v3i32:
 ; CHECK-GI:       // %bb.0: // %entry
 ; CHECK-GI-NEXT:    and w8, w0, #0x3ff
-<<<<<<< HEAD
-; CHECK-GI-NEXT:    mov v0.s[0], w8
-; CHECK-GI-NEXT:    and w8, w1, #0x3ff
-; CHECK-GI-NEXT:    mov v0.s[1], w8
-; CHECK-GI-NEXT:    and w8, w2, #0x3ff
-=======
 ; CHECK-GI-NEXT:    and w9, w1, #0x3ff
 ; CHECK-GI-NEXT:    fmov s0, w8
 ; CHECK-GI-NEXT:    and w8, w2, #0x3ff
 ; CHECK-GI-NEXT:    mov v0.s[1], w9
->>>>>>> eb0f1dc0
 ; CHECK-GI-NEXT:    mov v0.s[2], w8
 ; CHECK-GI-NEXT:    ret
 entry:
@@ -1183,25 +1169,6 @@
 ;
 ; CHECK-GI-LABEL: zext_v16i10_v16i64:
 ; CHECK-GI:       // %bb.0: // %entry
-<<<<<<< HEAD
-; CHECK-GI-NEXT:    mov v0.s[0], w0
-; CHECK-GI-NEXT:    mov v1.s[0], w2
-; CHECK-GI-NEXT:    ldr s3, [sp]
-; CHECK-GI-NEXT:    mov v2.s[0], w4
-; CHECK-GI-NEXT:    mov v5.s[0], w6
-; CHECK-GI-NEXT:    ldr s4, [sp, #8]
-; CHECK-GI-NEXT:    ldr s6, [sp, #16]
-; CHECK-GI-NEXT:    ldr s7, [sp, #24]
-; CHECK-GI-NEXT:    ldr s16, [sp, #32]
-; CHECK-GI-NEXT:    ldr s17, [sp, #40]
-; CHECK-GI-NEXT:    ldr s18, [sp, #48]
-; CHECK-GI-NEXT:    ldr s19, [sp, #56]
-; CHECK-GI-NEXT:    mov v0.s[1], w1
-; CHECK-GI-NEXT:    mov v1.s[1], w3
-; CHECK-GI-NEXT:    mov v3.s[1], v4.s[0]
-; CHECK-GI-NEXT:    mov v2.s[1], w5
-; CHECK-GI-NEXT:    mov v5.s[1], w7
-=======
 ; CHECK-GI-NEXT:    fmov s16, w0
 ; CHECK-GI-NEXT:    fmov s17, w2
 ; CHECK-GI-NEXT:    ldr s1, [sp]
@@ -1221,30 +1188,8 @@
 ; CHECK-GI-NEXT:    mov v1.s[1], v3.s[0]
 ; CHECK-GI-NEXT:    mov v0.s[1], v4.s[0]
 ; CHECK-GI-NEXT:    mov v2.s[1], v5.s[0]
->>>>>>> eb0f1dc0
 ; CHECK-GI-NEXT:    mov v6.s[1], v7.s[0]
-; CHECK-GI-NEXT:    mov v16.s[1], v17.s[0]
-; CHECK-GI-NEXT:    mov v18.s[1], v19.s[0]
 ; CHECK-GI-NEXT:    adrp x8, .LCPI54_0
-<<<<<<< HEAD
-; CHECK-GI-NEXT:    ldr q7, [x8, :lo12:.LCPI54_0]
-; CHECK-GI-NEXT:    ushll v0.2d, v0.2s, #0
-; CHECK-GI-NEXT:    ushll v1.2d, v1.2s, #0
-; CHECK-GI-NEXT:    ushll v2.2d, v2.2s, #0
-; CHECK-GI-NEXT:    ushll v4.2d, v5.2s, #0
-; CHECK-GI-NEXT:    ushll v5.2d, v3.2s, #0
-; CHECK-GI-NEXT:    ushll v6.2d, v6.2s, #0
-; CHECK-GI-NEXT:    ushll v16.2d, v16.2s, #0
-; CHECK-GI-NEXT:    ushll v17.2d, v18.2s, #0
-; CHECK-GI-NEXT:    and v0.16b, v0.16b, v7.16b
-; CHECK-GI-NEXT:    and v1.16b, v1.16b, v7.16b
-; CHECK-GI-NEXT:    and v2.16b, v2.16b, v7.16b
-; CHECK-GI-NEXT:    and v3.16b, v4.16b, v7.16b
-; CHECK-GI-NEXT:    and v4.16b, v5.16b, v7.16b
-; CHECK-GI-NEXT:    and v5.16b, v6.16b, v7.16b
-; CHECK-GI-NEXT:    and v6.16b, v16.16b, v7.16b
-; CHECK-GI-NEXT:    and v7.16b, v17.16b, v7.16b
-=======
 ; CHECK-GI-NEXT:    ushll v3.2d, v16.2s, #0
 ; CHECK-GI-NEXT:    ushll v4.2d, v17.2s, #0
 ; CHECK-GI-NEXT:    ushll v5.2d, v18.2s, #0
@@ -1262,7 +1207,6 @@
 ; CHECK-GI-NEXT:    and v5.16b, v18.16b, v17.16b
 ; CHECK-GI-NEXT:    and v6.16b, v19.16b, v17.16b
 ; CHECK-GI-NEXT:    and v7.16b, v20.16b, v17.16b
->>>>>>> eb0f1dc0
 ; CHECK-GI-NEXT:    ret
 entry:
   %c = zext <16 x i10> %a to <16 x i64>
