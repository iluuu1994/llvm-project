; RUN: llc -O0 -mtriple=amdgcn-amd-amdhsa -mcpu=gfx908 < %s | FileCheck -check-prefix=ALL %s
; RUN: llc -O0 -mtriple=amdgcn-amd-amdhsa -mcpu=gfx90a < %s | FileCheck -check-prefixes=ALL,GFX90A %s

; CallGraphAnalysis, which CodeGenSCC order depends on, does not look
; through aliases. If GlobalOpt is never run, we do not see direct
; calls,

@alias = hidden alias void (), ptr @aliasee_default

; ALL-LABEL: {{^}}kernel:
; ALL:          .amdhsa_next_free_vgpr max(totalnumvgprs(kernel.num_agpr, kernel.num_vgpr), 1, 0)
; ALL-NEXT:     .amdhsa_next_free_sgpr max(kernel.numbered_sgpr+extrasgprs(kernel.uses_vcc, kernel.uses_flat_scratch, 1), 1, 0)-extrasgprs(kernel.uses_vcc, kernel.uses_flat_scratch, 1)
; GFX90A-NEXT:  .amdhsa_accum_offset (((((alignto(max(1, kernel.num_vgpr), 4)/4)-1)&~65536)&63)+1)*4

; ALL:       .set kernel.num_vgpr, max(41, .Laliasee_default.num_vgpr)
; ALL-NEXT:  .set kernel.num_agpr, max(0, .Laliasee_default.num_agpr)
; ALL-NEXT:  .set kernel.numbered_sgpr, max(33, .Laliasee_default.numbered_sgpr)
define amdgpu_kernel void @kernel() #0 {
bb:
  call void @alias() #2
  ret void
}

define internal void @aliasee_default() #1 {
bb:
  call void asm sideeffect "; clobber a26 ", "~{a26}"()
  ret void
}
; ALL:      .set .Laliasee_default.num_vgpr, 0
; ALL-NEXT: .set .Laliasee_default.num_agpr, 27
<<<<<<< HEAD
; ALL-NEXT: .set .Laliasee_default.numbered_sgpr, 0
=======
; ALL-NEXT: .set .Laliasee_default.numbered_sgpr, 32
>>>>>>> eb0f1dc0

attributes #0 = { noinline norecurse nounwind optnone }
attributes #1 = { noinline norecurse nounwind readnone willreturn }
attributes #2 = { nounwind readnone willreturn }
<|MERGE_RESOLUTION|>--- conflicted
+++ resolved
@@ -28,11 +28,7 @@
 }
 ; ALL:      .set .Laliasee_default.num_vgpr, 0
 ; ALL-NEXT: .set .Laliasee_default.num_agpr, 27
-<<<<<<< HEAD
-; ALL-NEXT: .set .Laliasee_default.numbered_sgpr, 0
-=======
 ; ALL-NEXT: .set .Laliasee_default.numbered_sgpr, 32
->>>>>>> eb0f1dc0
 
 attributes #0 = { noinline norecurse nounwind optnone }
 attributes #1 = { noinline norecurse nounwind readnone willreturn }
