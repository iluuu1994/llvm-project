; RUN: sed 's/CODE_OBJECT_VERSION/400/g' %s | llc -mtriple=amdgcn-amd-amdhsa -enable-ipra=0 -verify-machineinstrs | FileCheck -check-prefixes=GCN,CI %s
; RUN: sed 's/CODE_OBJECT_VERSION/500/g' %s | llc -mtriple=amdgcn-amd-amdhsa -enable-ipra=0 -verify-machineinstrs | FileCheck -check-prefixes=GCN-V5 %s
; RUN: sed 's/CODE_OBJECT_VERSION/600/g' %s | llc -mtriple=amdgcn-amd-amdhsa -enable-ipra=0 -verify-machineinstrs | FileCheck -check-prefixes=GCN-V5 %s
; RUN: sed 's/CODE_OBJECT_VERSION/400/g' %s | llc -mtriple=amdgcn-amd-amdhsa -mcpu=fiji -enable-ipra=0 -verify-machineinstrs | FileCheck -check-prefixes=GCN,VI,VI-NOBUG %s
; RUN: sed 's/CODE_OBJECT_VERSION/400/g' %s | llc -mtriple=amdgcn-amd-amdhsa -mcpu=iceland -enable-ipra=0 -verify-machineinstrs | FileCheck -check-prefixes=GCN,VI,VI-BUG %s

; Make sure to run a GPU with the SGPR allocation bug.

; GCN-LABEL: {{^}}use_vcc:
<<<<<<< HEAD
; GCN: ; TotalNumSgprs: 2
=======
; GCN: ; TotalNumSgprs: 34
>>>>>>> 4084ffcf
; GCN: ; NumVgprs: 0
define void @use_vcc() #1 {
  call void asm sideeffect "", "~{vcc}" () #0
  ret void
}

; GCN-LABEL: {{^}}indirect_use_vcc:
; GCN: s_mov_b32 s4, s33
; GCN: v_writelane_b32 v40, s4, 2
; GCN: v_writelane_b32 v40, s30, 0
; GCN: v_writelane_b32 v40, s31, 1
; GCN: s_swappc_b64
; GCN: v_readlane_b32 s31, v40, 1
; GCN: v_readlane_b32 s30, v40, 0
; GCN: v_readlane_b32 s4, v40, 2
; GCN: s_mov_b32 s33, s4
; GCN: s_setpc_b64 s[30:31]
; GCN: ; TotalNumSgprs: 36
; GCN: ; NumVgprs: 41
define void @indirect_use_vcc() #1 {
  call void @use_vcc()
  ret void
}

; GCN-LABEL: {{^}}indirect_2level_use_vcc_kernel:
; CI: ; TotalNumSgprs: 38
; VI-NOBUG: ; TotalNumSgprs: 40
; VI-BUG: ; TotalNumSgprs: 96
; GCN: ; NumVgprs: 41
define amdgpu_kernel void @indirect_2level_use_vcc_kernel(ptr addrspace(1) %out) #0 {
  call void @indirect_use_vcc()
  ret void
}

; GCN-LABEL: {{^}}use_flat_scratch:
<<<<<<< HEAD
; CI: ; TotalNumSgprs: 4
; VI: ; TotalNumSgprs: 6
=======
; CI: ; TotalNumSgprs: 36
; VI: ; TotalNumSgprs: 38
>>>>>>> 4084ffcf
; GCN: ; NumVgprs: 0
define void @use_flat_scratch() #1 {
  call void asm sideeffect "", "~{flat_scratch}" () #0
  ret void
}

; GCN-LABEL: {{^}}indirect_use_flat_scratch:
; CI: ; TotalNumSgprs: 38
; VI: ; TotalNumSgprs: 40
; GCN: ; NumVgprs: 41
define void @indirect_use_flat_scratch() #1 {
  call void @use_flat_scratch()
  ret void
}

; GCN-LABEL: {{^}}indirect_2level_use_flat_scratch_kernel:
; CI: ; TotalNumSgprs: 38
; VI-NOBUG: ; TotalNumSgprs: 40
; VI-BUG: ; TotalNumSgprs: 96
; GCN: ; NumVgprs: 41
define amdgpu_kernel void @indirect_2level_use_flat_scratch_kernel(ptr addrspace(1) %out) #0 {
  call void @indirect_use_flat_scratch()
  ret void
}

; GCN-LABEL: {{^}}use_10_vgpr:
; GCN: ; NumVgprs: 10
define void @use_10_vgpr() #1 {
  call void asm sideeffect "", "~{v0},~{v1},~{v2},~{v3},~{v4}"() #0
  call void asm sideeffect "", "~{v5},~{v6},~{v7},~{v8},~{v9}"() #0
  ret void
}

; GCN-LABEL: {{^}}indirect_use_10_vgpr:
; GCN: ; NumVgprs: 41
define void @indirect_use_10_vgpr() #0 {
  call void @use_10_vgpr()
  ret void
}

; GCN-LABEL: {{^}}indirect_2_level_use_10_vgpr:
; GCN: ; NumVgprs: 41
define amdgpu_kernel void @indirect_2_level_use_10_vgpr() #0 {
  call void @indirect_use_10_vgpr()
  ret void
}

; GCN-LABEL: {{^}}use_50_vgpr:
; GCN: ; NumVgprs: 50
define void @use_50_vgpr() #1 {
  call void asm sideeffect "", "~{v49}"() #0
  ret void
}

; GCN-LABEL: {{^}}indirect_use_50_vgpr:
; GCN: ; NumVgprs: 50
define void @indirect_use_50_vgpr() #0 {
  call void @use_50_vgpr()
  ret void
}

; GCN-LABEL: {{^}}use_80_sgpr:
; GCN: ; TotalNumSgprs: 80
define void @use_80_sgpr() #1 {
  call void asm sideeffect "", "~{s79}"() #0
  ret void
}

; GCN-LABEL: {{^}}indirect_use_80_sgpr:
; GCN: ; TotalNumSgprs: 82
define void @indirect_use_80_sgpr() #1 {
  call void @use_80_sgpr()
  ret void
}

; GCN-LABEL: {{^}}indirect_2_level_use_80_sgpr:
; CI: ; TotalNumSgprs: 84
; VI-NOBUG: ; TotalNumSgprs: 86
; VI-BUG: ; TotalNumSgprs: 96
define amdgpu_kernel void @indirect_2_level_use_80_sgpr() #0 {
  call void @indirect_use_80_sgpr()
  ret void
}


; GCN-LABEL: {{^}}use_stack0:
; GCN: ScratchSize: 2052
define void @use_stack0() #1 {
  %alloca = alloca [512 x i32], align 4, addrspace(5)
  call void asm sideeffect "; use $0", "v"(ptr addrspace(5) %alloca) #0
  ret void
}

; GCN-LABEL: {{^}}use_stack1:
; GCN: ScratchSize: 404
define void @use_stack1() #1 {
  %alloca = alloca [100 x i32], align 4, addrspace(5)
  call void asm sideeffect "; use $0", "v"(ptr addrspace(5) %alloca) #0
  ret void
}

; GCN-LABEL: {{^}}indirect_use_stack:
; GCN: ScratchSize: 2132
define void @indirect_use_stack() #1 {
  %alloca = alloca [16 x i32], align 4, addrspace(5)
  call void asm sideeffect "; use $0", "v"(ptr addrspace(5) %alloca) #0
  call void @use_stack0()
  ret void
}

; GCN-LABEL: {{^}}indirect_2_level_use_stack:
; GCN: ScratchSize: 2132
define amdgpu_kernel void @indirect_2_level_use_stack() #0 {
  call void @indirect_use_stack()
  ret void
}


; Should be maximum of callee usage
; GCN-LABEL: {{^}}multi_call_use_use_stack:
; GCN: ScratchSize: 2052
define amdgpu_kernel void @multi_call_use_use_stack() #0 {
  call void @use_stack0()
  call void @use_stack1()
  ret void
}


declare void @external() #0

; GCN-LABEL: {{^}}usage_external:
; TotalNumSgprs: 48
; NumVgprs: 24
; GCN: ScratchSize: 16384
;
; GCN-V5-LABEL: {{^}}usage_external:
; GCN-V5: ScratchSize: 0
define amdgpu_kernel void @usage_external() #0 {
  call void @external()
  ret void
}

declare void @external_recurse() #2

; GCN-LABEL: {{^}}usage_external_recurse:
; TotalNumSgprs: 48
; NumVgprs: 24
; GCN: ScratchSize: 16384
;
; GCN-V5-LABEL: {{^}}usage_external_recurse:
; GCN-V5: ScratchSize: 0
define amdgpu_kernel void @usage_external_recurse() #0 {
  call void @external_recurse()
  ret void
}

; GCN-LABEL: {{^}}direct_recursion_use_stack:
; GCN: ScratchSize: 18448{{$}}
;
; GCN-V5-LABEL: {{^}}direct_recursion_use_stack:
; GCN-V5: ScratchSize: 2064{{$}}
define void @direct_recursion_use_stack(i32 %val) #2 {
  %alloca = alloca [512 x i32], align 4, addrspace(5)
  call void asm sideeffect "; use $0", "v"(ptr addrspace(5) %alloca) #0
  %cmp = icmp eq i32 %val, 0
  br i1 %cmp, label %ret, label %call

call:
  %val.sub1 = sub i32 %val, 1
  call void @direct_recursion_use_stack(i32 %val.sub1)
  br label %ret

ret:
  ret void
}

; GCN-LABEL: {{^}}usage_direct_recursion:
; GCN: .amdhsa_private_segment_fixed_size 18448
;
; GCN-V5-LABEL: {{^}}usage_direct_recursion:
; GCN-V5: .amdhsa_private_segment_fixed_size 2064{{$}}
define amdgpu_kernel void @usage_direct_recursion(i32 %n) #0 {
  call void @direct_recursion_use_stack(i32 %n)
  ret void
}

; Make sure there's no assert when a sgpr96 is used.
; GCN-LABEL: {{^}}count_use_sgpr96_external_call
; GCN: ; sgpr96 s[{{[0-9]+}}:{{[0-9]+}}]
<<<<<<< HEAD
; GCN: .set count_use_sgpr96_external_call.num_vgpr, max(3, amdgpu.max_num_vgpr)
=======
; GCN: .set count_use_sgpr96_external_call.num_vgpr, max(0, amdgpu.max_num_vgpr)
>>>>>>> 4084ffcf
; GCN: .set count_use_sgpr96_external_call.numbered_sgpr, max(33, amdgpu.max_num_sgpr)
; CI: TotalNumSgprs: count_use_sgpr96_external_call.numbered_sgpr+4
; VI-BUG: TotalNumSgprs: 96
; GCN: NumVgprs: count_use_sgpr96_external_call.num_vgpr
define amdgpu_kernel void @count_use_sgpr96_external_call()  {
entry:
  tail call void asm sideeffect "; sgpr96 $0", "s"(<3 x i32> <i32 10, i32 11, i32 12>) #1
  call void @external()
  ret void
}

; Make sure there's no assert when a sgpr160 is used.
; GCN-LABEL: {{^}}count_use_sgpr160_external_call
; GCN: ; sgpr160 s[{{[0-9]+}}:{{[0-9]+}}]
<<<<<<< HEAD
; GCN: .set count_use_sgpr160_external_call.num_vgpr, max(3, amdgpu.max_num_vgpr)
=======
; GCN: .set count_use_sgpr160_external_call.num_vgpr, max(0, amdgpu.max_num_vgpr)
>>>>>>> 4084ffcf
; GCN: .set count_use_sgpr160_external_call.numbered_sgpr, max(33, amdgpu.max_num_sgpr)
; CI: TotalNumSgprs: count_use_sgpr160_external_call.numbered_sgpr+4
; VI-BUG: TotalNumSgprs: 96
; GCN: NumVgprs: count_use_sgpr160_external_call.num_vgpr
define amdgpu_kernel void @count_use_sgpr160_external_call()  {
entry:
  tail call void asm sideeffect "; sgpr160 $0", "s"(<5 x i32> <i32 10, i32 11, i32 12, i32 13, i32 14>) #1
  call void @external()
  ret void
}

; Make sure there's no assert when a vgpr160 is used.
; GCN-LABEL: {{^}}count_use_vgpr160_external_call
; GCN: ; vgpr160 v[{{[0-9]+}}:{{[0-9]+}}]
; GCN: .set count_use_vgpr160_external_call.num_vgpr, max(5, amdgpu.max_num_vgpr)
; GCN: .set count_use_vgpr160_external_call.numbered_sgpr, max(33, amdgpu.max_num_sgpr)
; CI: TotalNumSgprs: count_use_vgpr160_external_call.numbered_sgpr+4
; VI-BUG: TotalNumSgprs: 96
; GCN: NumVgprs: count_use_vgpr160_external_call.num_vgpr
define amdgpu_kernel void @count_use_vgpr160_external_call()  {
entry:
  tail call void asm sideeffect "; vgpr160 $0", "v"(<5 x i32> <i32 10, i32 11, i32 12, i32 13, i32 14>) #1
  call void @external()
  ret void
}

; GCN: .set amdgpu.max_num_vgpr, 50
; GCN: .set amdgpu.max_num_agpr, 0
; GCN: .set amdgpu.max_num_sgpr, 80

; GCN-LABEL: amdhsa.kernels:
; GCN:      .name: count_use_sgpr96_external_call
; CI:       .sgpr_count: 84
; VI-NOBUG: .sgpr_count: 86
; VI-BUG:   .sgpr_count: 96
; GCN:      .vgpr_count: 50
; GCN:      .name: count_use_sgpr160_external_call
; CI:       .sgpr_count: 84
; VI-NOBUG: .sgpr_count: 86
; VI-BUG:   .sgpr_count: 96
; GCN:      .vgpr_count: 50
; GCN:      .name: count_use_vgpr160_external_call
; CI:       .sgpr_count: 84
; VI-NOBUG: .sgpr_count: 86
; VI-BUG:   .sgpr_count: 96
; GCN:      .vgpr_count: 50

attributes #0 = { nounwind noinline norecurse "amdgpu-no-dispatch-id" "amdgpu-no-dispatch-ptr" "amdgpu-no-heap-ptr" "amdgpu-no-hostcall-ptr" "amdgpu-no-implicitarg-ptr" "amdgpu-no-lds-kernel-id" "amdgpu-no-multigrid-sync-arg" "amdgpu-no-queue-ptr" "amdgpu-no-workgroup-id-x" "amdgpu-no-workgroup-id-y" "amdgpu-no-workgroup-id-z" "amdgpu-no-workitem-id-x" "amdgpu-no-workitem-id-y" "amdgpu-no-workitem-id-z" }
attributes #1 = { nounwind noinline norecurse "amdgpu-no-dispatch-id" "amdgpu-no-dispatch-ptr" "amdgpu-no-heap-ptr" "amdgpu-no-hostcall-ptr" "amdgpu-no-implicitarg-ptr" "amdgpu-no-lds-kernel-id" "amdgpu-no-multigrid-sync-arg" "amdgpu-no-queue-ptr" "amdgpu-no-workgroup-id-x" "amdgpu-no-workgroup-id-y" "amdgpu-no-workgroup-id-z" "amdgpu-no-workitem-id-x" "amdgpu-no-workitem-id-y" "amdgpu-no-workitem-id-z" }
attributes #2 = { nounwind noinline }

!llvm.module.flags = !{!0}
!0 = !{i32 1, !"amdhsa_code_object_version", i32 CODE_OBJECT_VERSION}<|MERGE_RESOLUTION|>--- conflicted
+++ resolved
@@ -7,11 +7,7 @@
 ; Make sure to run a GPU with the SGPR allocation bug.
 
 ; GCN-LABEL: {{^}}use_vcc:
-<<<<<<< HEAD
-; GCN: ; TotalNumSgprs: 2
-=======
 ; GCN: ; TotalNumSgprs: 34
->>>>>>> 4084ffcf
 ; GCN: ; NumVgprs: 0
 define void @use_vcc() #1 {
   call void asm sideeffect "", "~{vcc}" () #0
@@ -47,13 +43,8 @@
 }
 
 ; GCN-LABEL: {{^}}use_flat_scratch:
-<<<<<<< HEAD
-; CI: ; TotalNumSgprs: 4
-; VI: ; TotalNumSgprs: 6
-=======
 ; CI: ; TotalNumSgprs: 36
 ; VI: ; TotalNumSgprs: 38
->>>>>>> 4084ffcf
 ; GCN: ; NumVgprs: 0
 define void @use_flat_scratch() #1 {
   call void asm sideeffect "", "~{flat_scratch}" () #0
@@ -243,11 +234,7 @@
 ; Make sure there's no assert when a sgpr96 is used.
 ; GCN-LABEL: {{^}}count_use_sgpr96_external_call
 ; GCN: ; sgpr96 s[{{[0-9]+}}:{{[0-9]+}}]
-<<<<<<< HEAD
-; GCN: .set count_use_sgpr96_external_call.num_vgpr, max(3, amdgpu.max_num_vgpr)
-=======
 ; GCN: .set count_use_sgpr96_external_call.num_vgpr, max(0, amdgpu.max_num_vgpr)
->>>>>>> 4084ffcf
 ; GCN: .set count_use_sgpr96_external_call.numbered_sgpr, max(33, amdgpu.max_num_sgpr)
 ; CI: TotalNumSgprs: count_use_sgpr96_external_call.numbered_sgpr+4
 ; VI-BUG: TotalNumSgprs: 96
@@ -262,11 +249,7 @@
 ; Make sure there's no assert when a sgpr160 is used.
 ; GCN-LABEL: {{^}}count_use_sgpr160_external_call
 ; GCN: ; sgpr160 s[{{[0-9]+}}:{{[0-9]+}}]
-<<<<<<< HEAD
-; GCN: .set count_use_sgpr160_external_call.num_vgpr, max(3, amdgpu.max_num_vgpr)
-=======
 ; GCN: .set count_use_sgpr160_external_call.num_vgpr, max(0, amdgpu.max_num_vgpr)
->>>>>>> 4084ffcf
 ; GCN: .set count_use_sgpr160_external_call.numbered_sgpr, max(33, amdgpu.max_num_sgpr)
 ; CI: TotalNumSgprs: count_use_sgpr160_external_call.numbered_sgpr+4
 ; VI-BUG: TotalNumSgprs: 96
