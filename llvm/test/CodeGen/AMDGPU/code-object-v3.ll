; RUN: llc -mtriple=amdgcn-amd-amdhsa -mcpu=gfx803 < %s | FileCheck --check-prefixes=ALL-ASM,OSABI-AMDHSA-ASM %s
; RUN: llc -filetype=obj -mtriple=amdgcn-amd-amdhsa -mcpu=gfx803 < %s | llvm-readelf -S -r -s --notes - | FileCheck --check-prefix=OSABI-AMDHSA-ELF %s

; ALL-ASM-LABEL: {{^}}fadd:

; OSABI-AMDHSA-ASM-NOT: .hsa_code_object_version
; OSABI-AMDHSA-ASM-NOT: .hsa_code_object_isa
; OSABI-AMDHSA-ASM-NOT: .amdgpu_hsa_kernel
; OSABI-AMDHSA-ASM-NOT: .amd_kernel_code_t

; OSABI-AMDHSA-ASM: s_endpgm
; OSABI-AMDHSA-ASM: .section .rodata,"a"
; OSABI-AMDHSA-ASM: .p2align 6
; OSABI-AMDHSA-ASM: .amdhsa_kernel fadd
; OSABI-AMDHSA-ASM:     .amdhsa_user_sgpr_count 12
; OSABI-AMDHSA-ASM:     .amdhsa_user_sgpr_private_segment_buffer 1
; OSABI-AMDHSA-ASM:     .amdhsa_user_sgpr_kernarg_segment_ptr 1
; OSABI-AMDHSA-ASM:     .amdhsa_next_free_vgpr 3
<<<<<<< HEAD
; OSABI-AMDHSA-ASM:     .amdhsa_next_free_sgpr 16
=======
; OSABI-AMDHSA-ASM:     .amdhsa_next_free_sgpr 10
>>>>>>> eb0f1dc0
; OSABI-AMDHSA-ASM:     .amdhsa_reserve_vcc 0
; OSABI-AMDHSA-ASM:     .amdhsa_reserve_flat_scratch 0
; OSABI-AMDHSA-ASM: .end_amdhsa_kernel
; OSABI-AMDHSA-ASM: .text

; ALL-ASM-LABEL: {{^}}fsub:

; OSABI-AMDHSA-ASM-NOT: .amdgpu_hsa_kernel
; OSABI-AMDHSA-ASM-NOT: .amd_kernel_code_t

; OSABI-AMDHSA-ASM: s_endpgm
; OSABI-AMDHSA-ASM: .section .rodata,"a"
; OSABI-AMDHSA-ASM: .p2align 6
; OSABI-AMDHSA-ASM: .amdhsa_kernel fsub
; OSABI-AMDHSA-ASM:     .amdhsa_user_sgpr_count 12
; OSABI-AMDHSA-ASM:     .amdhsa_user_sgpr_private_segment_buffer 1
; OSABI-AMDHSA-ASM:     .amdhsa_user_sgpr_kernarg_segment_ptr 1
; OSABI-AMDHSA-ASM:     .amdhsa_next_free_vgpr 3
<<<<<<< HEAD
; OSABI-AMDHSA-ASM:     .amdhsa_next_free_sgpr 16
=======
; OSABI-AMDHSA-ASM:     .amdhsa_next_free_sgpr 10
>>>>>>> eb0f1dc0
; OSABI-AMDHSA-ASM:     .amdhsa_reserve_vcc 0
; OSABI-AMDHSA-ASM:     .amdhsa_reserve_flat_scratch 0
; OSABI-AMDHSA-ASM: .end_amdhsa_kernel
; OSABI-AMDHSA-ASM: .text

; OSABI-AMDHSA-ASM-NOT: .hsa_code_object_version
; OSABI-AMDHSA-ASM-NOT: .hsa_code_object_isa
; OSABI-AMDHSA-ASM-NOT: .amd_amdgpu_isa
; OSABI-AMDHSA-ASM-NOT: .amd_amdgpu_hsa_metadata
; OSABI-AMDHSA-ASM-NOT: .amd_amdgpu_pal_metadata

; OSABI-AMDHSA-ELF: Section Headers
; OSABI-AMDHSA-ELF: .text   PROGBITS {{[0-9]+}} {{[0-9]+}} {{[0-9a-f]+}} {{[0-9]+}} AX {{[0-9]+}} {{[0-9]+}} 256
; OSABI-AMDHSA-ELF: .rodata PROGBITS {{[0-9]+}} {{[0-9]+}} {{[0-9a-f]+}} {{[0-9]+}}  A {{[0-9]+}} {{[0-9]+}} 64

; OSABI-AMDHSA-ELF: Relocation section '.rela.rodata' at offset
; OSABI-AMDHSA-ELF: R_AMDGPU_REL64 0000000000000000 fadd + 10
; OSABI-AMDHSA-ELF: R_AMDGPU_REL64 0000000000000100 fsub + 10
; OSABI-AMDHSA-ELF: R_AMDGPU_REL64 0000000000000200 empty + 10

; OSABI-AMDHSA-ELF: Symbol table '.symtab' contains {{[0-9]+}} entries
; OSABI-AMDHSA-ELF: {{[0-9]+}}: 0000000000000000 {{[0-9]+}} FUNC   GLOBAL PROTECTED {{[0-9]+}} fadd
; OSABI-AMDHSA-ELF: {{[0-9]+}}: 0000000000000000 64         OBJECT GLOBAL DEFAULT   {{[0-9]+}} fadd.kd
; OSABI-AMDHSA-ELF: {{[0-9]+}}: 0000000000000100 {{[0-9]+}} FUNC   GLOBAL PROTECTED {{[0-9]+}} fsub
; OSABI-AMDHSA-ELF: {{[0-9]+}}: 0000000000000040 64         OBJECT GLOBAL DEFAULT   {{[0-9]+}} fsub.kd

; OSABI-AMDHSA-ELF: Displaying notes found in: .note
; OSABI-AMDHSA-ELF: AMDGPU 0x{{[0-9a-f]+}} NT_AMDGPU_METADATA (AMDGPU Metadata)

define amdgpu_kernel void @fadd(
    ptr addrspace(1) %r,
    ptr addrspace(1) %a,
    ptr addrspace(1) %b) #0 {
entry:
  %a.val = load float, ptr addrspace(1) %a
  %b.val = load float, ptr addrspace(1) %b
  %r.val = fadd float %a.val, %b.val
  store float %r.val, ptr addrspace(1) %r
  ret void
}

define amdgpu_kernel void @fsub(
    ptr addrspace(1) %r,
    ptr addrspace(1) %a,
    ptr addrspace(1) %b) #0 {
entry:
  %a.val = load float, ptr addrspace(1) %a
  %b.val = load float, ptr addrspace(1) %b
  %r.val = fsub float %a.val, %b.val
  store float %r.val, ptr addrspace(1) %r
  ret void
}

; Make sure kernel arguments do not count towards the number of
; registers used.
;
; ALL-ASM-LABEL: {{^}}empty:
; ALL-ASM:     .amdhsa_next_free_vgpr 3
; ALL-ASM:     .amdhsa_next_free_sgpr 1
define amdgpu_kernel void @empty(
    i32 %i,
    ptr addrspace(1) %r,
    ptr addrspace(1) %a,
    ptr addrspace(1) %b) #0 {
entry:
  ret void
}

attributes #0 = { "amdgpu-no-flat-scratch-init" }<|MERGE_RESOLUTION|>--- conflicted
+++ resolved
@@ -16,11 +16,7 @@
 ; OSABI-AMDHSA-ASM:     .amdhsa_user_sgpr_private_segment_buffer 1
 ; OSABI-AMDHSA-ASM:     .amdhsa_user_sgpr_kernarg_segment_ptr 1
 ; OSABI-AMDHSA-ASM:     .amdhsa_next_free_vgpr 3
-<<<<<<< HEAD
-; OSABI-AMDHSA-ASM:     .amdhsa_next_free_sgpr 16
-=======
 ; OSABI-AMDHSA-ASM:     .amdhsa_next_free_sgpr 10
->>>>>>> eb0f1dc0
 ; OSABI-AMDHSA-ASM:     .amdhsa_reserve_vcc 0
 ; OSABI-AMDHSA-ASM:     .amdhsa_reserve_flat_scratch 0
 ; OSABI-AMDHSA-ASM: .end_amdhsa_kernel
@@ -39,11 +35,7 @@
 ; OSABI-AMDHSA-ASM:     .amdhsa_user_sgpr_private_segment_buffer 1
 ; OSABI-AMDHSA-ASM:     .amdhsa_user_sgpr_kernarg_segment_ptr 1
 ; OSABI-AMDHSA-ASM:     .amdhsa_next_free_vgpr 3
-<<<<<<< HEAD
-; OSABI-AMDHSA-ASM:     .amdhsa_next_free_sgpr 16
-=======
 ; OSABI-AMDHSA-ASM:     .amdhsa_next_free_sgpr 10
->>>>>>> eb0f1dc0
 ; OSABI-AMDHSA-ASM:     .amdhsa_reserve_vcc 0
 ; OSABI-AMDHSA-ASM:     .amdhsa_reserve_flat_scratch 0
 ; OSABI-AMDHSA-ASM: .end_amdhsa_kernel
@@ -101,7 +93,7 @@
 ; registers used.
 ;
 ; ALL-ASM-LABEL: {{^}}empty:
-; ALL-ASM:     .amdhsa_next_free_vgpr 3
+; ALL-ASM:     .amdhsa_next_free_vgpr 1
 ; ALL-ASM:     .amdhsa_next_free_sgpr 1
 define amdgpu_kernel void @empty(
     i32 %i,
