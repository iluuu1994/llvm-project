; RUN: llc -march=amdgcn -verify-machineinstrs < %s | FileCheck -check-prefix=SI -check-prefix=FUNC %s
; RUN: llc -march=amdgcn -mcpu=tonga -verify-machineinstrs < %s | FileCheck -check-prefix=SI -check-prefix=FUNC %s
; RUN: llc -march=amdgcn -mcpu=gfx900 -verify-machineinstrs < %s | FileCheck -check-prefix=SI -check-prefix=FUNC %s

; This test just checks that the compiler doesn't crash.

; FUNC-LABEL: {{^}}v32i8_to_v8i32:
define amdgpu_ps float @v32i8_to_v8i32(ptr addrspace(4) inreg) #0 {
entry:
  %1 = load <32 x i8>, ptr addrspace(4) %0
  %2 = bitcast <32 x i8> %1 to <8 x i32>
  %3 = extractelement <8 x i32> %2, i32 1
  %4 = icmp ne i32 %3, 0
  %5 = select i1 %4, float 0.0, float 1.0
  ret float %5
}

; FUNC-LABEL: {{^}}i8ptr_v16i8ptr:
; SI: s_endpgm
define amdgpu_kernel void @i8ptr_v16i8ptr(ptr addrspace(1) %out, ptr addrspace(1) %in) {
entry:
  %0 = load <16 x i8>, ptr addrspace(1) %in
  store <16 x i8> %0, ptr addrspace(1) %out
  ret void
}

define amdgpu_kernel void @f32_to_v2i16(ptr addrspace(1) %out, ptr addrspace(1) %in) nounwind {
  %load = load float, ptr addrspace(1) %in, align 4
  %fadd32 = fadd float %load, 1.0
  %bc = bitcast float %fadd32 to <2 x i16>
  %add.bitcast = add <2 x i16> %bc, <i16 2, i16 2>
  store <2 x i16> %add.bitcast, ptr addrspace(1) %out
  ret void
}

define amdgpu_kernel void @v2i16_to_f32(ptr addrspace(1) %out, ptr addrspace(1) %in) nounwind {
  %load = load <2 x i16>, ptr addrspace(1) %in, align 4
  %add.v2i16 = add <2 x i16> %load, <i16 2, i16 2>
  %bc = bitcast <2 x i16> %add.v2i16 to float
  %fadd.bitcast = fadd float %bc, 1.0
  store float %fadd.bitcast, ptr addrspace(1) %out
  ret void
}

define amdgpu_kernel void @f32_to_v2f16(ptr addrspace(1) %out, ptr addrspace(1) %in) nounwind {
  %load = load float, ptr addrspace(1) %in, align 4
  %fadd32 = fadd float %load, 1.0
  %bc = bitcast float %fadd32 to <2 x half>
  %add.bitcast = fadd <2 x half> %bc, <half 2.0, half 2.0>
  store <2 x half> %add.bitcast, ptr addrspace(1) %out
  ret void
}

define amdgpu_kernel void @v2f16_to_f32(ptr addrspace(1) %out, ptr addrspace(1) %in) nounwind {
  %load = load <2 x half>, ptr addrspace(1) %in, align 4
  %add.v2f16 = fadd <2 x half> %load, <half 2.0, half 2.0>
  %bc = bitcast <2 x half> %add.v2f16 to float
  %fadd.bitcast = fadd float %bc, 1.0
  store float %fadd.bitcast, ptr addrspace(1) %out
  ret void
}

define amdgpu_kernel void @v4i8_to_i32(ptr addrspace(1) %out, ptr addrspace(1) %in) nounwind {
  %load = load <4 x i8>, ptr addrspace(1) %in, align 4
  %bc = bitcast <4 x i8> %load to i32
  store i32 %bc, ptr addrspace(1) %out, align 4
  ret void
}

define amdgpu_kernel void @i32_to_v4i8(ptr addrspace(1) %out, ptr addrspace(1) %in) nounwind {
  %load = load i32, ptr addrspace(1) %in, align 4
  %bc = bitcast i32 %load to <4 x i8>
  store <4 x i8> %bc, ptr addrspace(1) %out, align 4
  ret void
}

; FUNC-LABEL: {{^}}bitcast_v2i32_to_f64:
; SI: s_endpgm
define amdgpu_kernel void @bitcast_v2i32_to_f64(ptr addrspace(1) %out, ptr addrspace(1) %in) {
  %val = load <2 x i32>, ptr addrspace(1) %in, align 8
  %add = add <2 x i32> %val, <i32 4, i32 9>
  %bc = bitcast <2 x i32> %add to double
  %fadd.bc = fadd double %bc, 1.0
  store double %fadd.bc, ptr addrspace(1) %out, align 8
  ret void
}

; FUNC-LABEL: {{^}}bitcast_f64_to_v2i32:
; SI: s_endpgm
define amdgpu_kernel void @bitcast_f64_to_v2i32(ptr addrspace(1) %out, ptr addrspace(1) %in) {
  %val = load double, ptr addrspace(1) %in, align 8
  %add = fadd double %val, 4.0
  %bc = bitcast double %add to <2 x i32>
  store <2 x i32> %bc, ptr addrspace(1) %out, align 8
  ret void
}

; FUNC-LABEL: {{^}}bitcast_v2i64_to_v2f64:
define amdgpu_kernel void @bitcast_v2i64_to_v2f64(i32 %cond, ptr addrspace(1) %out, <2 x i64> %value) {
entry:
  %cmp0 = icmp eq i32 %cond, 0
  br i1 %cmp0, label %if, label %end

if:
  %cast = bitcast <2 x i64> %value to <2 x double>
  br label %end

end:
  %phi = phi <2 x double> [zeroinitializer, %entry], [%cast, %if]
  store <2 x double> %phi, ptr addrspace(1) %out
  ret void
}

; FUNC-LABEL: {{^}}bitcast_v2f64_to_v2i64:
define amdgpu_kernel void @bitcast_v2f64_to_v2i64(i32 %cond, ptr addrspace(1) %out, <2 x double> %value) {
entry:
  %cmp0 = icmp eq i32 %cond, 0
  br i1 %cmp0, label %if, label %end

if:
  %cast = bitcast <2 x double> %value to <2 x i64>
  br label %end

end:
  %phi = phi <2 x i64> [zeroinitializer, %entry], [%cast, %if]
  store <2 x i64> %phi, ptr addrspace(1) %out
  ret void
}

; FUNC-LABEL: {{^}}v4i16_to_f64:
define amdgpu_kernel void @v4i16_to_f64(ptr addrspace(1) %out, ptr addrspace(1) %in) nounwind {
  %load = load <4 x i16>, ptr addrspace(1) %in, align 4
  %add.v4i16 = add <4 x i16> %load, <i16 4, i16 4, i16 4, i16 4>
  %bc = bitcast <4 x i16> %add.v4i16 to double
  %fadd.bitcast = fadd double %bc, 1.0
  store double %fadd.bitcast, ptr addrspace(1) %out
  ret void
}

; FUNC-LABEL: {{^}}v4f16_to_f64:
define amdgpu_kernel void @v4f16_to_f64(ptr addrspace(1) %out, ptr addrspace(1) %in) nounwind {
  %load = load <4 x half>, ptr addrspace(1) %in, align 4
  %add.v4half = fadd <4 x half> %load, <half 4.0, half 4.0, half 4.0, half 4.0>
  %bc = bitcast <4 x half> %add.v4half to double
  %fadd.bitcast = fadd double %bc, 1.0
  store double %fadd.bitcast, ptr addrspace(1) %out
  ret void
}

; FUNC-LABEL: {{^}}f64_to_v4f16:
define amdgpu_kernel void @f64_to_v4f16(ptr addrspace(1) %out, ptr addrspace(1) %in) nounwind {
  %load = load double, ptr addrspace(1) %in, align 4
  %fadd32 = fadd double %load, 1.0
  %bc = bitcast double %fadd32 to <4 x half>
  %add.bitcast = fadd <4 x half> %bc, <half 2.0, half 2.0, half 2.0, half 2.0>
  store <4 x half> %add.bitcast, ptr addrspace(1) %out
  ret void
}

; FUNC-LABEL: {{^}}f64_to_v4i16:
define amdgpu_kernel void @f64_to_v4i16(ptr addrspace(1) %out, ptr addrspace(1) %in) nounwind {
  %load = load double, ptr addrspace(1) %in, align 4
  %fadd32 = fadd double %load, 1.0
  %bc = bitcast double %fadd32 to <4 x i16>
  %add.bitcast = add <4 x i16> %bc, <i16 2, i16 2, i16 2, i16 2>
  store <4 x i16> %add.bitcast, ptr addrspace(1) %out
  ret void
}

; FUNC-LABEL: {{^}}v4i16_to_i64:
define amdgpu_kernel void @v4i16_to_i64(ptr addrspace(1) %out, ptr addrspace(1) %in) nounwind {
  %load = load <4 x i16>, ptr addrspace(1) %in, align 4
  %add.v4i16 = add <4 x i16> %load, <i16 4, i16 4, i16 4, i16 4>
  %bc = bitcast <4 x i16> %add.v4i16 to i64
  %add.bitcast = add i64 %bc, 1
  store i64 %add.bitcast, ptr addrspace(1) %out
  ret void
}

; FUNC-LABEL: {{^}}v4f16_to_i64:
define amdgpu_kernel void @v4f16_to_i64(ptr addrspace(1) %out, ptr addrspace(1) %in) nounwind {
  %load = load <4 x half>, ptr addrspace(1) %in, align 4
  %add.v4half = fadd <4 x half> %load, <half 4.0, half 4.0, half 4.0, half 4.0>
  %bc = bitcast <4 x half> %add.v4half to i64
  %add.bitcast = add i64 %bc, 1
  store i64 %add.bitcast, ptr addrspace(1) %out
  ret void
}

; FUNC-LABEL: {{^}}bitcast_i64_to_v4i16:
define amdgpu_kernel void @bitcast_i64_to_v4i16(ptr addrspace(1) %out, ptr addrspace(1) %in) {
  %val = load i64, ptr addrspace(1) %in, align 8
  %add = add i64 %val, 4
  %bc = bitcast i64 %add to <4 x i16>
  %add.v4i16 = add <4 x i16> %bc, <i16 1, i16 2, i16 3, i16 4>
  store <4 x i16> %add.v4i16, ptr addrspace(1) %out, align 8
  ret void
}

; FUNC-LABEL: {{^}}bitcast_i64_to_v4f16:
define amdgpu_kernel void @bitcast_i64_to_v4f16(ptr addrspace(1) %out, ptr addrspace(1) %in) {
  %val = load i64, ptr addrspace(1) %in, align 8
  %add = add i64 %val, 4
  %bc = bitcast i64 %add to <4 x half>
  %add.v4i16 = fadd <4 x half> %bc, <half 1.0, half 2.0, half 4.0, half 8.0>
  store <4 x half> %add.v4i16, ptr addrspace(1) %out, align 8
  ret void
}

; FUNC-LABEL: {{^}}v4i16_to_v2f32:
define amdgpu_kernel void @v4i16_to_v2f32(ptr addrspace(1) %out, ptr addrspace(1) %in) nounwind {
  %load = load <4 x i16>, ptr addrspace(1) %in, align 4
  %add.v4i16 = add <4 x i16> %load, <i16 4, i16 4, i16 4, i16 4>
  %bc = bitcast <4 x i16> %add.v4i16 to <2 x float>
  %fadd.bitcast = fadd <2 x float> %bc, <float 1.0, float 1.0>
  store <2 x float> %fadd.bitcast, ptr addrspace(1) %out
  ret void
}

; FUNC-LABEL: {{^}}v4f16_to_v2f32:
define amdgpu_kernel void @v4f16_to_v2f32(ptr addrspace(1) %out, ptr addrspace(1) %in) nounwind {
  %load = load <4 x half>, ptr addrspace(1) %in, align 4
  %add.v4half = fadd <4 x half> %load, <half 4.0, half 4.0, half 4.0, half 4.0>
  %bc = bitcast <4 x half> %add.v4half to <2 x float>
  %fadd.bitcast = fadd <2 x float> %bc, <float 1.0, float 1.0>
  store <2 x float> %fadd.bitcast, ptr addrspace(1) %out
  ret void
}

; FUNC-LABEL: {{^}}v2f32_to_v4i16:
define amdgpu_kernel void @v2f32_to_v4i16(ptr addrspace(1) %out, ptr addrspace(1) %in) nounwind {
  %load = load <2 x float>, ptr addrspace(1) %in, align 4
  %add.v2f32 = fadd <2 x float> %load, <float 2.0, float 4.0>
  %bc = bitcast <2 x float> %add.v2f32 to <4 x i16>
  %add.bitcast = add <4 x i16> %bc, <i16 1, i16 2, i16 3, i16 4>
  store <4 x i16> %add.bitcast, ptr addrspace(1) %out
  ret void
}

; FUNC-LABEL: {{^}}v2f32_to_v4f16:
define amdgpu_kernel void @v2f32_to_v4f16(ptr addrspace(1) %out, ptr addrspace(1) %in) nounwind {
  %load = load <2 x float>, ptr addrspace(1) %in, align 4
  %add.v2f32 = fadd <2 x float> %load, <float 2.0, float 4.0>
  %bc = bitcast <2 x float> %add.v2f32 to <4 x half>
  %add.bitcast = fadd <4 x half> %bc, <half 1.0, half 2.0, half 4.0, half 8.0>
  store <4 x half> %add.bitcast, ptr addrspace(1) %out
  ret void
}

; FUNC-LABEL: {{^}}v4i16_to_v2i32:
define amdgpu_kernel void @v4i16_to_v2i32(ptr addrspace(1) %out, ptr addrspace(1) %in) nounwind {
  %load = load <4 x i16>, ptr addrspace(1) %in, align 4
  %add.v4i16 = add <4 x i16> %load, <i16 4, i16 4, i16 4, i16 4>
  %bc = bitcast <4 x i16> %add.v4i16 to <2 x i32>
  %add.bitcast = add <2 x i32> %bc, <i32 1, i32 1>
  store <2 x i32> %add.bitcast, ptr addrspace(1) %out
  ret void
}

; FUNC-LABEL: {{^}}v4f16_to_v2i32:
define amdgpu_kernel void @v4f16_to_v2i32(ptr addrspace(1) %out, ptr addrspace(1) %in) nounwind {
  %load = load <4 x half>, ptr addrspace(1) %in, align 4
  %add.v4half = fadd <4 x half> %load, <half 4.0, half 4.0, half 4.0, half 4.0>
  %bc = bitcast <4 x half> %add.v4half to <2 x i32>
  %add.bitcast = add <2 x i32> %bc, <i32 1, i32 1>
  store <2 x i32> %add.bitcast, ptr addrspace(1) %out
  ret void
}

; FUNC-LABEL: {{^}}v2i32_to_v4i16:
define amdgpu_kernel void @v2i32_to_v4i16(ptr addrspace(1) %out, ptr addrspace(1) %in) nounwind {
  %load = load <2 x i32>, ptr addrspace(1) %in, align 4
  %add.v2i32 = add <2 x i32> %load, <i32 2, i32 4>
  %bc = bitcast <2 x i32> %add.v2i32 to <4 x i16>
  %add.bitcast = add <4 x i16> %bc, <i16 1, i16 2, i16 3, i16 4>
  store <4 x i16> %add.bitcast, ptr addrspace(1) %out
  ret void
}

; FUNC-LABEL: {{^}}v2i32_to_v4f16:
define amdgpu_kernel void @v2i32_to_v4f16(ptr addrspace(1) %out, ptr addrspace(1) %in) nounwind {
  %load = load <2 x i32>, ptr addrspace(1) %in, align 4
  %add.v2i32 = add <2 x i32> %load, <i32 2, i32 4>
  %bc = bitcast <2 x i32> %add.v2i32 to <4 x half>
  %add.bitcast = fadd <4 x half> %bc, <half 1.0, half 2.0, half 4.0, half 8.0>
  store <4 x half> %add.bitcast, ptr addrspace(1) %out
  ret void
}

declare <4 x float> @llvm.amdgcn.s.buffer.load.v4f32(<4 x i32>, i32, i32 immarg)

; FUNC-LABEL: {{^}}bitcast_v4f32_to_v2i64:
; GCN: s_buffer_load_dwordx4
define <2 x i64> @bitcast_v4f32_to_v2i64(<2 x i64> %arg) {
  %val = call <4 x float> @llvm.amdgcn.s.buffer.load.v4f32(<4 x i32> undef, i32 0, i32 0)
  %cast = bitcast <4 x float> %val to <2 x i64>
  %div = udiv <2 x i64> %cast, %arg
  ret <2 x i64> %div
}

declare half @llvm.canonicalize.f16(half)

; FUNC-LABEL: {{^}}bitcast_f32_to_v1i32:
define amdgpu_kernel void @bitcast_f32_to_v1i32(ptr addrspace(1) %out) {
  %f16 = call arcp afn half @llvm.canonicalize.f16(half 0xH03F0)
  %f32 = fpext half %f16 to float
  %v = bitcast float %f32 to <1 x i32>
  %v1 = extractelement <1 x i32> %v, i32 0
  store i32 %v1, ptr addrspace(1) %out
  ret void
}

; FUNC-LABEL: {{^}}bitcast_v4i64_to_v16i16:
define amdgpu_kernel void @bitcast_v4i64_to_v16i16(i32 %cond, ptr addrspace(1) %out, <4 x i64> %value) {
entry:
  %cmp0 = icmp eq i32 %cond, 0
  br i1 %cmp0, label %if, label %end

if:
  %phi_value = phi <4 x i64> [zeroinitializer, %entry], [%value, %if]
  %cast = bitcast <4 x i64> %phi_value to <16 x i16>
  %cmp1 = icmp eq i32 %cond, 1
  br i1 %cmp1, label %if, label %end

end:
  %phi_cast = phi <16 x i16> [zeroinitializer, %entry], [%cast, %if]
  store <16 x i16> %phi_cast, ptr addrspace(1) %out
  ret void
}

; FUNC-LABEL: {{^}}bitcast_v4f64_to_v16f16:
define amdgpu_kernel void @bitcast_v4f64_to_v16f16(i32 %cond, ptr addrspace(1) %out, <4 x double> %value) {
entry:
  %cmp0 = icmp eq i32 %cond, 0
  br i1 %cmp0, label %if, label %end

if:
  %phi_value = phi <4 x double> [zeroinitializer, %entry], [%value, %if]
  %cast = bitcast <4 x double> %phi_value to <16 x half>
  %cmp1 = icmp eq i32 %cond, 1
  br i1 %cmp1, label %if, label %end

end:
  %phi_cast = phi <16 x half> [zeroinitializer, %entry], [%cast, %if]
  store <16 x half> %phi_cast, ptr addrspace(1) %out
  ret void
}

; FUNC-LABEL: {{^}}bitcast_v16i16_to_v4i64:
define amdgpu_kernel void @bitcast_v16i16_to_v4i64(i32 %cond, ptr addrspace(1) %out, <16 x i16> %value) {
entry:
  %cmp0 = icmp eq i32 %cond, 0
  br i1 %cmp0, label %if, label %end

if:
  %phi_value = phi <16 x i16> [zeroinitializer, %entry], [%value, %if]
  %cast = bitcast <16 x i16> %phi_value to <4 x i64>
  %cmp1 = icmp eq i32 %cond, 1
  br i1 %cmp1, label %if, label %end

end:
  %phi_cast = phi <4 x i64> [zeroinitializer, %entry], [%cast, %if]
  store <4 x i64> %phi_cast, ptr addrspace(1) %out
  ret void
}

; FUNC-LABEL: {{^}}bitcast_v16f16_to_v4f64:
define amdgpu_kernel void @bitcast_v16f16_to_v4f64(i32 %cond, ptr addrspace(1) %out, <16 x half> %value) {
entry:
  %cmp0 = icmp eq i32 %cond, 0
  br i1 %cmp0, label %if, label %end

if:
  %phi_value = phi <16 x half> [zeroinitializer, %entry], [%value, %if]
  %cast = bitcast <16 x half> %phi_value to <4 x double>
  %cmp1 = icmp eq i32 %cond, 1
  br i1 %cmp1, label %if, label %end

end:
  %phi_cast = phi <4 x double> [zeroinitializer, %entry], [%cast, %if]
  store <4 x double> %phi_cast, ptr addrspace(1) %out
<<<<<<< HEAD
=======
  ret void
}

; FUNC-LABEL: {{^}}bitcast_v20f16_to_v5f64:
; SI: ScratchSize: 0
define amdgpu_kernel void @bitcast_v20f16_to_v5f64(i32 %cond, ptr addrspace(1) %out, <20 x half> %value) {
entry:
  %cmp0 = icmp eq i32 %cond, 0
  br i1 %cmp0, label %if, label %end

if:
  %phi_value = phi <20 x half> [zeroinitializer, %entry], [%value, %if]
  %cast = bitcast <20 x half> %phi_value to <5 x double>
  %cmp1 = icmp eq i32 %cond, 1
  br i1 %cmp1, label %if, label %end

end:
  %phi_cast = phi <5 x double> [zeroinitializer, %entry], [%cast, %if]
  store <5 x double> %phi_cast, ptr addrspace(1) %out
  ret void
}

; FUNC-LABEL: {{^}}bitcast_v10f32_to_v5f64:
; SI: ScratchSize: 0
define amdgpu_kernel void @bitcast_v10f32_to_v5f64(i32 %cond, ptr addrspace(1) %out, <10 x float> %value) {
entry:
  %cmp0 = icmp eq i32 %cond, 0
  br i1 %cmp0, label %if, label %end

if:
  %phi_value = phi <10 x float> [zeroinitializer, %entry], [%value, %if]
  %cast = bitcast <10 x float> %phi_value to <5 x double>
  %cmp1 = icmp eq i32 %cond, 1
  br i1 %cmp1, label %if, label %end

end:
  %phi_cast = phi <5 x double> [zeroinitializer, %entry], [%cast, %if]
  store <5 x double> %phi_cast, ptr addrspace(1) %out
  ret void
}

; FUNC-LABEL: {{^}}bitcast_v10i32_to_v5f64:
; SI: ScratchSize: 0
define amdgpu_kernel void @bitcast_v10i32_to_v5f64(i32 %cond, ptr addrspace(1) %out, <10 x i32> %value) {
entry:
  %cmp0 = icmp eq i32 %cond, 0
  br i1 %cmp0, label %if, label %end

if:
  %phi_value = phi <10 x i32> [zeroinitializer, %entry], [%value, %if]
  %cast = bitcast <10 x i32> %phi_value to <5 x double>
  %cmp1 = icmp eq i32 %cond, 1
  br i1 %cmp1, label %if, label %end

end:
  %phi_cast = phi <5 x double> [zeroinitializer, %entry], [%cast, %if]
  store <5 x double> %phi_cast, ptr addrspace(1) %out
  ret void
}

; FUNC-LABEL: {{^}}bitcast_v10f32_to_v5i64:
; SI: ScratchSize: 0
define amdgpu_kernel void @bitcast_v10f32_to_v5i64(i32 %cond, ptr addrspace(1) %out, <10 x float> %value) {
entry:
  %cmp0 = icmp eq i32 %cond, 0
  br i1 %cmp0, label %if, label %end

if:
  %phi_value = phi <10 x float> [zeroinitializer, %entry], [%value, %if]
  %cast = bitcast <10 x float> %phi_value to <5 x i64>
  %cmp1 = icmp eq i32 %cond, 1
  br i1 %cmp1, label %if, label %end

end:
  %phi_cast = phi <5 x i64> [zeroinitializer, %entry], [%cast, %if]
  store <5 x i64> %phi_cast, ptr addrspace(1) %out
  ret void
}

; FUNC-LABEL: {{^}}bitcast_v10i32_to_v5i64:
; SI: ScratchSize: 0
define amdgpu_kernel void @bitcast_v10i32_to_v5i64(i32 %cond, ptr addrspace(1) %out, <10 x i32> %value) {
entry:
  %cmp0 = icmp eq i32 %cond, 0
  br i1 %cmp0, label %if, label %end

if:
  %phi_value = phi <10 x i32> [zeroinitializer, %entry], [%value, %if]
  %cast = bitcast <10 x i32> %phi_value to <5 x i64>
  %cmp1 = icmp eq i32 %cond, 1
  br i1 %cmp1, label %if, label %end

end:
  %phi_cast = phi <5 x i64> [zeroinitializer, %entry], [%cast, %if]
  store <5 x i64> %phi_cast, ptr addrspace(1) %out
  ret void
}

; FUNC-LABEL: {{^}}bitcast_v40i8_to_v5f64:
; SI: ScratchSize: 0
define amdgpu_kernel void @bitcast_v40i8_to_v5f64(i32 %cond, ptr addrspace(1) %out, <40 x i8> %value) {
entry:
  %cmp0 = icmp eq i32 %cond, 0
  br i1 %cmp0, label %if, label %end

if:
  %phi_value = phi <40 x i8> [zeroinitializer, %entry], [%value, %if]
  %cast = bitcast <40 x i8> %phi_value to <5 x double>
  %cmp1 = icmp eq i32 %cond, 1
  br i1 %cmp1, label %if, label %end

end:
  %phi_cast = phi <5 x double> [zeroinitializer, %entry], [%cast, %if]
  store <5 x double> %phi_cast, ptr addrspace(1) %out
  ret void
}

; FUNC-LABEL: {{^}}bitcast_v40i8_to_v5i64:
; SI: ScratchSize: 0
define amdgpu_kernel void @bitcast_v40i8_to_v5i64(i32 %cond, ptr addrspace(1) %out, <40 x i8> %value) {
entry:
  %cmp0 = icmp eq i32 %cond, 0
  br i1 %cmp0, label %if, label %end

if:
  %phi_value = phi <40 x i8> [zeroinitializer, %entry], [%value, %if]
  %cast = bitcast <40 x i8> %phi_value to <5 x i64>
  %cmp1 = icmp eq i32 %cond, 1
  br i1 %cmp1, label %if, label %end

end:
  %phi_cast = phi <5 x i64> [zeroinitializer, %entry], [%cast, %if]
  store <5 x i64> %phi_cast, ptr addrspace(1) %out
  ret void
}

; FUNC-LABEL: {{^}}bitcast_v5f64_to_v10f32:
; SI: ScratchSize: 0
define amdgpu_kernel void @bitcast_v5f64_to_v10f32(i32 %cond, ptr addrspace(1) %out, <5 x double> %value) {
entry:
  %cmp0 = icmp eq i32 %cond, 0
  br i1 %cmp0, label %if, label %end

if:
  %phi_value = phi <5 x double> [zeroinitializer, %entry], [%value, %if]
  %cast = bitcast <5 x double> %phi_value to <10 x float>
  %cmp1 = icmp eq i32 %cond, 1
  br i1 %cmp1, label %if, label %end

end:
  %phi_cast = phi <10 x float> [zeroinitializer, %entry], [%cast, %if]
  store <10 x float> %phi_cast, ptr addrspace(1) %out
  ret void
}

; FUNC-LABEL: {{^}}bitcast_v5f64_to_v10i32:
; SI: ScratchSize: 0
define amdgpu_kernel void @bitcast_v5f64_to_v10i32(i32 %cond, ptr addrspace(1) %out, <5 x double> %value) {
entry:
  %cmp0 = icmp eq i32 %cond, 0
  br i1 %cmp0, label %if, label %end

if:
  %phi_value = phi <5 x double> [zeroinitializer, %entry], [%value, %if]
  %cast = bitcast <5 x double> %phi_value to <10 x i32>
  %cmp1 = icmp eq i32 %cond, 1
  br i1 %cmp1, label %if, label %end

end:
  %phi_cast = phi <10 x i32> [zeroinitializer, %entry], [%cast, %if]
  store <10 x i32> %phi_cast, ptr addrspace(1) %out
  ret void
}

; FUNC-LABEL: {{^}}bitcast_v5i64_to_v10f32:
; SI: ScratchSize: 0
define amdgpu_kernel void @bitcast_v5i64_to_v10f32(i32 %cond, ptr addrspace(1) %out, <5 x i64> %value) {
entry:
  %cmp0 = icmp eq i32 %cond, 0
  br i1 %cmp0, label %if, label %end

if:
  %phi_value = phi <5 x i64> [zeroinitializer, %entry], [%value, %if]
  %cast = bitcast <5 x i64> %phi_value to <10 x float>
  %cmp1 = icmp eq i32 %cond, 1
  br i1 %cmp1, label %if, label %end

end:
  %phi_cast = phi <10 x float> [zeroinitializer, %entry], [%cast, %if]
  store <10 x float> %phi_cast, ptr addrspace(1) %out
  ret void
}

; FUNC-LABEL: {{^}}bitcast_v5i64_to_v10i32:
; SI: ScratchSize: 0
define amdgpu_kernel void @bitcast_v5i64_to_v10i32(i32 %cond, ptr addrspace(1) %out, <5 x i64> %value) {
entry:
  %cmp0 = icmp eq i32 %cond, 0
  br i1 %cmp0, label %if, label %end

if:
  %phi_value = phi <5 x i64> [zeroinitializer, %entry], [%value, %if]
  %cast = bitcast <5 x i64> %phi_value to <10 x i32>
  %cmp1 = icmp eq i32 %cond, 1
  br i1 %cmp1, label %if, label %end

end:
  %phi_cast = phi <10 x i32> [zeroinitializer, %entry], [%cast, %if]
  store <10 x i32> %phi_cast, ptr addrspace(1) %out
  ret void
}

; FUNC-LABEL: {{^}}bitcast_v6f64_to_v12i32:
; SI: ScratchSize: 0
define amdgpu_kernel void @bitcast_v6f64_to_v12i32(i32 %cond, ptr addrspace(1) %out, <6 x double> %value) {
entry:
  %cmp0 = icmp eq i32 %cond, 0
  br i1 %cmp0, label %if, label %end

if:
  %phi_value = phi <6 x double> [zeroinitializer, %entry], [%value, %if]
  %cast = bitcast <6 x double> %phi_value to <12 x i32>
  %cmp1 = icmp eq i32 %cond, 1
  br i1 %cmp1, label %if, label %end

end:
  %phi_cast = phi <12 x i32> [zeroinitializer, %entry], [%cast, %if]
  store <12 x i32> %phi_cast, ptr addrspace(1) %out
  ret void
}

; FUNC-LABEL: {{^}}bitcast_v6f64_to_v12f32:
; SI: ScratchSize: 0
define amdgpu_kernel void @bitcast_v6f64_to_v12f32(i32 %cond, ptr addrspace(1) %out, <6 x double> %value) {
entry:
  %cmp0 = icmp eq i32 %cond, 0
  br i1 %cmp0, label %if, label %end

if:
  %phi_value = phi <6 x double> [zeroinitializer, %entry], [%value, %if]
  %cast = bitcast <6 x double> %phi_value to <12 x float>
  %cmp1 = icmp eq i32 %cond, 1
  br i1 %cmp1, label %if, label %end

end:
  %phi_cast = phi <12 x float> [zeroinitializer, %entry], [%cast, %if]
  store <12 x float> %phi_cast, ptr addrspace(1) %out
  ret void
}

; FUNC-LABEL: {{^}}bitcast_v12i32_to_v6i64:
; SI: ScratchSize: 0
define amdgpu_kernel void @bitcast_v12i32_to_v6i64(i32 %cond, ptr addrspace(1) %out, <12 x i32> %value) {
entry:
  %cmp0 = icmp eq i32 %cond, 0
  br i1 %cmp0, label %if, label %end

if:
  %phi_value = phi <12 x i32> [zeroinitializer, %entry], [%value, %if]
  %cast = bitcast <12 x i32> %phi_value to <6 x i64>
  %cmp1 = icmp eq i32 %cond, 1
  br i1 %cmp1, label %if, label %end

end:
  %phi_cast = phi <6 x i64> [zeroinitializer, %entry], [%cast, %if]
  store <6 x i64> %phi_cast, ptr addrspace(1) %out
  ret void
}

; FUNC-LABEL: {{^}}bitcast_v12i32_to_v6f64:
; SI: ScratchSize: 0
define amdgpu_kernel void @bitcast_v12i32_to_v6f64(i32 %cond, ptr addrspace(1) %out, <12 x i32> %value) {
entry:
  %cmp0 = icmp eq i32 %cond, 0
  br i1 %cmp0, label %if, label %end

if:
  %phi_value = phi <12 x i32> [zeroinitializer, %entry], [%value, %if]
  %cast = bitcast <12 x i32> %phi_value to <6 x double>
  %cmp1 = icmp eq i32 %cond, 1
  br i1 %cmp1, label %if, label %end

end:
  %phi_cast = phi <6 x double> [zeroinitializer, %entry], [%cast, %if]
  store <6 x double> %phi_cast, ptr addrspace(1) %out
  ret void
}

; FUNC-LABEL: {{^}}bitcast_v6i64_to_v12i32:
; SI: ScratchSize: 0
define amdgpu_kernel void @bitcast_v6i64_to_v12i32(i32 %cond, ptr addrspace(1) %out, <6 x i64> %value) {
entry:
  %cmp0 = icmp eq i32 %cond, 0
  br i1 %cmp0, label %if, label %end

if:
  %phi_value = phi <6 x i64> [zeroinitializer, %entry], [%value, %if]
  %cast = bitcast <6 x i64> %phi_value to <12 x i32>
  %cmp1 = icmp eq i32 %cond, 1
  br i1 %cmp1, label %if, label %end

end:
  %phi_cast = phi <12 x i32> [zeroinitializer, %entry], [%cast, %if]
  store <12 x i32> %phi_cast, ptr addrspace(1) %out
  ret void
}

; FUNC-LABEL: {{^}}bitcast_v7i64_to_v14i32:
; SI: ScratchSize: 0
define amdgpu_kernel void @bitcast_v7i64_to_v14i32(i32 %cond, ptr addrspace(1) %out, <7 x i64> %value) {
entry:
  %cmp0 = icmp eq i32 %cond, 0
  br i1 %cmp0, label %if, label %end

if:
  %phi_value = phi <7 x i64> [zeroinitializer, %entry], [%value, %if]
  %cast = bitcast <7 x i64> %phi_value to <14 x i32>
  %cmp1 = icmp eq i32 %cond, 1
  br i1 %cmp1, label %if, label %end

end:
  %phi_cast = phi <14 x i32> [zeroinitializer, %entry], [%cast, %if]
  store <14 x i32> %phi_cast, ptr addrspace(1) %out
  ret void
}

; FUNC-LABEL: {{^}}bitcast_v7f64_to_v14i32:
; SI: ScratchSize: 0
define amdgpu_kernel void @bitcast_v7f64_to_v14i32(i32 %cond, ptr addrspace(1) %out, <7 x double> %value) {
entry:
  %cmp0 = icmp eq i32 %cond, 0
  br i1 %cmp0, label %if, label %end

if:
  %phi_value = phi <7 x double> [zeroinitializer, %entry], [%value, %if]
  %cast = bitcast <7 x double> %phi_value to <14 x i32>
  %cmp1 = icmp eq i32 %cond, 1
  br i1 %cmp1, label %if, label %end

end:
  %phi_cast = phi <14 x i32> [zeroinitializer, %entry], [%cast, %if]
  store <14 x i32> %phi_cast, ptr addrspace(1) %out
  ret void
}

; FUNC-LABEL: {{^}}bitcast_v9i64_to_v18i32:
; SI: ScratchSize: 0
define amdgpu_kernel void @bitcast_v9i64_to_v18i32(i32 %cond, ptr addrspace(1) %out, <9 x i64> %value) {
entry:
  %cmp0 = icmp eq i32 %cond, 0
  br i1 %cmp0, label %if, label %end

if:
  %phi_value = phi <9 x i64> [zeroinitializer, %entry], [%value, %if]
  %cast = bitcast <9 x i64> %phi_value to <18 x i32>
  %cmp1 = icmp eq i32 %cond, 1
  br i1 %cmp1, label %if, label %end

end:
  %phi_cast = phi <18 x i32> [zeroinitializer, %entry], [%cast, %if]
  store <18 x i32> %phi_cast, ptr addrspace(1) %out
  ret void
}

; FUNC-LABEL: {{^}}bitcast_v10i64_to_v20i32:
; SI: ScratchSize: 0
define amdgpu_kernel void @bitcast_v10i64_to_v20i32(i32 %cond, ptr addrspace(1) %out, <10 x i64> %value) {
entry:
  %cmp0 = icmp eq i32 %cond, 0
  br i1 %cmp0, label %if, label %end

if:
  %phi_value = phi <10 x i64> [zeroinitializer, %entry], [%value, %if]
  %cast = bitcast <10 x i64> %phi_value to <20 x i32>
  %cmp1 = icmp eq i32 %cond, 1
  br i1 %cmp1, label %if, label %end

end:
  %phi_cast = phi <20 x i32> [zeroinitializer, %entry], [%cast, %if]
  store <20 x i32> %phi_cast, ptr addrspace(1) %out
  ret void
}

; FUNC-LABEL: {{^}}bitcast_v11i64_to_v20i32:
; SI: ScratchSize: 0
define amdgpu_kernel void @bitcast_v11i64_to_v20i32(i32 %cond, ptr addrspace(1) %out, <11 x i64> %value) {
entry:
  %cmp0 = icmp eq i32 %cond, 0
  br i1 %cmp0, label %if, label %end

if:
  %phi_value = phi <11 x i64> [zeroinitializer, %entry], [%value, %if]
  %cast = bitcast <11 x i64> %phi_value to <22 x i32>
  %cmp1 = icmp eq i32 %cond, 1
  br i1 %cmp1, label %if, label %end

end:
  %phi_cast = phi <22 x i32> [zeroinitializer, %entry], [%cast, %if]
  store <22 x i32> %phi_cast, ptr addrspace(1) %out
  ret void
}

; FUNC-LABEL: {{^}}bitcast_v12i64_to_v22i32:
; SI: ScratchSize: 0
define amdgpu_kernel void @bitcast_v12i64_to_v22i32(i32 %cond, ptr addrspace(1) %out, <12 x i64> %value) {
entry:
  %cmp0 = icmp eq i32 %cond, 0
  br i1 %cmp0, label %if, label %end

if:
  %phi_value = phi <12 x i64> [zeroinitializer, %entry], [%value, %if]
  %cast = bitcast <12 x i64> %phi_value to <24 x i32>
  %cmp1 = icmp eq i32 %cond, 1
  br i1 %cmp1, label %if, label %end

end:
  %phi_cast = phi <24 x i32> [zeroinitializer, %entry], [%cast, %if]
  store <24 x i32> %phi_cast, ptr addrspace(1) %out
  ret void
}

; FUNC-LABEL: {{^}}bitcast_v13i64_to_v24i32:
; SI: ScratchSize: 0
define amdgpu_kernel void @bitcast_v13i64_to_v24i32(i32 %cond, ptr addrspace(1) %out, <13 x i64> %value) {
entry:
  %cmp0 = icmp eq i32 %cond, 0
  br i1 %cmp0, label %if, label %end

if:
  %phi_value = phi <13 x i64> [zeroinitializer, %entry], [%value, %if]
  %cast = bitcast <13 x i64> %phi_value to <26 x i32>
  %cmp1 = icmp eq i32 %cond, 1
  br i1 %cmp1, label %if, label %end

end:
  %phi_cast = phi <26 x i32> [zeroinitializer, %entry], [%cast, %if]
  store <26 x i32> %phi_cast, ptr addrspace(1) %out
  ret void
}

; FUNC-LABEL: {{^}}bitcast_v14i64_to_v26i32:
; SI: ScratchSize: 0
define amdgpu_kernel void @bitcast_v14i64_to_v26i32(i32 %cond, ptr addrspace(1) %out, <14 x i64> %value) {
entry:
  %cmp0 = icmp eq i32 %cond, 0
  br i1 %cmp0, label %if, label %end

if:
  %phi_value = phi <14 x i64> [zeroinitializer, %entry], [%value, %if]
  %cast = bitcast <14 x i64> %phi_value to <28 x i32>
  %cmp1 = icmp eq i32 %cond, 1
  br i1 %cmp1, label %if, label %end

end:
  %phi_cast = phi <28 x i32> [zeroinitializer, %entry], [%cast, %if]
  store <28 x i32> %phi_cast, ptr addrspace(1) %out
  ret void
}

; FUNC-LABEL: {{^}}bitcast_v15i64_to_v26i32:
; SI: ScratchSize: 0
define amdgpu_kernel void @bitcast_v15i64_to_v26i32(i32 %cond, ptr addrspace(1) %out, <15 x i64> %value) {
entry:
  %cmp0 = icmp eq i32 %cond, 0
  br i1 %cmp0, label %if, label %end

if:
  %phi_value = phi <15 x i64> [zeroinitializer, %entry], [%value, %if]
  %cast = bitcast <15 x i64> %phi_value to <30 x i32>
  %cmp1 = icmp eq i32 %cond, 1
  br i1 %cmp1, label %if, label %end

end:
  %phi_cast = phi <30 x i32> [zeroinitializer, %entry], [%cast, %if]
  store <30 x i32> %phi_cast, ptr addrspace(1) %out
>>>>>>> e1acf65b
  ret void
}<|MERGE_RESOLUTION|>--- conflicted
+++ resolved
@@ -379,8 +379,6 @@
 end:
   %phi_cast = phi <4 x double> [zeroinitializer, %entry], [%cast, %if]
   store <4 x double> %phi_cast, ptr addrspace(1) %out
-<<<<<<< HEAD
-=======
   ret void
 }
 
@@ -856,6 +854,5 @@
 end:
   %phi_cast = phi <30 x i32> [zeroinitializer, %entry], [%cast, %if]
   store <30 x i32> %phi_cast, ptr addrspace(1) %out
->>>>>>> e1acf65b
   ret void
 }