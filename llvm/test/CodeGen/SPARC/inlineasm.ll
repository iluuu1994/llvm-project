; RUN: llc -mtriple=sparc <%s | FileCheck %s

; CHECK-LABEL: test_constraint_r
; CHECK:       add %i1, %i0, %i0
define i32 @test_constraint_r(i32 %a, i32 %b) {
entry:
  %0 = tail call i32 asm sideeffect "add $2, $1, $0", "=r,r,r"(i32 %a, i32 %b)
  ret i32 %0
}

;; Check tests only that the constraints are accepted without a compiler failure.
; CHECK-LABEL: test_constraints_nro:
%struct.anon = type { i32, i32 }
@v = external global %struct.anon, align 4
define void @test_constraints_nro() {
entry:
  %0 = load i32, ptr @v;
  %1 = load i32, ptr getelementptr inbounds (%struct.anon, ptr @v, i32 0, i32 1);
  tail call void asm sideeffect "", "nro,nro"(i32 %0, i32 %1)
  ret void
}

; CHECK-LABEL: test_constraint_I:
; CHECK:       add %i0, 1023, %i0
define i32 @test_constraint_I(i32 %a) {
entry:
  %0 = tail call i32 asm sideeffect "add $1, $2, $0", "=r,r,rI"(i32 %a, i32 1023)
  ret i32 %0
}

; CHECK-LABEL: test_constraint_I_neg:
; CHECK:       add %i0, -4096, %i0
define i32 @test_constraint_I_neg(i32 %a) {
entry:
  %0 = tail call i32 asm sideeffect "add $1, $2, $0", "=r,r,rI"(i32 %a, i32 -4096)
  ret i32 %0
}

; CHECK-LABEL: test_constraint_I_largeimm:
; CHECK:       sethi 9, [[R0:%[gilo][0-7]]]
; CHECK:       or [[R0]], 784, [[R1:%[gilo][0-7]]]
; CHECK:       add %i0, [[R1]], %i0
define i32 @test_constraint_I_largeimm(i32 %a) {
entry:
  %0 = tail call i32 asm sideeffect "add $1, $2, $0", "=r,r,rI"(i32 %a, i32 10000)
  ret i32 %0
}

; CHECK-LABEL: test_constraint_reg:
; CHECK:       ldda [%i1] 43, %g2
; CHECK:       ldda [%i1] 43, %g4
define void @test_constraint_reg(i32 %s, ptr %ptr) {
entry:
  %0 = tail call i64 asm sideeffect "ldda [$1] $2, $0", "={r2},r,n"(ptr %ptr, i32 43)
  %1 = tail call i64 asm sideeffect "ldda [$1] $2, $0", "={g4},r,n"(ptr %ptr, i32 43)
  ret void
}

;; Ensure that i64 args to asm are allocated to the IntPair register class.
;; Also checks that there's no register renaming for leaf proc if it has inline asm.
; CHECK-LABEL: test_constraint_r_i64:
; CHECK: mov %i0, %i5
; CHECK: sra %i5, 31, %i4
; CHECK: std %i4, [%i1]
define i32 @test_constraint_r_i64(i32 %foo, ptr %out, i32 %o) {
entry:
  %conv = sext i32 %foo to i64
  tail call void asm sideeffect "std $0, [$1]", "r,r,~{memory}"(i64 %conv, ptr %out)
  ret i32 %o
}

;; Same test without leaf-proc opt
; CHECK-LABEL: test_constraint_r_i64_noleaf:
; CHECK: mov %i0, %i5
; CHECK: sra %i5, 31, %i4
; CHECK: std %i4, [%i1]
define i32 @test_constraint_r_i64_noleaf(i32 %foo, ptr %out, i32 %o) #0 {
entry:
  %conv = sext i32 %foo to i64
  tail call void asm sideeffect "std $0, [$1]", "r,r,~{memory}"(i64 %conv, ptr %out)
  ret i32 %o
}
attributes #0 = { "frame-pointer"="all" }

;; Ensures that tied in and out gets allocated properly.
; CHECK-LABEL: test_i64_inout:
; CHECK: mov 5, %i3
; CHECK: mov %g0, %i2
; CHECK: xor %i2, %g0, %i2
; CHECK: mov %i2, %i0
; CHECK: ret
define i64 @test_i64_inout() {
entry:
  %0 = call i64 asm sideeffect "xor $1, %g0, $0", "=r,0,~{i1}"(i64 5);
  ret i64 %0
}


;; Ensures that inline-asm accepts and uses 'f' and 'e' register constraints.
; CHECK-LABEL: fadds:
; CHECK: fadds  %f0, %f1, %f0
define float @fadds(float, float) local_unnamed_addr #2 {
entry:
  %2 = tail call float asm sideeffect "fadds  $1, $2, $0;", "=f,f,e"(float %0, float %1) #7
  ret float %2
}

; CHECK-LABEL: faddd:
; CHECK: faddd  %f0, %f2, %f0
define double @faddd(double, double) local_unnamed_addr #2 {
entry:
  %2 = tail call double asm sideeffect "faddd  $1, $2, $0;", "=f,f,e"(double %0, double %1) #7
  ret double %2
}

; CHECK-LABEL: test_addressing_mode_i64:
; CHECK: std %l0, [%i0]
define void @test_addressing_mode_i64(ptr %out) {
entry:
  call void asm "std %l0, $0", "=*m,r"(ptr elementtype(i64) nonnull %out, i64 0)
  ret void
}

; CHECK-LABEL: test_constraint_float_reg:
; CHECK: fadds %f20, %f20, %f20
; CHECK: faddd %f20, %f20, %f20
define void @test_constraint_float_reg() {
entry:
  tail call void asm sideeffect "fadds $0,$1,$2", "{f20},{f20},{f20}"(float 6.0, float 7.0, float 8.0)
  tail call void asm sideeffect "faddd $0,$1,$2", "{f20},{f20},{f20}"(double 9.0, double 10.0, double 11.0)
  ret void
}

; CHECK-LABEL: test_constraint_f_e_i32_i64:
; CHECK: ld [%i0+%lo(.LCPI13_0)], %f0
; CHECK: ldd [%i0+%lo(.LCPI13_1)], %f2
; CHECK: fadds %f0, %f0, %f0
; CHECK: faddd %f2, %f2, %f0

define void @test_constraint_f_e_i32_i64() {
entry:
  %0 = call float asm sideeffect "fadds $1, $2, $0", "=f,f,e"(i32 0, i32 0)
  %1 = call double asm sideeffect "faddd $1, $2, $0", "=f,f,e"(i64 0, i64 0)
  ret void
}

; CHECK-LABEL: test_symbol:
; CHECK: ba,a brtarget
define void @test_symbol() {
Entry:
  call void asm sideeffect "ba,a ${0}", "X"(ptr @brtarget)
  unreachable
}

<<<<<<< HEAD
define i64 @test_twinword(){
  %1 = tail call i64 asm sideeffect "rd %asr5, ${0:L} \0A\09 srlx ${0:L}, 32, ${0:H}", "={i0}"()
  ret i64 %1
}

; CHECK-LABEL: test_symbol:
; CHECK: ba,a brtarget
define void @test_symbol() {
Entry:
  call void asm sideeffect "ba,a ${0}", "X"(ptr @brtarget)
  unreachable
}

=======
>>>>>>> eb0f1dc0
declare void @brtarget()<|MERGE_RESOLUTION|>--- conflicted
+++ resolved
@@ -152,20 +152,4 @@
   unreachable
 }
 
-<<<<<<< HEAD
-define i64 @test_twinword(){
-  %1 = tail call i64 asm sideeffect "rd %asr5, ${0:L} \0A\09 srlx ${0:L}, 32, ${0:H}", "={i0}"()
-  ret i64 %1
-}
-
-; CHECK-LABEL: test_symbol:
-; CHECK: ba,a brtarget
-define void @test_symbol() {
-Entry:
-  call void asm sideeffect "ba,a ${0}", "X"(ptr @brtarget)
-  unreachable
-}
-
-=======
->>>>>>> eb0f1dc0
 declare void @brtarget()