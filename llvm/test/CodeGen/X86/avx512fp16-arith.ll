--- conflicted
+++ resolved
@@ -384,11 +384,7 @@
 define <8 x half> @fcopysignv8f16(<8 x half> %x, <8 x half> %y) {
 ; CHECK-LABEL: fcopysignv8f16:
 ; CHECK:       ## %bb.0:
-<<<<<<< HEAD
-; CHECK-NEXT:    vpternlogd {{.*#+}} xmm0 = xmm1 ^ (mem & (xmm0 ^ xmm1))
-=======
 ; CHECK-NEXT:    vpternlogd {{.*#+}} xmm0 = xmm1 ^ (m32bcst & (xmm0 ^ xmm1))
->>>>>>> eb0f1dc0
 ; CHECK-NEXT:    retq
   %a = call <8 x half> @llvm.copysign.v8f16(<8 x half> %x, <8 x half> %y)
   ret <8 x half> %a
@@ -443,11 +439,7 @@
 define <16 x half> @fcopysignv16f16(<16 x half> %x, <16 x half> %y) {
 ; CHECK-LABEL: fcopysignv16f16:
 ; CHECK:       ## %bb.0:
-<<<<<<< HEAD
-; CHECK-NEXT:    vpternlogd {{.*#+}} ymm0 = ymm1 ^ (mem & (ymm0 ^ ymm1))
-=======
 ; CHECK-NEXT:    vpternlogd {{.*#+}} ymm0 = ymm1 ^ (m32bcst & (ymm0 ^ ymm1))
->>>>>>> eb0f1dc0
 ; CHECK-NEXT:    retq
   %a = call <16 x half> @llvm.copysign.v16f16(<16 x half> %x, <16 x half> %y)
   ret <16 x half> %a
@@ -502,11 +494,7 @@
 define <32 x half> @fcopysignv32f16(<32 x half> %x, <32 x half> %y) {
 ; CHECK-LABEL: fcopysignv32f16:
 ; CHECK:       ## %bb.0:
-<<<<<<< HEAD
-; CHECK-NEXT:    vpternlogd {{.*#+}} zmm0 = zmm1 ^ (mem & (zmm0 ^ zmm1))
-=======
 ; CHECK-NEXT:    vpternlogd {{.*#+}} zmm0 = zmm1 ^ (m32bcst & (zmm0 ^ zmm1))
->>>>>>> eb0f1dc0
 ; CHECK-NEXT:    retq
   %a = call <32 x half> @llvm.copysign.v32f16(<32 x half> %x, <32 x half> %y)
   ret <32 x half> %a
