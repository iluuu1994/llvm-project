; REQUIRES: x86-registered-target

; Test CFI devirtualization through the thin link and backend.

; RUN: opt -thinlto-bc -thinlto-split-lto-unit -o %t.o %s

; RUN: llvm-lto2 run %t.o -save-temps -pass-remarks=. \
; RUN:   -whole-program-visibility \
; RUN:   -o %t3 \
; RUN:   -r=%t.o,test,px \
; RUN:   -r=%t.o,_ZN1A1nEi,p \
; RUN:   -r=%t.o,_ZN1B1fEi,p \
; RUN:   -r=%t.o,_ZN1C1fEi,p \
; RUN:   -r=%t.o,empty,p \
; RUN:   -r=%t.o,_ZTV1B, \
; RUN:   -r=%t.o,_ZTV1C, \
; RUN:   -r=%t.o,_ZN1A1nEi, \
; RUN:   -r=%t.o,_ZN1B1fEi, \
; RUN:   -r=%t.o,_ZN1C1fEi, \
; RUN:   -r=%t.o,_ZTV1B,px \
; RUN:   -r=%t.o,_ZTV1C,px 2>&1 | FileCheck %s --check-prefix=REMARK
; RUN: llvm-dis %t3.1.4.opt.bc -o - | FileCheck %s --check-prefix=CHECK-IR

; REMARK: single-impl: devirtualized a call to _ZN1A1nEi

; Next check that we emit an error when trying to LTO link this module
; containing an llvm.type.checked.load (with a split LTO Unit) with one
; that does not have a split LTO Unit. Use -thinlto-distributed-indexes
; to ensure it is being caught in the thin link.
; RUN: opt -thinlto-bc -o %t2.o %S/Inputs/empty.ll
; RUN: not llvm-lto2 run %t.o %t2.o -thinlto-distributed-indexes \
; RUN:   -whole-program-visibility \
; RUN:   -o %t3 \
; RUN:   -r=%t.o,test,px \
; RUN:   -r=%t.o,_ZN1A1nEi,p \
; RUN:   -r=%t.o,_ZN1B1fEi,p \
; RUN:   -r=%t.o,_ZN1C1fEi,p \
; RUN:   -r=%t.o,empty,p \
; RUN:   -r=%t.o,_ZTV1B, \
; RUN:   -r=%t.o,_ZTV1C, \
; RUN:   -r=%t.o,_ZN1A1nEi, \
; RUN:   -r=%t.o,_ZN1B1fEi, \
; RUN:   -r=%t.o,_ZN1C1fEi, \
; RUN:   -r=%t.o,_ZTV1B,px \
; RUN:   -r=%t.o,_ZTV1C,px 2>&1 | FileCheck %s --check-prefix=ERROR
; ERROR: failed: inconsistent LTO Unit splitting (recompile with -fsplit-lto-unit)

target datalayout = "e-m:e-p270:32:32-p271:32:32-p272:64:64-i64:64-f80:128-n8:16:32:64-S128"
target triple = "x86_64-grtev4-linux-gnu"

%struct.A = type { ptr }
%struct.B = type { %struct.A }
%struct.C = type { %struct.A }

@_ZTV1B = constant { [4 x ptr] } { [4 x ptr] [ptr null, ptr undef, ptr @_ZN1B1fEi, ptr @_ZN1A1nEi] }, !type !0, !type !1
@_ZTV1C = constant { [4 x ptr] } { [4 x ptr] [ptr null, ptr undef, ptr @_ZN1C1fEi, ptr @_ZN1A1nEi] }, !type !0, !type !2

; Put declaration first to test handling of remarks when the first
; function has no basic blocks.
declare void @empty()

; CHECK-IR-LABEL: define i32 @test
define i32 @test(ptr %obj, i32 %a) {
entry:
  %vtable5 = load ptr, ptr %obj

  %0 = tail call { ptr, i1 } @llvm.type.checked.load(ptr %vtable5, i32 8, metadata !"_ZTS1A")
  %1 = extractvalue { ptr, i1 } %0, 1
  br i1 %1, label %cont, label %trap

trap:
  tail call void @llvm.trap()
  unreachable

cont:
  %2 = extractvalue { ptr, i1 } %0, 0

  ; Check that the call was devirtualized.
  ; CHECK-IR: %call = tail call i32 @_ZN1A1nEi
  %call = tail call i32 %2(ptr nonnull %obj, i32 %a)
  %vtable16 = load ptr, ptr %obj
  %3 = tail call { ptr, i1 } @llvm.type.checked.load(ptr %vtable16, i32 0, metadata !"_ZTS1A")
  %4 = extractvalue { ptr, i1 } %3, 1
  br i1 %4, label %cont2, label %trap

cont2:
  %5 = extractvalue { ptr, i1 } %3, 0

  ; Check that traps are conditional. Invalid TYPE_ID can cause
  ; unconditional traps.
  ; CHECK-IR: br i1 {{.*}}, label %trap, label %cont2

  ; We still have to call it as virtual.
<<<<<<< HEAD
  ; CHECK-IR: %call3 = tail call i32 %4
=======
  ; CHECK-IR: %call3 = tail call i32 %
>>>>>>> 4084ffcf
  %call3 = tail call i32 %5(ptr nonnull %obj, i32 %call)
  ret i32 %call3
}
; CHECK-IR-LABEL: ret i32
; CHECK-IR-LABEL: }

declare { ptr, i1 } @llvm.type.checked.load(ptr, i32, metadata)
declare void @llvm.trap()

declare i32 @_ZN1B1fEi(ptr %this, i32 %a)
declare i32 @_ZN1A1nEi(ptr %this, i32 %a)
declare i32 @_ZN1C1fEi(ptr %this, i32 %a)

!0 = !{i64 16, !"_ZTS1A"}
!1 = !{i64 16, !"_ZTS1B"}
!2 = !{i64 16, !"_ZTS1C"}<|MERGE_RESOLUTION|>--- conflicted
+++ resolved
@@ -91,11 +91,7 @@
   ; CHECK-IR: br i1 {{.*}}, label %trap, label %cont2
 
   ; We still have to call it as virtual.
-<<<<<<< HEAD
-  ; CHECK-IR: %call3 = tail call i32 %4
-=======
   ; CHECK-IR: %call3 = tail call i32 %
->>>>>>> 4084ffcf
   %call3 = tail call i32 %5(ptr nonnull %obj, i32 %call)
   ret i32 %call3
 }
