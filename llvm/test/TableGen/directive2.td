// RUN: llvm-tblgen -gen-directive-decl -I %p/../../include %s | FileCheck -match-full-lines %s
// RUN: llvm-tblgen -gen-directive-impl -I %p/../../include %s | FileCheck -match-full-lines %s -check-prefix=IMPL

include "llvm/Frontend/Directive/DirectiveBase.td"

def TestDirectiveLanguage : DirectiveLanguage {
  let name = "Tdl";

  let cppNamespace = "tdl";
  let directivePrefix = "TDLD_";
  let clausePrefix = "TDLC_";
  let includeHeader = "tdl.h.inc";
  let flangClauseBaseClass = "TdlClause";
}

def TDLC_ClauseA : Clause<[Spelling<"clausea">]> {
  let isImplicit = 1;
}
def TDLC_ClauseB : Clause<[Spelling<"clauseb">]> {
  let isDefault = 1;
  let flangClass = "IntExpr";
  let isValueList = 1;
}
def TDLC_ClauseC : Clause<[Spelling<"clausec">]> {
  let clangClass = "ClauseC";
  let flangClass = "Name";
  let defaultValue = "*";
  let isValueOptional = 1;
}
def TDLC_ClauseD : Clause<[Spelling<"claused">]> {
  let clangClass = "ClauseD";
  let isImplicit = 1;
}

def TDL_DirA : Directive<[Spelling<"dira">]> {
  let allowedClauses = [
    VersionedClause<TDLC_ClauseA, 2, 4>,
    VersionedClause<TDLC_ClauseB, 2>
  ];
  let isDefault = 1;
  let association = AS_Block;
  let category = CA_Declarative;
}

// CHECK:       #ifndef LLVM_Tdl_INC
// CHECK-NEXT:  #define LLVM_Tdl_INC
// CHECK-EMPTY:
// CHECK-NEXT:  #include "llvm/ADT/ArrayRef.h"
<<<<<<< HEAD
=======
// CHECK-NEXT:  #include "llvm/ADT/StringRef.h"
// CHECK-NEXT:  #include "llvm/Frontend/Directive/Spelling.h"
>>>>>>> eb0f1dc0
// CHECK-NEXT:  #include "llvm/Support/Compiler.h"
// CHECK-NEXT:  #include <cstddef>
// CHECK-NEXT:  #include <utility>
// CHECK-EMPTY:
// CHECK-NEXT:  namespace llvm {
// CHECK-NEXT:  namespace tdl {
// CHECK-EMPTY:
// CHECK-NEXT:  enum class Association {
// CHECK-NEXT:    Block,
// CHECK-NEXT:    Declaration,
// CHECK-NEXT:    Delimited,
// CHECK-NEXT:    Loop,
// CHECK-NEXT:    None,
// CHECK-NEXT:    Separating,
// CHECK-NEXT:  };
// CHECK-EMPTY:
// CHECK-NEXT:  static constexpr std::size_t Association_enumSize = 6;
// CHECK-EMPTY:
// CHECK-NEXT:  enum class Category {
// CHECK-NEXT:    Declarative,
// CHECK-NEXT:    Executable,
// CHECK-NEXT:    Informational,
// CHECK-NEXT:    Meta,
// CHECK-NEXT:    Subsidiary,
// CHECK-NEXT:    Utility,
// CHECK-NEXT:  };
// CHECK-EMPTY:
// CHECK-NEXT:  static constexpr std::size_t Category_enumSize = 6;
// CHECK-EMPTY:
// CHECK-NEXT:  enum class SourceLanguage : uint32_t {
// CHECK-NEXT:    C = 1U,
// CHECK-NEXT:    Fortran = 2U,
// CHECK-NEXT:    LLVM_MARK_AS_BITMASK_ENUM(/*LargestValue=*/Fortran)
// CHECK-NEXT:  };
// CHECK-EMPTY:
// CHECK-NEXT:  static constexpr std::size_t SourceLanguage_enumSize = 2;
// CHECK-EMPTY:
// CHECK-NEXT:  enum class Directive {
// CHECK-NEXT:    TDLD_dira,
// CHECK-NEXT:  };
// CHECK-EMPTY:
// CHECK-NEXT:  static constexpr std::size_t Directive_enumSize = 1;
// CHECK-EMPTY:
// CHECK-NEXT:  enum class Clause {
// CHECK-NEXT:    TDLC_clausea,
// CHECK-NEXT:    TDLC_clauseb,
// CHECK-NEXT:    TDLC_clausec,
// CHECK-NEXT:    TDLC_claused,
// CHECK-NEXT:  };
// CHECK-EMPTY:
// CHECK-NEXT:  static constexpr std::size_t Clause_enumSize = 4;
// CHECK-EMPTY:
// CHECK-NEXT:  // Enumeration helper functions
<<<<<<< HEAD
// CHECK-NEXT:  LLVM_ABI Directive getTdlDirectiveKind(StringRef Str);
// CHECK-EMPTY:
// CHECK-NEXT:  LLVM_ABI StringRef getTdlDirectiveName(Directive D);
// CHECK-EMPTY:
// CHECK-NEXT:  LLVM_ABI Clause getTdlClauseKind(StringRef Str);
// CHECK-EMPTY:
// CHECK-NEXT:  LLVM_ABI StringRef getTdlClauseName(Clause C);
=======
// CHECK-NEXT:  LLVM_ABI std::pair<Directive, directive::VersionRange> getTdlDirectiveKindAndVersions(StringRef Str);
// CHECK-NEXT:  inline Directive getTdlDirectiveKind(StringRef Str) {
// CHECK-NEXT:    return getTdlDirectiveKindAndVersions(Str).first;
// CHECK-NEXT:  }
// CHECK-EMPTY:
// CHECK-NEXT:  LLVM_ABI StringRef getTdlDirectiveName(Directive D, unsigned Ver = 0);
// CHECK-EMPTY:
// CHECK-NEXT:  LLVM_ABI std::pair<Clause, directive::VersionRange> getTdlClauseKindAndVersions(StringRef Str);
// CHECK-EMPTY:
// CHECK-NEXT:  inline Clause getTdlClauseKind(StringRef Str) {
// CHECK-NEXT:    return getTdlClauseKindAndVersions(Str).first;
// CHECK-NEXT:  }
// CHECK-EMPTY:
// CHECK-NEXT:  LLVM_ABI StringRef getTdlClauseName(Clause C, unsigned Ver = 0);
>>>>>>> eb0f1dc0
// CHECK-EMPTY:
// CHECK-NEXT:  /// Return true if \p C is a valid clause for \p D in version \p Version.
// CHECK-NEXT:  LLVM_ABI bool isAllowedClauseForDirective(Directive D, Clause C, unsigned Version);
// CHECK-EMPTY:
// CHECK-NEXT:  constexpr std::size_t getMaxLeafCount() { return 0; }
// CHECK-NEXT:  LLVM_ABI Association getDirectiveAssociation(Directive D);
// CHECK-NEXT:  LLVM_ABI Category getDirectiveCategory(Directive D);
// CHECK-NEXT:  LLVM_ABI SourceLanguage getDirectiveLanguages(Directive D);
// CHECK-NEXT:  } // namespace tdl
// CHECK-NEXT:  } // namespace llvm
// CHECK-NEXT:  #endif // LLVM_Tdl_INC

// IMPL:      #ifdef GEN_FLANG_DIRECTIVE_CLAUSE_SETS
// IMPL-NEXT: #undef GEN_FLANG_DIRECTIVE_CLAUSE_SETS
// IMPL-EMPTY:
// IMPL-NEXT: namespace llvm {
// IMPL-NEXT: namespace tdl {
// IMPL-EMPTY:
// IMPL-NEXT:   // Sets for dira
// IMPL-EMPTY:
// IMPL-NEXT:   static  allowedClauses_TDLD_dira {
// IMPL-NEXT:     Clause::TDLC_clausea,
// IMPL-NEXT:     Clause::TDLC_clauseb,
// IMPL-NEXT:   };
// IMPL-EMPTY:
// IMPL-NEXT:   static  allowedOnceClauses_TDLD_dira {
// IMPL-NEXT:   };
// IMPL-EMPTY:
// IMPL-NEXT:   static  allowedExclusiveClauses_TDLD_dira {
// IMPL-NEXT:   };
// IMPL-EMPTY:
// IMPL-NEXT:   static  requiredClauses_TDLD_dira {
// IMPL-NEXT:   };
// IMPL-NEXT: } // namespace tdl
// IMPL-NEXT: } // namespace llvm
// IMPL-EMPTY:
// IMPL-NEXT: #endif // GEN_FLANG_DIRECTIVE_CLAUSE_SETS
// IMPL-EMPTY:
// IMPL-NEXT: #ifdef GEN_FLANG_DIRECTIVE_CLAUSE_MAP
// IMPL-NEXT: #undef GEN_FLANG_DIRECTIVE_CLAUSE_MAP
// IMPL-EMPTY:
// IMPL-NEXT: {
// IMPL-NEXT:   {llvm::tdl::Directive::TDLD_dira,
// IMPL-NEXT:     {
// IMPL-NEXT:       llvm::tdl::allowedClauses_TDLD_dira,
// IMPL-NEXT:       llvm::tdl::allowedOnceClauses_TDLD_dira,
// IMPL-NEXT:       llvm::tdl::allowedExclusiveClauses_TDLD_dira,
// IMPL-NEXT:       llvm::tdl::requiredClauses_TDLD_dira,
// IMPL-NEXT:     }
// IMPL-NEXT:   },
// IMPL-NEXT: }
// IMPL-EMPTY:
// IMPL-NEXT: #endif // GEN_FLANG_DIRECTIVE_CLAUSE_MAP
// IMPL-EMPTY:
// IMPL-NEXT:  #ifdef GEN_FLANG_CLAUSE_PARSER_CLASSES
// IMPL-NEXT:  #undef GEN_FLANG_CLAUSE_PARSER_CLASSES
// IMPL-EMPTY:
// IMPL-NEXT:  EMPTY_CLASS(Clausea);
// IMPL-NEXT:  WRAPPER_CLASS(Clauseb, std::list<IntExpr>);
// IMPL-NEXT:  WRAPPER_CLASS(Clausec, std::optional<Name>);
// IMPL-NEXT:  EMPTY_CLASS(Claused);
// IMPL-EMPTY:
// IMPL-NEXT:  #endif // GEN_FLANG_CLAUSE_PARSER_CLASSES
// IMPL-EMPTY:
// IMPL-NEXT:  #ifdef GEN_FLANG_CLAUSE_PARSER_CLASSES_LIST
// IMPL-NEXT:  #undef GEN_FLANG_CLAUSE_PARSER_CLASSES_LIST
// IMPL-EMPTY:
// IMPL-NEXT:  Clausea
// IMPL-NEXT:  , Clauseb
// IMPL-NEXT:  , Clausec
// IMPL-NEXT:  , Claused
// IMPL-EMPTY:
// IMPL-NEXT:  #endif // GEN_FLANG_CLAUSE_PARSER_CLASSES_LIST
// IMPL-EMPTY:
// IMPL-NEXT:  #ifdef GEN_FLANG_DUMP_PARSE_TREE_CLAUSES
// IMPL-NEXT:  #undef GEN_FLANG_DUMP_PARSE_TREE_CLAUSES
// IMPL-EMPTY:
// IMPL-NEXT:  NODE(TdlClause, Clausea)
// IMPL-NEXT:  NODE(TdlClause, Clauseb)
// IMPL-NEXT:  NODE(TdlClause, Clausec)
// IMPL-NEXT:  NODE(TdlClause, Claused)
// IMPL-EMPTY:
// IMPL-NEXT:  #endif // GEN_FLANG_DUMP_PARSE_TREE_CLAUSES
// IMPL-EMPTY:
// IMPL-NEXT:  #ifdef GEN_FLANG_CLAUSE_UNPARSE
// IMPL-NEXT:  #undef GEN_FLANG_CLAUSE_UNPARSE
// IMPL-EMPTY:
// IMPL-NEXT:  void Before(const TdlClause::Clausea &) { Word("CLAUSEA"); }
// IMPL-NEXT:  void Unparse(const TdlClause::Clauseb &x) {
// IMPL-NEXT:    Word("CLAUSEB");
// IMPL-NEXT:    Put("(");
// IMPL-NEXT:    Walk(x.v, ",");
// IMPL-NEXT:    Put(")");
// IMPL-NEXT:  }
// IMPL-NEXT:  void Unparse(const TdlClause::Clausec &x) {
// IMPL-NEXT:  Word("CLAUSEC");
// IMPL-NEXT:    Put("(");
// IMPL-NEXT:    if (x.v.has_value())
// IMPL-NEXT:    Walk(x.v);
// IMPL-NEXT:    else
// IMPL-NEXT:    Put("*");
// IMPL-NEXT:    Put(")");
// IMPL-NEXT:  }
// IMPL-NEXT:  void Before(const TdlClause::Claused &) { Word("CLAUSED"); }
// IMPL-EMPTY:
// IMPL-NEXT:  #endif // GEN_FLANG_CLAUSE_UNPARSE

// IMPL:       #ifdef GEN_CLANG_CLAUSE_CLASS
// IMPL-NEXT:  #undef GEN_CLANG_CLAUSE_CLASS
// IMPL-EMPTY:
// IMPL-NEXT:  #ifndef CLAUSE
// IMPL-NEXT:  #define CLAUSE(Enum, Str, Implicit)
// IMPL-NEXT:  #endif
// IMPL-NEXT:  #ifndef CLAUSE_CLASS
// IMPL-NEXT:  #define CLAUSE_CLASS(Enum, Str, Class)
// IMPL-NEXT:  #endif
// IMPL-NEXT:  #ifndef CLAUSE_NO_CLASS
// IMPL-NEXT:  #define CLAUSE_NO_CLASS(Enum, Str)
// IMPL-NEXT:  #endif
// IMPL-EMPTY:
// IMPL-NEXT:  #define __CLAUSE(Name, Class)                      \
// IMPL-NEXT:    CLAUSE(TDLC_##Name, #Name, /* Implicit */ false) \
// IMPL-NEXT:    CLAUSE_CLASS(TDLC_##Name, #Name, Class)
// IMPL-NEXT:  #define __CLAUSE_NO_CLASS(Name)                    \
// IMPL-NEXT:    CLAUSE(TDLC_##Name, #Name, /* Implicit */ false) \
// IMPL-NEXT:    CLAUSE_NO_CLASS(TDLC_##Name, #Name)
// IMPL-NEXT:  #define __IMPLICIT_CLAUSE_CLASS(Name, Str, Class)  \
// IMPL-NEXT:    CLAUSE(TDLC_##Name, Str, /* Implicit */ true)    \
// IMPL-NEXT:  CLAUSE_CLASS(TDLC_##Name, Str, Class)
// IMPL-NEXT:  #define __IMPLICIT_CLAUSE_NO_CLASS(Name, Str)      \
// IMPL-NEXT:    CLAUSE(TDLC_##Name, Str, /* Implicit */ true)    \
// IMPL-NEXT:  CLAUSE_NO_CLASS(TDLC_##Name, Str)
// IMPL-EMPTY:
// IMPL-NEXT:  __IMPLICIT_CLAUSE_NO_CLASS(clausea, "clausea")
// IMPL-NEXT:  __CLAUSE_NO_CLASS(clauseb)
// IMPL-NEXT:  __CLAUSE(clausec, ClauseC)
// IMPL-NEXT:  __IMPLICIT_CLAUSE_CLASS(claused, "claused", ClauseD)
// IMPL-EMPTY:
// IMPL-NEXT:  #undef __IMPLICIT_CLAUSE_NO_CLASS
// IMPL-NEXT:  #undef __IMPLICIT_CLAUSE_CLASS
// IMPL-NEXT:  #undef __CLAUSE_NO_CLASS
// IMPL-NEXT:  #undef __CLAUSE
// IMPL-NEXT:  #undef CLAUSE_NO_CLASS
// IMPL-NEXT:  #undef CLAUSE_CLASS
// IMPL-NEXT:  #undef CLAUSE
// IMPL-EMPTY:
// IMPL-NEXT:  #endif // GEN_CLANG_CLAUSE_CLASS

// IMPL:       #ifdef GEN_DIRECTIVES_IMPL
// IMPL-NEXT:  #undef GEN_DIRECTIVES_IMPL
// IMPL-EMPTY:
// IMPL-NEXT:  #include "llvm/Frontend/Directive/Spelling.h"
// IMPL-NEXT:  #include "llvm/Support/ErrorHandling.h"
// IMPL-NEXT:  #include <utility>
// IMPL-EMPTY:
<<<<<<< HEAD
// IMPL-NEXT:  llvm::tdl::Directive llvm::tdl::getTdlDirectiveKind(llvm::StringRef Str) {
// IMPL-NEXT:    return StringSwitch<Directive>(Str)
// IMPL-NEXT:      .Case("dira",TDLD_dira)
// IMPL-NEXT:      .Default(TDLD_dira);
// IMPL-NEXT:  }
// IMPL-EMPTY:
// IMPL-NEXT:  llvm::StringRef llvm::tdl::getTdlDirectiveName(llvm::tdl::Directive Kind) {
=======
// IMPL-NEXT: std::pair<llvm::tdl::Directive, llvm::directive::VersionRange> llvm::tdl::getTdlDirectiveKindAndVersions(llvm::StringRef Str) {
// IMPL-NEXT:   directive::VersionRange All; // Default-initialized to "all versions"
// IMPL-NEXT:   return StringSwitch<std::pair<Directive, directive::VersionRange>>(Str)
// IMPL-NEXT:     .Case("dira", {TDLD_dira, All})
// IMPL-NEXT:     .Default({TDLD_dira, All});
// IMPL-NEXT: }
// IMPL-EMPTY:
// IMPL-NEXT:  llvm::StringRef llvm::tdl::getTdlDirectiveName(llvm::tdl::Directive Kind, unsigned Version) {
>>>>>>> eb0f1dc0
// IMPL-NEXT:    switch (Kind) {
// IMPL-NEXT:      case TDLD_dira:
// IMPL-NEXT:        return "dira";
// IMPL-NEXT:    }
// IMPL-NEXT:    llvm_unreachable("Invalid Tdl Directive kind");
// IMPL-NEXT:  }
// IMPL-EMPTY:
<<<<<<< HEAD
// IMPL-NEXT:  llvm::tdl::Clause llvm::tdl::getTdlClauseKind(llvm::StringRef Str) {
// IMPL-NEXT:    return StringSwitch<Clause>(Str)
// IMPL-NEXT:      .Case("clausea",TDLC_clauseb)
// IMPL-NEXT:      .Case("clauseb",TDLC_clauseb)
// IMPL-NEXT:      .Case("clausec",TDLC_clausec)
// IMPL-NEXT:      .Case("claused",TDLC_clauseb)
// IMPL-NEXT:      .Default(TDLC_clauseb);
// IMPL-NEXT:  }
// IMPL-EMPTY:
// IMPL-NEXT:  llvm::StringRef llvm::tdl::getTdlClauseName(llvm::tdl::Clause Kind) {
=======
// IMPL-NEXT: std::pair<llvm::tdl::Clause, llvm::directive::VersionRange> llvm::tdl::getTdlClauseKindAndVersions(llvm::StringRef Str) {
// IMPL-NEXT:   directive::VersionRange All; // Default-initialized to "all versions"
// IMPL-NEXT:   return StringSwitch<std::pair<Clause, directive::VersionRange>>(Str)
// IMPL-NEXT:     .Case("clausea", {TDLC_clauseb, All})
// IMPL-NEXT:     .Case("clauseb", {TDLC_clauseb, All})
// IMPL-NEXT:     .Case("clausec", {TDLC_clausec, All})
// IMPL-NEXT:     .Case("claused", {TDLC_clauseb, All})
// IMPL-NEXT:     .Default({TDLC_clauseb, All});
// IMPL-NEXT: }
// IMPL-EMPTY:
// IMPL-NEXT:  llvm::StringRef llvm::tdl::getTdlClauseName(llvm::tdl::Clause Kind, unsigned Version) {
>>>>>>> eb0f1dc0
// IMPL-NEXT:    switch (Kind) {
// IMPL-NEXT:      case TDLC_clausea:
// IMPL-NEXT:        return "clausea";
// IMPL-NEXT:      case TDLC_clauseb:
// IMPL-NEXT:        return "clauseb";
// IMPL-NEXT:      case TDLC_clausec:
// IMPL-NEXT:        return "clausec";
// IMPL-NEXT:      case TDLC_claused:
// IMPL-NEXT:        return "claused";
// IMPL-NEXT:    }
// IMPL-NEXT:    llvm_unreachable("Invalid Tdl Clause kind");
// IMPL-NEXT:  }
// IMPL-EMPTY:
// IMPL-NEXT:  bool llvm::tdl::isAllowedClauseForDirective(llvm::tdl::Directive D, llvm::tdl::Clause C, unsigned Version) {
// IMPL-NEXT:    assert(unsigned(D) <= Directive_enumSize);
// IMPL-NEXT:    assert(unsigned(C) <= Clause_enumSize);
// IMPL-NEXT:    switch (D) {
// IMPL-NEXT:      case TDLD_dira:
// IMPL-NEXT:        switch (C) {
// IMPL-NEXT:          case TDLC_clausea:
// IMPL-NEXT:            return 2 <= Version && 4 >= Version;
// IMPL-NEXT:          case TDLC_clauseb:
// IMPL-NEXT:            return 2 <= Version && 2147483647 >= Version;
// IMPL-NEXT:          default:
// IMPL-NEXT:            return false;
// IMPL-NEXT:        }
// IMPL-NEXT:        break;
// IMPL-NEXT:    }
// IMPL-NEXT:    llvm_unreachable("Invalid Tdl Directive kind");
// IMPL-NEXT:  }
// IMPL-EMPTY:
// IMPL-NEXT:  llvm::tdl::Association llvm::tdl::getDirectiveAssociation(llvm::tdl::Directive Dir) {
// IMPL-NEXT:    switch (Dir) {
// IMPL-NEXT:    case TDLD_dira:
// IMPL-NEXT:      return Association::Block;
// IMPL-NEXT:    } // switch (Dir)
// IMPL-NEXT:    llvm_unreachable("Unexpected directive");
// IMPL-NEXT:  }
// IMPL-EMPTY:
// IMPL-NEXT:  llvm::tdl::Category llvm::tdl::getDirectiveCategory(llvm::tdl::Directive Dir) {
// IMPL-NEXT:    switch (Dir) {
// IMPL-NEXT:    case TDLD_dira:
// IMPL-NEXT:      return Category::Declarative;
// IMPL-NEXT:    } // switch (Dir)
// IMPL-NEXT:    llvm_unreachable("Unexpected directive");
// IMPL-NEXT:  }
// IMPL-EMPTY:
// IMPL-NEXT:  llvm::tdl::SourceLanguage llvm::tdl::getDirectiveLanguages(llvm::tdl::Directive D) {
// IMPL-NEXT:    switch (D) {
// IMPL-NEXT:    case TDLD_dira:
// IMPL-NEXT:      return SourceLanguage::C | SourceLanguage::Fortran;
// IMPL-NEXT:    } // switch(D)
// IMPL-NEXT:    llvm_unreachable("Unexpected directive");
// IMPL-NEXT:  }
// IMPL-EMPTY:
// IMPL-NEXT:  static_assert(sizeof(llvm::tdl::Directive) == sizeof(int));
// IMPL-NEXT:  {{.*}} static const llvm::tdl::Directive LeafConstructTable[][2] = {
// IMPL-NEXT:    {llvm::tdl::TDLD_dira, static_cast<llvm::tdl::Directive>(0),},
// IMPL-NEXT:  };
// IMPL-EMPTY:
// IMPL-NEXT:  {{.*}} static auto LeafConstructTableEndDirective = LeafConstructTable + 1;
// IMPL-EMPTY:
// IMPL-NEXT:  {{.*}} static const int LeafConstructTableOrdering[] = {
// IMPL-NEXT:    0,
// IMPL-NEXT:  };
// IMPL-EMPTY:
// IMPL-NEXT:  #endif // GEN_DIRECTIVES_IMPL<|MERGE_RESOLUTION|>--- conflicted
+++ resolved
@@ -46,11 +46,8 @@
 // CHECK-NEXT:  #define LLVM_Tdl_INC
 // CHECK-EMPTY:
 // CHECK-NEXT:  #include "llvm/ADT/ArrayRef.h"
-<<<<<<< HEAD
-=======
 // CHECK-NEXT:  #include "llvm/ADT/StringRef.h"
 // CHECK-NEXT:  #include "llvm/Frontend/Directive/Spelling.h"
->>>>>>> eb0f1dc0
 // CHECK-NEXT:  #include "llvm/Support/Compiler.h"
 // CHECK-NEXT:  #include <cstddef>
 // CHECK-NEXT:  #include <utility>
@@ -104,15 +101,6 @@
 // CHECK-NEXT:  static constexpr std::size_t Clause_enumSize = 4;
 // CHECK-EMPTY:
 // CHECK-NEXT:  // Enumeration helper functions
-<<<<<<< HEAD
-// CHECK-NEXT:  LLVM_ABI Directive getTdlDirectiveKind(StringRef Str);
-// CHECK-EMPTY:
-// CHECK-NEXT:  LLVM_ABI StringRef getTdlDirectiveName(Directive D);
-// CHECK-EMPTY:
-// CHECK-NEXT:  LLVM_ABI Clause getTdlClauseKind(StringRef Str);
-// CHECK-EMPTY:
-// CHECK-NEXT:  LLVM_ABI StringRef getTdlClauseName(Clause C);
-=======
 // CHECK-NEXT:  LLVM_ABI std::pair<Directive, directive::VersionRange> getTdlDirectiveKindAndVersions(StringRef Str);
 // CHECK-NEXT:  inline Directive getTdlDirectiveKind(StringRef Str) {
 // CHECK-NEXT:    return getTdlDirectiveKindAndVersions(Str).first;
@@ -127,7 +115,6 @@
 // CHECK-NEXT:  }
 // CHECK-EMPTY:
 // CHECK-NEXT:  LLVM_ABI StringRef getTdlClauseName(Clause C, unsigned Ver = 0);
->>>>>>> eb0f1dc0
 // CHECK-EMPTY:
 // CHECK-NEXT:  /// Return true if \p C is a valid clause for \p D in version \p Version.
 // CHECK-NEXT:  LLVM_ABI bool isAllowedClauseForDirective(Directive D, Clause C, unsigned Version);
@@ -283,15 +270,6 @@
 // IMPL-NEXT:  #include "llvm/Support/ErrorHandling.h"
 // IMPL-NEXT:  #include <utility>
 // IMPL-EMPTY:
-<<<<<<< HEAD
-// IMPL-NEXT:  llvm::tdl::Directive llvm::tdl::getTdlDirectiveKind(llvm::StringRef Str) {
-// IMPL-NEXT:    return StringSwitch<Directive>(Str)
-// IMPL-NEXT:      .Case("dira",TDLD_dira)
-// IMPL-NEXT:      .Default(TDLD_dira);
-// IMPL-NEXT:  }
-// IMPL-EMPTY:
-// IMPL-NEXT:  llvm::StringRef llvm::tdl::getTdlDirectiveName(llvm::tdl::Directive Kind) {
-=======
 // IMPL-NEXT: std::pair<llvm::tdl::Directive, llvm::directive::VersionRange> llvm::tdl::getTdlDirectiveKindAndVersions(llvm::StringRef Str) {
 // IMPL-NEXT:   directive::VersionRange All; // Default-initialized to "all versions"
 // IMPL-NEXT:   return StringSwitch<std::pair<Directive, directive::VersionRange>>(Str)
@@ -300,7 +278,6 @@
 // IMPL-NEXT: }
 // IMPL-EMPTY:
 // IMPL-NEXT:  llvm::StringRef llvm::tdl::getTdlDirectiveName(llvm::tdl::Directive Kind, unsigned Version) {
->>>>>>> eb0f1dc0
 // IMPL-NEXT:    switch (Kind) {
 // IMPL-NEXT:      case TDLD_dira:
 // IMPL-NEXT:        return "dira";
@@ -308,18 +285,6 @@
 // IMPL-NEXT:    llvm_unreachable("Invalid Tdl Directive kind");
 // IMPL-NEXT:  }
 // IMPL-EMPTY:
-<<<<<<< HEAD
-// IMPL-NEXT:  llvm::tdl::Clause llvm::tdl::getTdlClauseKind(llvm::StringRef Str) {
-// IMPL-NEXT:    return StringSwitch<Clause>(Str)
-// IMPL-NEXT:      .Case("clausea",TDLC_clauseb)
-// IMPL-NEXT:      .Case("clauseb",TDLC_clauseb)
-// IMPL-NEXT:      .Case("clausec",TDLC_clausec)
-// IMPL-NEXT:      .Case("claused",TDLC_clauseb)
-// IMPL-NEXT:      .Default(TDLC_clauseb);
-// IMPL-NEXT:  }
-// IMPL-EMPTY:
-// IMPL-NEXT:  llvm::StringRef llvm::tdl::getTdlClauseName(llvm::tdl::Clause Kind) {
-=======
 // IMPL-NEXT: std::pair<llvm::tdl::Clause, llvm::directive::VersionRange> llvm::tdl::getTdlClauseKindAndVersions(llvm::StringRef Str) {
 // IMPL-NEXT:   directive::VersionRange All; // Default-initialized to "all versions"
 // IMPL-NEXT:   return StringSwitch<std::pair<Clause, directive::VersionRange>>(Str)
@@ -331,7 +296,6 @@
 // IMPL-NEXT: }
 // IMPL-EMPTY:
 // IMPL-NEXT:  llvm::StringRef llvm::tdl::getTdlClauseName(llvm::tdl::Clause Kind, unsigned Version) {
->>>>>>> eb0f1dc0
 // IMPL-NEXT:    switch (Kind) {
 // IMPL-NEXT:      case TDLC_clausea:
 // IMPL-NEXT:        return "clausea";
