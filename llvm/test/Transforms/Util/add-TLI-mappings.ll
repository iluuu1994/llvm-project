--- conflicted
+++ resolved
@@ -1,18 +1,12 @@
 ; RUN: opt -mtriple=x86_64-unknown-linux-gnu -vector-library=SVML -passes=inject-tli-mappings -S < %s | FileCheck %s  --check-prefixes=COMMON,SVML
 ; RUN: opt -mtriple=x86_64-unknown-linux-gnu -vector-library=AMDLIBM -passes=inject-tli-mappings -S < %s | FileCheck %s  --check-prefixes=COMMON,AMDLIBM
 ; RUN: opt -mtriple=powerpc64-unknown-linux-gnu -vector-library=MASSV -passes=inject-tli-mappings -S < %s | FileCheck %s  --check-prefixes=COMMON,MASSV
-<<<<<<< HEAD
-; RUN: opt -mtriple=aarch64-unknown-linux-gnu -vector-library=LIBMVEC -passes=inject-tli-mappings -S < %s | FileCheck %s  --check-prefixes=LIBMVEC-AARCH64
-=======
 ; RUN: opt -mtriple=aarch64-unknown-linux-gnu -vector-library=LIBMVEC -passes=inject-tli-mappings -S < %s | FileCheck %s  --check-prefixes=COMMON,LIBMVEC-AARCH64
->>>>>>> 4084ffcf
 ; RUN: opt -mtriple=x86_64-unknown-linux-gnu -vector-library=LIBMVEC -passes=inject-tli-mappings -S < %s | FileCheck %s  --check-prefixes=COMMON,LIBMVEC-X86
 ; RUN: opt -mtriple=x86_64-unknown-linux-gnu -vector-library=Accelerate -passes=inject-tli-mappings -S < %s | FileCheck %s  --check-prefixes=COMMON,ACCELERATE
 ; RUN: opt -mtriple=aarch64-unknown-linux-gnu -vector-library=sleefgnuabi -passes=inject-tli-mappings -S < %s | FileCheck %s  --check-prefixes=COMMON,SLEEFGNUABI
 ; RUN: opt -mtriple=riscv64-unknown-linux-gnu -vector-library=sleefgnuabi -passes=inject-tli-mappings -S < %s | FileCheck %s  --check-prefixes=COMMON,SLEEFGNUABI_RISCV
 ; RUN: opt -mtriple=aarch64-unknown-linux-gnu -vector-library=ArmPL -passes=inject-tli-mappings -S < %s | FileCheck %s  --check-prefixes=COMMON,ARMPL
-
-; LIBMVEC-AARCH64-NOT: llvm.compiler.used
 
 ; COMMON-LABEL: @llvm.compiler.used = appending global
 ; SVML-SAME:        [6 x ptr] [
@@ -110,10 +104,7 @@
 ; AMDLIBM:            call double @sin(double %{{.*}}) #[[SIN:[0-9]+]]
 ; MASSV:              call double @sin(double %{{.*}}) #[[SIN:[0-9]+]]
 ; ACCELERATE:         call double @sin(double %{{.*}})
-<<<<<<< HEAD
-=======
 ; LIBMVEC-AARCH64:    call double @sin(double %{{.*}}) #[[SIN:[0-9]+]]
->>>>>>> 4084ffcf
 ; LIBMVEC-X86:        call double @sin(double %{{.*}}) #[[SIN:[0-9]+]]
 ; SLEEFGNUABI:        call double @sin(double %{{.*}}) #[[SIN:[0-9]+]]
 ; SLEEFGNUABI_RISCV:  call double @sin(double %{{.*}}) #[[SIN:[0-9]+]]
@@ -172,10 +163,7 @@
 ; COMMON-LABEL:       @call_llvm.log10.f32(
 ; SVML:               call float @llvm.log10.f32(float %{{.*}})
 ; AMDLIBM:            call float @llvm.log10.f32(float %{{.*}}) #[[LOG10:[0-9]+]]
-<<<<<<< HEAD
-=======
 ; LIBMVEC-AARCH64:    call float @llvm.log10.f32(float %{{.*}}) #[[LOG10:[0-9]+]]
->>>>>>> 4084ffcf
 ; LIBMVEC-X86:        call float @llvm.log10.f32(float %{{.*}})
 ; MASSV:              call float @llvm.log10.f32(float %{{.*}}) #[[LOG10:[0-9]+]]
 ; ACCELERATE:         call float @llvm.log10.f32(float %{{.*}}) #[[LOG10:[0-9]+]]
@@ -215,16 +203,11 @@
 ; MASSV: declare <2 x double> @__sind2(<2 x double>)
 ; MASSV: declare <4 x float> @__log10f4(<4 x float>)
 
-<<<<<<< HEAD
-; LIBMVEC-AARCH64-NOT: declare <2 x double> @_ZGVbN2v_sin(<2 x double>)
-; LIBMVEC-AARCH64-NOT: declare <4 x double> @_ZGVdN4v_sin(<4 x double>)
-=======
 ; LIBMVEC-AARCH64: declare aarch64_vector_pcs <2 x double> @_ZGVnN2v_sin(<2 x double>)
 ; LIBMVEC-AARCH64: declare <vscale x 2 x double> @_ZGVsMxv_sin(<vscale x 2 x double>, <vscale x 2 x i1>)
 ; LIBMVEC-AARCH64: declare aarch64_vector_pcs <2 x float> @_ZGVnN2v_log10f(<2 x float>)
 ; LIBMVEC-AARCH64: declare aarch64_vector_pcs <4 x float> @_ZGVnN4v_log10f(<4 x float>)
 ; LIBMVEC-AARCH64: declare <vscale x 4 x float> @_ZGVsMxv_log10f(<vscale x 4 x float>, <vscale x 4 x i1>)
->>>>>>> 4084ffcf
 
 ; LIBMVEC-X86: declare <2 x double> @_ZGVbN2v_sin(<2 x double>)
 ; LIBMVEC-X86: declare <4 x double> @_ZGVdN4v_sin(<4 x double>)
