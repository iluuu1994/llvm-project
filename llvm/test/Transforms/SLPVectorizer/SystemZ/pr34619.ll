; NOTE: Assertions have been autogenerated by utils/update_test_checks.py
; RUN: opt -mtriple=systemz-unknown -mcpu=z13 -passes=slp-vectorizer -S < %s | FileCheck %s

@bar = external global [4 x [4 x i32]], align 4
@dct_luma = external global [4 x [4 x i32]], align 4

define void @foo() local_unnamed_addr {
; CHECK-LABEL: @foo(
; CHECK-NEXT:  entry:
; CHECK-NEXT:    [[ADD277:%.*]] = add nsw i32 undef, undef
; CHECK-NEXT:    store i32 [[ADD277]], ptr getelementptr inbounds ([4 x [4 x i32]], ptr @bar, i64 0, i64 3, i64 1), align 4
; CHECK-NEXT:    [[TMP0:%.*]] = load i32, ptr getelementptr inbounds ([4 x [4 x i32]], ptr @bar, i64 0, i64 3, i64 0), align 4
; CHECK-NEXT:    [[ARRAYIDX372:%.*]] = getelementptr inbounds [4 x [4 x i32]], ptr @dct_luma, i64 0, i64 3, i64 0
; CHECK-NEXT:    [[TMP1:%.*]] = load <2 x i32>, ptr getelementptr inbounds ([4 x [4 x i32]], ptr @bar, i64 0, i64 3, i64 2), align 4
<<<<<<< HEAD
; CHECK-NEXT:    [[TMP2:%.*]] = shufflevector <2 x i32> [[TMP1]], <2 x i32> poison, <4 x i32> <i32 poison, i32 poison, i32 0, i32 1>
; CHECK-NEXT:    [[TMP3:%.*]] = insertelement <4 x i32> [[TMP2]], i32 [[TMP0]], i32 0
; CHECK-NEXT:    [[TMP4:%.*]] = insertelement <4 x i32> [[TMP3]], i32 [[ADD277]], i32 1
; CHECK-NEXT:    [[TMP5:%.*]] = add nsw <4 x i32> undef, [[TMP4]]
; CHECK-NEXT:    [[TMP6:%.*]] = ashr <4 x i32> [[TMP5]], <i32 6, i32 6, i32 6, i32 6>
; CHECK-NEXT:    store <4 x i32> [[TMP6]], ptr [[ARRAYIDX372]], align 4
=======
; CHECK-NEXT:    [[TMP2:%.*]] = insertelement <4 x i32> <i32 poison, i32 undef, i32 poison, i32 poison>, i32 [[TMP0]], i32 0
; CHECK-NEXT:    [[TMP3:%.*]] = shufflevector <2 x i32> [[TMP1]], <2 x i32> poison, <4 x i32> <i32 0, i32 1, i32 poison, i32 poison>
; CHECK-NEXT:    [[TMP4:%.*]] = shufflevector <4 x i32> [[TMP2]], <4 x i32> [[TMP3]], <4 x i32> <i32 0, i32 1, i32 4, i32 5>
; CHECK-NEXT:    [[TMP5:%.*]] = insertelement <4 x i32> <i32 undef, i32 poison, i32 undef, i32 undef>, i32 [[ADD277]], i32 1
; CHECK-NEXT:    [[TMP6:%.*]] = add nsw <4 x i32> [[TMP4]], [[TMP5]]
; CHECK-NEXT:    [[TMP7:%.*]] = ashr <4 x i32> [[TMP6]], <i32 6, i32 6, i32 6, i32 6>
; CHECK-NEXT:    store <4 x i32> [[TMP7]], ptr [[ARRAYIDX372]], align 4
>>>>>>> 7ea78643
; CHECK-NEXT:    unreachable
;
entry:
  %add277 = add nsw i32 undef, undef
  store i32 %add277, ptr getelementptr inbounds ([4 x [4 x i32]], ptr @bar, i64 0, i64 3, i64 1), align 4
  %0 = load i32, ptr getelementptr inbounds ([4 x [4 x i32]], ptr @bar, i64 0, i64 3, i64 0), align 4
  %sub355 = add nsw i32 undef, %0
  %shr.i = ashr i32 %sub355, 6
  %arrayidx372 = getelementptr inbounds [4 x [4 x i32]], ptr @dct_luma, i64 0, i64 3, i64 0
  store i32 %shr.i, ptr %arrayidx372, align 4
  %sub355.1 = add nsw i32 undef, %add277
  %shr.i.1 = ashr i32 %sub355.1, 6
  %arrayidx372.1 = getelementptr inbounds [4 x [4 x i32]], ptr @dct_luma, i64 0, i64 3, i64 1
  store i32 %shr.i.1, ptr %arrayidx372.1, align 4
  %1 = load i32, ptr getelementptr inbounds ([4 x [4 x i32]], ptr @bar, i64 0, i64 3, i64 2), align 4
  %sub355.2 = add nsw i32 undef, %1
  %shr.i.2 = ashr i32 %sub355.2, 6
  %arrayidx372.2 = getelementptr inbounds [4 x [4 x i32]], ptr @dct_luma, i64 0, i64 3, i64 2
  store i32 %shr.i.2, ptr %arrayidx372.2, align 4
  %2 = load i32, ptr getelementptr inbounds ([4 x [4 x i32]], ptr @bar, i64 0, i64 3, i64 3), align 4
  %sub355.3 = add nsw i32 undef, %2
  %shr.i.3 = ashr i32 %sub355.3, 6
  %arrayidx372.3 = getelementptr inbounds [4 x [4 x i32]], ptr @dct_luma, i64 0, i64 3, i64 3
  store i32 %shr.i.3, ptr %arrayidx372.3, align 4
  unreachable
}<|MERGE_RESOLUTION|>--- conflicted
+++ resolved
@@ -12,22 +12,12 @@
 ; CHECK-NEXT:    [[TMP0:%.*]] = load i32, ptr getelementptr inbounds ([4 x [4 x i32]], ptr @bar, i64 0, i64 3, i64 0), align 4
 ; CHECK-NEXT:    [[ARRAYIDX372:%.*]] = getelementptr inbounds [4 x [4 x i32]], ptr @dct_luma, i64 0, i64 3, i64 0
 ; CHECK-NEXT:    [[TMP1:%.*]] = load <2 x i32>, ptr getelementptr inbounds ([4 x [4 x i32]], ptr @bar, i64 0, i64 3, i64 2), align 4
-<<<<<<< HEAD
 ; CHECK-NEXT:    [[TMP2:%.*]] = shufflevector <2 x i32> [[TMP1]], <2 x i32> poison, <4 x i32> <i32 poison, i32 poison, i32 0, i32 1>
 ; CHECK-NEXT:    [[TMP3:%.*]] = insertelement <4 x i32> [[TMP2]], i32 [[TMP0]], i32 0
-; CHECK-NEXT:    [[TMP4:%.*]] = insertelement <4 x i32> [[TMP3]], i32 [[ADD277]], i32 1
-; CHECK-NEXT:    [[TMP5:%.*]] = add nsw <4 x i32> undef, [[TMP4]]
+; CHECK-NEXT:    [[TMP4:%.*]] = insertelement <4 x i32> <i32 undef, i32 poison, i32 undef, i32 undef>, i32 [[ADD277]], i32 1
+; CHECK-NEXT:    [[TMP5:%.*]] = add nsw <4 x i32> [[TMP3]], [[TMP4]]
 ; CHECK-NEXT:    [[TMP6:%.*]] = ashr <4 x i32> [[TMP5]], <i32 6, i32 6, i32 6, i32 6>
 ; CHECK-NEXT:    store <4 x i32> [[TMP6]], ptr [[ARRAYIDX372]], align 4
-=======
-; CHECK-NEXT:    [[TMP2:%.*]] = insertelement <4 x i32> <i32 poison, i32 undef, i32 poison, i32 poison>, i32 [[TMP0]], i32 0
-; CHECK-NEXT:    [[TMP3:%.*]] = shufflevector <2 x i32> [[TMP1]], <2 x i32> poison, <4 x i32> <i32 0, i32 1, i32 poison, i32 poison>
-; CHECK-NEXT:    [[TMP4:%.*]] = shufflevector <4 x i32> [[TMP2]], <4 x i32> [[TMP3]], <4 x i32> <i32 0, i32 1, i32 4, i32 5>
-; CHECK-NEXT:    [[TMP5:%.*]] = insertelement <4 x i32> <i32 undef, i32 poison, i32 undef, i32 undef>, i32 [[ADD277]], i32 1
-; CHECK-NEXT:    [[TMP6:%.*]] = add nsw <4 x i32> [[TMP4]], [[TMP5]]
-; CHECK-NEXT:    [[TMP7:%.*]] = ashr <4 x i32> [[TMP6]], <i32 6, i32 6, i32 6, i32 6>
-; CHECK-NEXT:    store <4 x i32> [[TMP7]], ptr [[ARRAYIDX372]], align 4
->>>>>>> 7ea78643
 ; CHECK-NEXT:    unreachable
 ;
 entry:
