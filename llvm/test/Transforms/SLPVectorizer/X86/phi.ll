; NOTE: Assertions have been autogenerated by utils/update_test_checks.py
; RUN: opt < %s -passes=slp-vectorizer,dce -slp-threshold=-100 -S -mtriple=i386-apple-macosx10.8.0 -mcpu=corei7-avx | FileCheck %s

target datalayout = "e-p:32:32:32-i1:8:8-i8:8:8-i16:16:16-i32:32:32-i64:32:64-f32:32:32-f64:32:64-v64:64:64-v128:128:128-a0:0:64-f80:128:128-n8:16:32-S128"
target triple = "i386-apple-macosx10.9.0"

;int foo(ptr A, int k) {
;  double A0;
;  double A1;
;  if (k) {
;    A0 = 3;
;    A1 = 5;
;  } else {
;    A0 = A[10];
;    A1 = A[11];
;  }
;  A[0] = A0;
;  A[1] = A1;
;}


define i32 @foo(ptr nocapture %A, i32 %k) {
; CHECK-LABEL: @foo(
; CHECK-NEXT:  entry:
; CHECK-NEXT:    [[TOBOOL:%.*]] = icmp eq i32 [[K:%.*]], 0
; CHECK-NEXT:    br i1 [[TOBOOL]], label [[IF_ELSE:%.*]], label [[IF_END:%.*]]
; CHECK:       if.else:
; CHECK-NEXT:    [[ARRAYIDX:%.*]] = getelementptr inbounds double, ptr [[A:%.*]], i64 10
; CHECK-NEXT:    [[TMP0:%.*]] = load <2 x double>, ptr [[ARRAYIDX]], align 8
; CHECK-NEXT:    br label [[IF_END]]
; CHECK:       if.end:
; CHECK-NEXT:    [[TMP1:%.*]] = phi <2 x double> [ [[TMP0]], [[IF_ELSE]] ], [ <double 3.000000e+00, double 5.000000e+00>, [[ENTRY:%.*]] ]
; CHECK-NEXT:    store <2 x double> [[TMP1]], ptr [[A]], align 8
; CHECK-NEXT:    ret i32 undef
;
entry:
  %tobool = icmp eq i32 %k, 0
  br i1 %tobool, label %if.else, label %if.end

if.else:                                          ; preds = %entry
  %arrayidx = getelementptr inbounds double, ptr %A, i64 10
  %0 = load double, ptr %arrayidx, align 8
  %arrayidx1 = getelementptr inbounds double, ptr %A, i64 11
  %1 = load double, ptr %arrayidx1, align 8
  br label %if.end

if.end:                                           ; preds = %entry, %if.else
  %A0.0 = phi double [ %0, %if.else ], [ 3.000000e+00, %entry ]
  %A1.0 = phi double [ %1, %if.else ], [ 5.000000e+00, %entry ]
  store double %A0.0, ptr %A, align 8
  %arrayidx3 = getelementptr inbounds double, ptr %A, i64 1
  store double %A1.0, ptr %arrayidx3, align 8
  ret i32 undef
}


;int foo(ptr restrict B,  ptr restrict A, int n, int m) {
;  double R=A[1];
;  double G=A[0];
;  for (int i=0; i < 100; i++) {
;    R += 10;
;    G += 10;
;    R *= 4;
;    G *= 4;
;    R += 4;
;    G += 4;
;  }
;  B[0] = G;
;  B[1] = R;
;  return 0;
;}

define i32 @foo2(ptr noalias nocapture %B, ptr noalias nocapture %A, i32 %n, i32 %m) #0 {
; CHECK-LABEL: @foo2(
; CHECK-NEXT:  entry:
; CHECK-NEXT:    [[TMP0:%.*]] = load <2 x double>, ptr [[A:%.*]], align 8
; CHECK-NEXT:    br label [[FOR_BODY:%.*]]
; CHECK:       for.body:
; CHECK-NEXT:    [[I_019:%.*]] = phi i32 [ 0, [[ENTRY:%.*]] ], [ [[INC:%.*]], [[FOR_BODY]] ]
; CHECK-NEXT:    [[TMP1:%.*]] = phi <2 x double> [ [[TMP0]], [[ENTRY]] ], [ [[TMP4:%.*]], [[FOR_BODY]] ]
; CHECK-NEXT:    [[TMP2:%.*]] = fadd <2 x double> [[TMP1]], <double 1.000000e+01, double 1.000000e+01>
; CHECK-NEXT:    [[TMP3:%.*]] = fmul <2 x double> [[TMP2]], <double 4.000000e+00, double 4.000000e+00>
; CHECK-NEXT:    [[TMP4]] = fadd <2 x double> [[TMP3]], <double 4.000000e+00, double 4.000000e+00>
; CHECK-NEXT:    [[INC]] = add nsw i32 [[I_019]], 1
; CHECK-NEXT:    [[EXITCOND:%.*]] = icmp eq i32 [[INC]], 100
; CHECK-NEXT:    br i1 [[EXITCOND]], label [[FOR_END:%.*]], label [[FOR_BODY]]
; CHECK:       for.end:
; CHECK-NEXT:    store <2 x double> [[TMP4]], ptr [[B:%.*]], align 8
; CHECK-NEXT:    ret i32 0
;
entry:
  %arrayidx = getelementptr inbounds double, ptr %A, i64 1
  %0 = load double, ptr %arrayidx, align 8
  %1 = load double, ptr %A, align 8
  br label %for.body

for.body:                                         ; preds = %for.body, %entry
  %i.019 = phi i32 [ 0, %entry ], [ %inc, %for.body ]
  %G.018 = phi double [ %1, %entry ], [ %add5, %for.body ]
  %R.017 = phi double [ %0, %entry ], [ %add4, %for.body ]
  %add = fadd double %R.017, 1.000000e+01
  %add2 = fadd double %G.018, 1.000000e+01
  %mul = fmul double %add, 4.000000e+00
  %mul3 = fmul double %add2, 4.000000e+00
  %add4 = fadd double %mul, 4.000000e+00
  %add5 = fadd double %mul3, 4.000000e+00
  %inc = add nsw i32 %i.019, 1
  %exitcond = icmp eq i32 %inc, 100
  br i1 %exitcond, label %for.end, label %for.body

for.end:                                          ; preds = %for.body
  store double %add5, ptr %B, align 8
  %arrayidx7 = getelementptr inbounds double, ptr %B, i64 1
  store double %add4, ptr %arrayidx7, align 8
  ret i32 0
}

; float foo3(ptr A) {
;
;   float R = A[0];
;   float G = A[1];
;   float B = A[2];
;   float Y = A[3];
;   float P = A[4];
;   for (int i=0; i < 121; i+=3) {
;     R+=Aptr7;
;     G+=Aptr8;
;     B+=Aptr9;
;     Y+=Aptr10;
;     P+=Aptr11;
;   }
;
;   return R+G+B+Y+P;
; }

define float @foo3(ptr nocapture readonly %A) #0 {
; CHECK-LABEL: @foo3(
; CHECK-NEXT:  entry:
; CHECK-NEXT:    [[ARRAYIDX1:%.*]] = getelementptr inbounds float, ptr [[A:%.*]], i64 1
; CHECK-NEXT:    [[TMP0:%.*]] = load <2 x float>, ptr [[A]], align 4
; CHECK-NEXT:    [[TMP1:%.*]] = load <4 x float>, ptr [[ARRAYIDX1]], align 4
<<<<<<< HEAD
; CHECK-NEXT:    [[TMP2:%.*]] = shufflevector <4 x float> [[TMP1]], <4 x float> poison, <2 x i32> <i32 0, i32 poison>
; CHECK-NEXT:    [[TMP3:%.*]] = insertelement <2 x float> [[TMP2]], float [[TMP0]], i32 1
; CHECK-NEXT:    br label [[FOR_BODY:%.*]]
; CHECK:       for.body:
; CHECK-NEXT:    [[INDVARS_IV:%.*]] = phi i64 [ 0, [[ENTRY:%.*]] ], [ [[INDVARS_IV_NEXT:%.*]], [[FOR_BODY]] ]
; CHECK-NEXT:    [[R_052:%.*]] = phi float [ [[TMP0]], [[ENTRY]] ], [ [[ADD6:%.*]], [[FOR_BODY]] ]
; CHECK-NEXT:    [[TMP4:%.*]] = phi <4 x float> [ [[TMP1]], [[ENTRY]] ], [ [[TMP14:%.*]], [[FOR_BODY]] ]
; CHECK-NEXT:    [[TMP5:%.*]] = phi <2 x float> [ [[TMP3]], [[ENTRY]] ], [ [[TMP16:%.*]], [[FOR_BODY]] ]
; CHECK-NEXT:    [[TMP6:%.*]] = extractelement <2 x float> [[TMP5]], i32 1
; CHECK-NEXT:    [[MUL:%.*]] = fmul float [[TMP6]], 7.000000e+00
; CHECK-NEXT:    [[ADD6]] = fadd float [[R_052]], [[MUL]]
; CHECK-NEXT:    [[TMP7:%.*]] = add nsw i64 [[INDVARS_IV]], 2
; CHECK-NEXT:    [[ARRAYIDX14:%.*]] = getelementptr inbounds float, ptr [[A]], i64 [[TMP7]]
; CHECK-NEXT:    [[INDVARS_IV_NEXT]] = add nuw nsw i64 [[INDVARS_IV]], 3
; CHECK-NEXT:    [[TMP8:%.*]] = add nsw i64 [[INDVARS_IV]], 4
; CHECK-NEXT:    [[ARRAYIDX24:%.*]] = getelementptr inbounds float, ptr [[A]], i64 [[TMP8]]
; CHECK-NEXT:    [[TMP9:%.*]] = load float, ptr [[ARRAYIDX24]], align 4
; CHECK-NEXT:    [[TMP10:%.*]] = load <2 x float>, ptr [[ARRAYIDX14]], align 4
; CHECK-NEXT:    [[TMP11:%.*]] = shufflevector <2 x float> [[TMP10]], <2 x float> [[TMP5]], <4 x i32> <i32 2, i32 0, i32 1, i32 poison>
; CHECK-NEXT:    [[TMP12:%.*]] = insertelement <4 x float> [[TMP11]], float [[TMP9]], i32 3
; CHECK-NEXT:    [[TMP13:%.*]] = fmul <4 x float> [[TMP12]], <float 8.000000e+00, float 9.000000e+00, float 1.000000e+01, float 1.100000e+01>
; CHECK-NEXT:    [[TMP14]] = fadd <4 x float> [[TMP4]], [[TMP13]]
; CHECK-NEXT:    [[TMP15:%.*]] = trunc i64 [[INDVARS_IV_NEXT]] to i32
; CHECK-NEXT:    [[CMP:%.*]] = icmp slt i32 [[TMP15]], 121
; CHECK-NEXT:    [[TMP16]] = insertelement <2 x float> [[TMP10]], float [[TMP9]], i32 0
; CHECK-NEXT:    br i1 [[CMP]], label [[FOR_BODY]], label [[FOR_END:%.*]]
; CHECK:       for.end:
; CHECK-NEXT:    [[TMP17:%.*]] = extractelement <4 x float> [[TMP14]], i32 0
; CHECK-NEXT:    [[ADD28:%.*]] = fadd float [[ADD6]], [[TMP17]]
; CHECK-NEXT:    [[TMP18:%.*]] = extractelement <4 x float> [[TMP14]], i32 1
; CHECK-NEXT:    [[ADD29:%.*]] = fadd float [[ADD28]], [[TMP18]]
; CHECK-NEXT:    [[TMP19:%.*]] = extractelement <4 x float> [[TMP14]], i32 2
; CHECK-NEXT:    [[ADD30:%.*]] = fadd float [[ADD29]], [[TMP19]]
; CHECK-NEXT:    [[TMP20:%.*]] = extractelement <4 x float> [[TMP14]], i32 3
; CHECK-NEXT:    [[ADD31:%.*]] = fadd float [[ADD30]], [[TMP20]]
=======
; CHECK-NEXT:    [[TMP2:%.*]] = extractelement <2 x float> [[TMP0]], i32 0
; CHECK-NEXT:    br label [[FOR_BODY:%.*]]
; CHECK:       for.body:
; CHECK-NEXT:    [[INDVARS_IV:%.*]] = phi i64 [ 0, [[ENTRY:%.*]] ], [ [[INDVARS_IV_NEXT:%.*]], [[FOR_BODY]] ]
; CHECK-NEXT:    [[R_052:%.*]] = phi float [ [[TMP2]], [[ENTRY]] ], [ [[ADD6:%.*]], [[FOR_BODY]] ]
; CHECK-NEXT:    [[TMP3:%.*]] = phi <4 x float> [ [[TMP1]], [[ENTRY]] ], [ [[TMP14:%.*]], [[FOR_BODY]] ]
; CHECK-NEXT:    [[TMP4:%.*]] = phi <2 x float> [ [[TMP0]], [[ENTRY]] ], [ [[TMP9:%.*]], [[FOR_BODY]] ]
; CHECK-NEXT:    [[TMP5:%.*]] = extractelement <2 x float> [[TMP4]], i32 0
; CHECK-NEXT:    [[MUL:%.*]] = fmul float [[TMP5]], 7.000000e+00
; CHECK-NEXT:    [[ADD6]] = fadd float [[R_052]], [[MUL]]
; CHECK-NEXT:    [[TMP6:%.*]] = add nsw i64 [[INDVARS_IV]], 2
; CHECK-NEXT:    [[ARRAYIDX14:%.*]] = getelementptr inbounds float, ptr [[A]], i64 [[TMP6]]
; CHECK-NEXT:    [[TMP7:%.*]] = load float, ptr [[ARRAYIDX14]], align 4
; CHECK-NEXT:    [[INDVARS_IV_NEXT]] = add nuw nsw i64 [[INDVARS_IV]], 3
; CHECK-NEXT:    [[ARRAYIDX19:%.*]] = getelementptr inbounds float, ptr [[A]], i64 [[INDVARS_IV_NEXT]]
; CHECK-NEXT:    [[TMP8:%.*]] = load <2 x float>, ptr [[ARRAYIDX19]], align 4
; CHECK-NEXT:    [[TMP9]] = load <2 x float>, ptr [[ARRAYIDX19]], align 4
; CHECK-NEXT:    [[TMP10:%.*]] = shufflevector <2 x float> [[TMP4]], <2 x float> poison, <4 x i32> <i32 1, i32 poison, i32 poison, i32 poison>
; CHECK-NEXT:    [[TMP11:%.*]] = insertelement <4 x float> [[TMP10]], float [[TMP7]], i32 1
; CHECK-NEXT:    [[TMP12:%.*]] = call <4 x float> @llvm.vector.insert.v4f32.v2f32(<4 x float> [[TMP11]], <2 x float> [[TMP8]], i64 2)
; CHECK-NEXT:    [[TMP13:%.*]] = fmul <4 x float> [[TMP12]], <float 8.000000e+00, float 9.000000e+00, float 1.000000e+01, float 1.100000e+01>
; CHECK-NEXT:    [[TMP14]] = fadd <4 x float> [[TMP3]], [[TMP13]]
; CHECK-NEXT:    [[TMP15:%.*]] = trunc i64 [[INDVARS_IV_NEXT]] to i32
; CHECK-NEXT:    [[CMP:%.*]] = icmp slt i32 [[TMP15]], 121
; CHECK-NEXT:    br i1 [[CMP]], label [[FOR_BODY]], label [[FOR_END:%.*]]
; CHECK:       for.end:
; CHECK-NEXT:    [[TMP16:%.*]] = extractelement <4 x float> [[TMP14]], i32 0
; CHECK-NEXT:    [[ADD28:%.*]] = fadd float [[ADD6]], [[TMP16]]
; CHECK-NEXT:    [[TMP17:%.*]] = extractelement <4 x float> [[TMP14]], i32 1
; CHECK-NEXT:    [[ADD29:%.*]] = fadd float [[ADD28]], [[TMP17]]
; CHECK-NEXT:    [[TMP18:%.*]] = extractelement <4 x float> [[TMP14]], i32 2
; CHECK-NEXT:    [[ADD30:%.*]] = fadd float [[ADD29]], [[TMP18]]
; CHECK-NEXT:    [[TMP19:%.*]] = extractelement <4 x float> [[TMP14]], i32 3
; CHECK-NEXT:    [[ADD31:%.*]] = fadd float [[ADD30]], [[TMP19]]
>>>>>>> aec3ec04
; CHECK-NEXT:    ret float [[ADD31]]
;
entry:
  %0 = load float, ptr %A, align 4
  %arrayidx1 = getelementptr inbounds float, ptr %A, i64 1
  %1 = load float, ptr %arrayidx1, align 4
  %arrayidx2 = getelementptr inbounds float, ptr %A, i64 2
  %2 = load float, ptr %arrayidx2, align 4
  %arrayidx3 = getelementptr inbounds float, ptr %A, i64 3
  %3 = load float, ptr %arrayidx3, align 4
  %arrayidx4 = getelementptr inbounds float, ptr %A, i64 4
  %4 = load float, ptr %arrayidx4, align 4
  br label %for.body

for.body:                                         ; preds = %for.body, %entry
  %indvars.iv = phi i64 [ 0, %entry ], [ %indvars.iv.next, %for.body ]
  %P.056 = phi float [ %4, %entry ], [ %add26, %for.body ]
  %Y.055 = phi float [ %3, %entry ], [ %add21, %for.body ]
  %B.054 = phi float [ %2, %entry ], [ %add16, %for.body ]
  %G.053 = phi float [ %1, %entry ], [ %add11, %for.body ]
  %R.052 = phi float [ %0, %entry ], [ %add6, %for.body ]
  %5 = phi float [ %1, %entry ], [ %11, %for.body ]
  %6 = phi float [ %0, %entry ], [ %9, %for.body ]
  %mul = fmul float %6, 7.000000e+00
  %add6 = fadd float %R.052, %mul
  %mul10 = fmul float %5, 8.000000e+00
  %add11 = fadd float %G.053, %mul10
  %7 = add nsw i64 %indvars.iv, 2
  %arrayidx14 = getelementptr inbounds float, ptr %A, i64 %7
  %8 = load float, ptr %arrayidx14, align 4
  %mul15 = fmul float %8, 9.000000e+00
  %add16 = fadd float %B.054, %mul15
  %indvars.iv.next = add nuw nsw i64 %indvars.iv, 3
  %arrayidx19 = getelementptr inbounds float, ptr %A, i64 %indvars.iv.next
  %9 = load float, ptr %arrayidx19, align 4
  %mul20 = fmul float %9, 1.000000e+01
  %add21 = fadd float %Y.055, %mul20
  %10 = add nsw i64 %indvars.iv, 4
  %arrayidx24 = getelementptr inbounds float, ptr %A, i64 %10
  %11 = load float, ptr %arrayidx24, align 4
  %mul25 = fmul float %11, 1.100000e+01
  %add26 = fadd float %P.056, %mul25
  %12 = trunc i64 %indvars.iv.next to i32
  %cmp = icmp slt i32 %12, 121
  br i1 %cmp, label %for.body, label %for.end

for.end:                                          ; preds = %for.body
  %add28 = fadd float %add6, %add11
  %add29 = fadd float %add28, %add16
  %add30 = fadd float %add29, %add21
  %add31 = fadd float %add30, %add26
  ret float %add31
}

; Make sure the order of phi nodes of different types does not prevent
; vectorization of same typed phi nodes.
define float @sort_phi_type(ptr nocapture readonly %A) {
; CHECK-LABEL: @sort_phi_type(
; CHECK-NEXT:  entry:
; CHECK-NEXT:    br label [[FOR_BODY:%.*]]
; CHECK:       for.body:
; CHECK-NEXT:    [[INDVARS_IV:%.*]] = phi i64 [ 0, [[ENTRY:%.*]] ], [ [[INDVARS_IV_NEXT:%.*]], [[FOR_BODY]] ]
; CHECK-NEXT:    [[TMP0:%.*]] = phi <4 x float> [ <float 1.000000e+01, float 1.000000e+01, float 1.000000e+01, float 1.000000e+01>, [[ENTRY]] ], [ [[TMP2:%.*]], [[FOR_BODY]] ]
; CHECK-NEXT:    [[TMP1:%.*]] = shufflevector <4 x float> [[TMP0]], <4 x float> poison, <4 x i32> <i32 0, i32 1, i32 3, i32 2>
; CHECK-NEXT:    [[TMP2]] = fmul <4 x float> [[TMP1]], <float 8.000000e+00, float 9.000000e+00, float 1.000000e+02, float 1.110000e+02>
; CHECK-NEXT:    [[INDVARS_IV_NEXT]] = add nsw i64 [[INDVARS_IV]], 4
; CHECK-NEXT:    [[CMP:%.*]] = icmp slt i64 [[INDVARS_IV_NEXT]], 128
; CHECK-NEXT:    br i1 [[CMP]], label [[FOR_BODY]], label [[FOR_END:%.*]]
; CHECK:       for.end:
; CHECK-NEXT:    [[TMP3:%.*]] = extractelement <4 x float> [[TMP2]], i32 0
; CHECK-NEXT:    [[TMP4:%.*]] = extractelement <4 x float> [[TMP2]], i32 1
; CHECK-NEXT:    [[ADD29:%.*]] = fadd float [[TMP3]], [[TMP4]]
; CHECK-NEXT:    [[TMP5:%.*]] = extractelement <4 x float> [[TMP2]], i32 2
; CHECK-NEXT:    [[ADD30:%.*]] = fadd float [[ADD29]], [[TMP5]]
; CHECK-NEXT:    [[TMP6:%.*]] = extractelement <4 x float> [[TMP2]], i32 3
; CHECK-NEXT:    [[ADD31:%.*]] = fadd float [[ADD30]], [[TMP6]]
; CHECK-NEXT:    ret float [[ADD31]]
;
entry:
  br label %for.body

for.body:                                         ; preds = %for.body, %entry
  %Y = phi float [ 1.000000e+01, %entry ], [ %mul10, %for.body ]
  %indvars.iv = phi i64 [ 0, %entry ], [ %indvars.iv.next, %for.body ]
  %B = phi float [ 1.000000e+01, %entry ], [ %mul15, %for.body ]
  %G = phi float [ 1.000000e+01, %entry ], [ %mul20, %for.body ]
  %R = phi float [ 1.000000e+01, %entry ], [ %mul25, %for.body ]
  %mul10 = fmul float %Y, 8.000000e+00
  %mul15 = fmul float %B, 9.000000e+00
  %mul20 = fmul float %R, 10.000000e+01
  %mul25 = fmul float %G, 11.100000e+01
  %indvars.iv.next = add nsw i64 %indvars.iv, 4
  %cmp = icmp slt i64 %indvars.iv.next, 128
  br i1 %cmp, label %for.body, label %for.end

for.end:                                          ; preds = %for.body
  %add28 = fadd float 1.000000e+01, %mul10
  %add29 = fadd float %mul10, %mul15
  %add30 = fadd float %add29, %mul20
  %add31 = fadd float %add30, %mul25
  ret float %add31
}

define void @test(ptr %i1, ptr %i2, ptr %o) {
; CHECK-LABEL: @test(
; CHECK-NEXT:  entry:
; CHECK-NEXT:    [[I1_0:%.*]] = load x86_fp80, ptr [[I1:%.*]], align 16
; CHECK-NEXT:    [[I1_GEP1:%.*]] = getelementptr x86_fp80, ptr [[I1]], i64 1
; CHECK-NEXT:    [[I1_1:%.*]] = load x86_fp80, ptr [[I1_GEP1]], align 16
; CHECK-NEXT:    br i1 undef, label [[THEN:%.*]], label [[END:%.*]]
; CHECK:       then:
; CHECK-NEXT:    [[I2_0:%.*]] = load x86_fp80, ptr [[I2:%.*]], align 16
; CHECK-NEXT:    [[I2_GEP1:%.*]] = getelementptr inbounds x86_fp80, ptr [[I2]], i64 1
; CHECK-NEXT:    [[I2_1:%.*]] = load x86_fp80, ptr [[I2_GEP1]], align 16
; CHECK-NEXT:    br label [[END]]
; CHECK:       end:
; CHECK-NEXT:    [[PHI0:%.*]] = phi x86_fp80 [ [[I1_0]], [[ENTRY:%.*]] ], [ [[I2_0]], [[THEN]] ]
; CHECK-NEXT:    [[PHI1:%.*]] = phi x86_fp80 [ [[I1_1]], [[ENTRY]] ], [ [[I2_1]], [[THEN]] ]
; CHECK-NEXT:    store x86_fp80 [[PHI0]], ptr [[O:%.*]], align 16
; CHECK-NEXT:    [[O_GEP1:%.*]] = getelementptr inbounds x86_fp80, ptr [[O]], i64 1
; CHECK-NEXT:    store x86_fp80 [[PHI1]], ptr [[O_GEP1]], align 16
; CHECK-NEXT:    ret void
;
; Test that we correctly recognize the discontiguous memory in arrays where the
; size is less than the alignment, and through various different GEP formations.
; We disable the vectorization of x86_fp80 for now.

entry:
  %i1.0 = load x86_fp80, ptr %i1, align 16
  %i1.gep1 = getelementptr x86_fp80, ptr %i1, i64 1
  %i1.1 = load x86_fp80, ptr %i1.gep1, align 16
  br i1 undef, label %then, label %end

then:
  %i2.0 = load x86_fp80, ptr %i2, align 16
  %i2.gep1 = getelementptr inbounds x86_fp80, ptr %i2, i64 1
  %i2.1 = load x86_fp80, ptr %i2.gep1, align 16
  br label %end

end:
  %phi0 = phi x86_fp80 [ %i1.0, %entry ], [ %i2.0, %then ]
  %phi1 = phi x86_fp80 [ %i1.1, %entry ], [ %i2.1, %then ]
  store x86_fp80 %phi0, ptr %o, align 16
  %o.gep1 = getelementptr inbounds x86_fp80, ptr %o, i64 1
  store x86_fp80 %phi1, ptr %o.gep1, align 16
  ret void
}<|MERGE_RESOLUTION|>--- conflicted
+++ resolved
@@ -139,43 +139,6 @@
 ; CHECK-NEXT:    [[ARRAYIDX1:%.*]] = getelementptr inbounds float, ptr [[A:%.*]], i64 1
 ; CHECK-NEXT:    [[TMP0:%.*]] = load <2 x float>, ptr [[A]], align 4
 ; CHECK-NEXT:    [[TMP1:%.*]] = load <4 x float>, ptr [[ARRAYIDX1]], align 4
-<<<<<<< HEAD
-; CHECK-NEXT:    [[TMP2:%.*]] = shufflevector <4 x float> [[TMP1]], <4 x float> poison, <2 x i32> <i32 0, i32 poison>
-; CHECK-NEXT:    [[TMP3:%.*]] = insertelement <2 x float> [[TMP2]], float [[TMP0]], i32 1
-; CHECK-NEXT:    br label [[FOR_BODY:%.*]]
-; CHECK:       for.body:
-; CHECK-NEXT:    [[INDVARS_IV:%.*]] = phi i64 [ 0, [[ENTRY:%.*]] ], [ [[INDVARS_IV_NEXT:%.*]], [[FOR_BODY]] ]
-; CHECK-NEXT:    [[R_052:%.*]] = phi float [ [[TMP0]], [[ENTRY]] ], [ [[ADD6:%.*]], [[FOR_BODY]] ]
-; CHECK-NEXT:    [[TMP4:%.*]] = phi <4 x float> [ [[TMP1]], [[ENTRY]] ], [ [[TMP14:%.*]], [[FOR_BODY]] ]
-; CHECK-NEXT:    [[TMP5:%.*]] = phi <2 x float> [ [[TMP3]], [[ENTRY]] ], [ [[TMP16:%.*]], [[FOR_BODY]] ]
-; CHECK-NEXT:    [[TMP6:%.*]] = extractelement <2 x float> [[TMP5]], i32 1
-; CHECK-NEXT:    [[MUL:%.*]] = fmul float [[TMP6]], 7.000000e+00
-; CHECK-NEXT:    [[ADD6]] = fadd float [[R_052]], [[MUL]]
-; CHECK-NEXT:    [[TMP7:%.*]] = add nsw i64 [[INDVARS_IV]], 2
-; CHECK-NEXT:    [[ARRAYIDX14:%.*]] = getelementptr inbounds float, ptr [[A]], i64 [[TMP7]]
-; CHECK-NEXT:    [[INDVARS_IV_NEXT]] = add nuw nsw i64 [[INDVARS_IV]], 3
-; CHECK-NEXT:    [[TMP8:%.*]] = add nsw i64 [[INDVARS_IV]], 4
-; CHECK-NEXT:    [[ARRAYIDX24:%.*]] = getelementptr inbounds float, ptr [[A]], i64 [[TMP8]]
-; CHECK-NEXT:    [[TMP9:%.*]] = load float, ptr [[ARRAYIDX24]], align 4
-; CHECK-NEXT:    [[TMP10:%.*]] = load <2 x float>, ptr [[ARRAYIDX14]], align 4
-; CHECK-NEXT:    [[TMP11:%.*]] = shufflevector <2 x float> [[TMP10]], <2 x float> [[TMP5]], <4 x i32> <i32 2, i32 0, i32 1, i32 poison>
-; CHECK-NEXT:    [[TMP12:%.*]] = insertelement <4 x float> [[TMP11]], float [[TMP9]], i32 3
-; CHECK-NEXT:    [[TMP13:%.*]] = fmul <4 x float> [[TMP12]], <float 8.000000e+00, float 9.000000e+00, float 1.000000e+01, float 1.100000e+01>
-; CHECK-NEXT:    [[TMP14]] = fadd <4 x float> [[TMP4]], [[TMP13]]
-; CHECK-NEXT:    [[TMP15:%.*]] = trunc i64 [[INDVARS_IV_NEXT]] to i32
-; CHECK-NEXT:    [[CMP:%.*]] = icmp slt i32 [[TMP15]], 121
-; CHECK-NEXT:    [[TMP16]] = insertelement <2 x float> [[TMP10]], float [[TMP9]], i32 0
-; CHECK-NEXT:    br i1 [[CMP]], label [[FOR_BODY]], label [[FOR_END:%.*]]
-; CHECK:       for.end:
-; CHECK-NEXT:    [[TMP17:%.*]] = extractelement <4 x float> [[TMP14]], i32 0
-; CHECK-NEXT:    [[ADD28:%.*]] = fadd float [[ADD6]], [[TMP17]]
-; CHECK-NEXT:    [[TMP18:%.*]] = extractelement <4 x float> [[TMP14]], i32 1
-; CHECK-NEXT:    [[ADD29:%.*]] = fadd float [[ADD28]], [[TMP18]]
-; CHECK-NEXT:    [[TMP19:%.*]] = extractelement <4 x float> [[TMP14]], i32 2
-; CHECK-NEXT:    [[ADD30:%.*]] = fadd float [[ADD29]], [[TMP19]]
-; CHECK-NEXT:    [[TMP20:%.*]] = extractelement <4 x float> [[TMP14]], i32 3
-; CHECK-NEXT:    [[ADD31:%.*]] = fadd float [[ADD30]], [[TMP20]]
-=======
 ; CHECK-NEXT:    [[TMP2:%.*]] = extractelement <2 x float> [[TMP0]], i32 0
 ; CHECK-NEXT:    br label [[FOR_BODY:%.*]]
 ; CHECK:       for.body:
@@ -210,7 +173,6 @@
 ; CHECK-NEXT:    [[ADD30:%.*]] = fadd float [[ADD29]], [[TMP18]]
 ; CHECK-NEXT:    [[TMP19:%.*]] = extractelement <4 x float> [[TMP14]], i32 3
 ; CHECK-NEXT:    [[ADD31:%.*]] = fadd float [[ADD30]], [[TMP19]]
->>>>>>> aec3ec04
 ; CHECK-NEXT:    ret float [[ADD31]]
 ;
 entry:
