; REQUIRES: asserts

; RUN: opt -passes=loop-vectorize -force-vector-width=1 -force-vector-interleave=2 -debug -disable-output %s 2>&1 | FileCheck --check-prefix=DBG %s
; RUN: opt -passes=loop-vectorize -force-vector-width=1 -force-vector-interleave=2 -S %s | FileCheck %s

; DBG-LABEL: 'test_scalarize_call'
; DBG:      VPlan 'Initial VPlan for VF={1},UF>=1' {
; DBG-NEXT: Live-in vp<[[VF:%.+]]> = VF
; DBG-NEXT: Live-in vp<[[VFxUF:%.+]]> = VF * UF
; DBG-NEXT: Live-in vp<[[VEC_TC:%.+]]> = vector-trip-count
; DBG-NEXT: vp<[[TC:%.+]]> = original trip-count
; DBG-EMPTY:
; DBG-NEXT: ir-bb<entry>:
; DBG-NEXT:  EMIT vp<[[TC]]> = EXPAND SCEV (1000 + (-1 * %start))
; DBG-NEXT: Successor(s): scalar.ph, vector.ph
; DBG-EMPTY:
; DBG-NEXT: vector.ph:
; DBG-NEXT:   vp<[[END:%.+]]> = DERIVED-IV ir<%start> + vp<[[VEC_TC]]> * ir<1>
; DBG-NEXT: Successor(s): vector loop
; DBG-EMPTY:
; DBG-NEXT: <x1> vector loop: {
; DBG-NEXT:   vector.body:
; DBG-NEXT:     EMIT vp<[[CAN_IV:%.+]]> = CANONICAL-INDUCTION
; DBG-NEXT:     vp<[[DERIVED_IV:%.+]]> = DERIVED-IV ir<%start> + vp<[[CAN_IV]]> * ir<1>
; DBG-NEXT:     vp<[[IV_STEPS:%.]]>    = SCALAR-STEPS vp<[[DERIVED_IV]]>, ir<1>, vp<[[VF]]>
; DBG-NEXT:     CLONE ir<%min> = call @llvm.smin.i32(vp<[[IV_STEPS]]>, ir<65535>)
; DBG-NEXT:     CLONE ir<%arrayidx> = getelementptr inbounds ir<%dst>, vp<[[IV_STEPS]]>
; DBG-NEXT:     CLONE store ir<%min>, ir<%arrayidx>
; DBG-NEXT:     EMIT vp<[[INC:%.+]]> = add nuw vp<[[CAN_IV]]>, vp<[[VFxUF]]>
; DBG-NEXT:     EMIT branch-on-count vp<[[INC]]>, vp<[[VEC_TC]]>
; DBG-NEXT:   No successors
; DBG-NEXT: }
;
define void @test_scalarize_call(i32 %start, ptr %dst) {
; CHECK-LABEL: @test_scalarize_call(
; CHECK:       vector.body:
; CHECK-NEXT:    [[INDEX:%.*]] = phi i32 [ 0, %vector.ph ], [ [[INDEX_NEXT:%.*]], %vector.body ]
; CHECK-NEXT:    [[OFFSET_IDX:%.*]] = add i32 %start, [[INDEX]]
; CHECK-NEXT:    [[INDUCTION1:%.*]] = add i32 [[OFFSET_IDX]], 1
; CHECK-NEXT:    [[TMP1:%.*]] = tail call i32 @llvm.smin.i32(i32 [[OFFSET_IDX]], i32 65535)
; CHECK-NEXT:    [[TMP2:%.*]] = tail call i32 @llvm.smin.i32(i32 [[INDUCTION1]], i32 65535)
; CHECK-NEXT:    [[TMP3:%.*]] = getelementptr inbounds i32, ptr [[DST:%.*]], i32 [[OFFSET_IDX]]
; CHECK-NEXT:    [[TMP4:%.*]] = getelementptr inbounds i32, ptr [[DST]], i32 [[INDUCTION1]]
; CHECK-NEXT:    store i32 [[TMP1]], ptr [[TMP3]], align 8
; CHECK-NEXT:    store i32 [[TMP2]], ptr [[TMP4]], align 8
; CHECK-NEXT:    [[INDEX_NEXT]] = add nuw i32 [[INDEX]], 2
; CHECK-NEXT:    [[TMP5:%.*]] = icmp eq i32 [[INDEX_NEXT]], %n.vec
; CHECK-NEXT:    br i1 [[TMP5]], label %middle.block, label %vector.body
; CHECK:       middle.block:
;
entry:
  br label %loop

loop:
  %iv = phi i32 [ %start, %entry ], [ %iv.next, %loop ]
  %min = tail call i32 @llvm.smin.i32(i32 %iv, i32 65535)
  %arrayidx = getelementptr inbounds i32 , ptr %dst, i32 %iv
  store i32 %min, ptr %arrayidx, align 8
  %iv.next = add nsw i32 %iv, 1
  %tobool.not = icmp eq i32 %iv.next, 1000
  br i1 %tobool.not, label %exit, label %loop

exit:
  ret void
}

declare i32 @llvm.smin.i32(i32, i32)


; DBG-LABEL: 'test_scalarize_with_branch_cond'

; DBG:       Live-in vp<[[VFxUF:%.+]]> = VF * UF
; DBG-NEXT:  Live-in vp<[[VEC_TC:%.+]]> = vector-trip-count
; DBG-NEXT:  Live-in ir<1000> = original trip-count
; DBG-EMPTY:
; DBG-NEXT: ir-bb<entry>:
; DBG-NEXT: Successor(s): scalar.ph, vector.ph
; DBG-EMPTY:
; DBG-NEXT: vector.ph:
; DBG-NEXT:   vp<[[END:%.+]]> = DERIVED-IV ir<false> + vp<[[VEC_TC]]> * ir<true>
; DBG-NEXT: Successor(s): vector loop
; DBG-EMPTY:
; DBG-NEXT: <x1> vector loop: {
; DBG-NEXT:   vector.body:
; DBG-NEXT:     EMIT vp<[[CAN_IV:%.+]]> = CANONICAL-INDUCTION
; DBG-NEXT:     vp<[[DERIVED_IV:%.+]]> = DERIVED-IV ir<false> + vp<[[CAN_IV]]> * ir<true>
; DBG-NEXT:     vp<[[STEPS1:%.+]]>    = SCALAR-STEPS vp<[[DERIVED_IV]]>, ir<true>
; DBG-NEXT:   Successor(s): pred.store
; DBG-EMPTY:
; DBG-NEXT:   <xVFxUF> pred.store: {
; DBG-NEXT:     pred.store.entry:
; DBG-NEXT:       BRANCH-ON-MASK vp<[[STEPS1]]>
; DBG-NEXT:     Successor(s): pred.store.if, pred.store.continue
; DBG-EMPTY:
; DBG-NEXT:     pred.store.if:
; DBG-NEXT:       vp<[[STEPS2:%.+]]>    = SCALAR-STEPS vp<[[CAN_IV]]>, ir<1>
; DBG-NEXT:       CLONE ir<%gep.src> = getelementptr inbounds ir<%src>, vp<[[STEPS2]]>
; DBG-NEXT:       CLONE ir<%l> = load ir<%gep.src>
; DBG-NEXT:       CLONE ir<%gep.dst> = getelementptr inbounds ir<%dst>, vp<[[STEPS2]]>
; DBG-NEXT:       CLONE store ir<%l>, ir<%gep.dst>
; DBG-NEXT:     Successor(s): pred.store.continue
; DBG-EMPTY:
; DBG-NEXT:     pred.store.continue:
; DBG-NEXT:     No successors
; DBG-NEXT:   }
; DBG-NEXT:   Successor(s): cond.false.1
; DBG-EMPTY:
; DBG-NEXT:   cond.false.1:
; DBG-NEXT:     EMIT vp<[[CAN_IV_INC:%.+]]> = add nuw vp<[[CAN_IV]]>, vp<[[VFxUF]]>
; DBG-NEXT:     EMIT branch-on-count vp<[[CAN_IV_INC]]>, vp<[[VEC_TC]]>
; DBG-NEXT:   No successors
; DBG-NEXT: }
; DBG-NEXT: Successor(s): middle.block
; DBG-EMPTY:
; DBG-NEXT: middle.block:
; DBG-NEXT:   EMIT vp<[[CMP:%.+]]> = icmp eq ir<1000>, vp<[[VEC_TC]]>
; DBG-NEXT:   EMIT branch-on-cond vp<[[CMP]]>
; DBG-NEXT: Successor(s): ir-bb<exit>, scalar.ph
; DBG-EMPTY:
; DBG-NEXT: ir-bb<exit>:
; DBG-NEXT: No successors
; DBG-EMPTY:
; DBG-NEXT: scalar.ph:
<<<<<<< HEAD
; DBG-NEXT:  EMIT-SCALAR vp<[[RESUME1:%.+]]> = resume-phi vp<[[VEC_TC]]>, ir<0>
; DBG-NEXT:  EMIT-SCALAR vp<[[RESUME2:%.+]]>.1 = resume-phi vp<[[END]]>, ir<false>
=======
; DBG-NEXT:  EMIT-SCALAR vp<[[RESUME1:%.+]]> = phi [ vp<[[VEC_TC]]>, middle.block ], [ ir<0>, ir-bb<entry> ]
; DBG-NEXT:  EMIT-SCALAR vp<[[RESUME2:%.+]]>.1 = phi [ vp<[[END]]>, middle.block ], [ ir<false>, ir-bb<entry> ]
>>>>>>> 4084ffcf
; DBG-NEXT: Successor(s): ir-bb<loop.header>
; DBG-EMPTY:
; DBG-NEXT: ir-bb<loop.header>:
; DBG-NEXT:   IR   %iv = phi i64 [ 0, %entry ], [ %iv.next, %loop.latch ] (extra operand: vp<[[RESUME1]]> from scalar.ph)
; DBG-NEXT:   IR   %d = phi i1 [ false, %entry ], [ %d.next, %loop.latch ] (extra operand: vp<[[RESUME2]]>.1 from scalar.ph)
; DBG-NEXT:   IR   %d.next = xor i1 %d, true
; DBG-NEXT: No successors
; DBG-NEXT: }

define void @test_scalarize_with_branch_cond(ptr %src, ptr %dst) {
; CHECK-LABEL: @test_scalarize_with_branch_cond(
; CHECK:       vector.body:
; CHECK-NEXT:    [[INDEX:%.*]] = phi i64 [ 0, %vector.ph ], [ [[INDEX_NEXT:%.*]], %pred.store.continue4 ]
; CHECK-NEXT:    [[TMP0:%.*]] = trunc i64 [[INDEX]] to i1
; CHECK-NEXT:    [[OFFSET_IDX:%.*]] = sub i1 false, [[TMP0]]
; CHECK-NEXT:    [[INDUCTION:%.*]] = add i1 [[OFFSET_IDX]], false
; CHECK-NEXT:    [[INDUCTION3:%.*]] = add i1 [[OFFSET_IDX]], true
; CHECK-NEXT:    br i1 [[INDUCTION]], label %pred.store.if, label %pred.store.continue
; CHECK:       pred.store.if:
; CHECK-NEXT:    [[TMP3:%.*]] = getelementptr inbounds i32, ptr %src, i64 [[INDEX]]
; CHECK-NEXT:    [[TMP4:%.*]] = load i32, ptr [[TMP3]], align 4
; CHECK-NEXT:    [[TMP1:%.*]] = getelementptr inbounds i32, ptr %dst, i64 [[INDEX]]
; CHECK-NEXT:    store i32 [[TMP4]], ptr [[TMP1]], align 4
; CHECK-NEXT:    br label %pred.store.continue
; CHECK:       pred.store.continue:
; CHECK-NEXT:    br i1 [[INDUCTION3]], label %pred.store.if3, label %pred.store.continue4
; CHECK:       pred.store.if3:
; CHECK-NEXT:    [[INDUCTION5:%.*]] = add i64 [[INDEX]], 1
; CHECK-NEXT:    [[TMP6:%.*]] = getelementptr inbounds i32, ptr %src, i64 [[INDUCTION5]]
; CHECK-NEXT:    [[TMP7:%.*]] = load i32, ptr [[TMP6]], align 4
; CHECK-NEXT:    [[TMP2:%.*]] = getelementptr inbounds i32, ptr %dst, i64 [[INDUCTION5]]
; CHECK-NEXT:    store i32 [[TMP7]], ptr [[TMP2]], align 4
; CHECK-NEXT:    br label %pred.store.continue4
; CHECK:       pred.store.continue4:
; CHECK-NEXT:    [[INDEX_NEXT]] = add nuw i64 [[INDEX]], 2
; CHECK-NEXT:    [[TMP9:%.*]] = icmp eq i64 [[INDEX_NEXT]], 1000
; CHECK-NEXT:    br i1 [[TMP9]], label %middle.block, label %vector.body
; CHECK:       middle.block:
;
entry:
  br label %loop.header

loop.header:
  %iv = phi i64 [ 0, %entry ], [ %iv.next, %loop.latch ]
  %d = phi i1 [ false, %entry ], [ %d.next, %loop.latch ]
  %d.next = xor i1 %d, true
  br i1 %d, label %cond.false, label %loop.latch

cond.false:
  %gep.src = getelementptr inbounds i32, ptr %src, i64 %iv
  %gep.dst = getelementptr inbounds i32, ptr %dst, i64 %iv
  %l = load i32, ptr %gep.src, align 4
  store i32 %l, ptr %gep.dst
  br label %loop.latch

loop.latch:
  %iv.next = add nsw i64 %iv, 1
  %ec = icmp eq i64 %iv.next, 1000
  br i1 %ec, label %exit, label %loop.header

exit:
  ret void
}

; Make sure the widened induction gets replaced by scalar-steps for plans
; including the scalar VF, if it is used in first-order recurrences.

; DBG-LABEL: 'first_order_recurrence_using_induction'
; DBG:      VPlan 'Initial VPlan for VF={1},UF>=1' {
; DBG-NEXT: Live-in vp<[[VF:%.+]]> = VF
; DBG-NEXT: Live-in vp<[[VFxUF:%.+]]> = VF * UF
; DBG-NEXT: Live-in vp<[[VTC:%.+]]> = vector-trip-count
; DBG-NEXT: vp<[[TC:%.+]]> = original trip-count
; DBG-EMPTY:
; DBG-NEXT: ir-bb<entry>:
; DBG-NEXT:  EMIT vp<[[TC]]> = EXPAND SCEV (zext i32 (1 smax %n) to i64)
; DBG-NEXT: Successor(s): scalar.ph, vector.ph
; DBG-EMPTY:
; DBG-NEXT: vector.ph:
; DBG-NEXT: Successor(s): vector loop
; DBG-EMPTY:
; DBG-NEXT: <x1> vector loop: {
; DBG-NEXT:   vector.body:
; DBG-NEXT:     EMIT vp<[[CAN_IV:%.+]]> = CANONICAL-INDUCTION
; DBG-NEXT:     FIRST-ORDER-RECURRENCE-PHI ir<%for> = phi ir<0>, vp<[[SCALAR_STEPS:.+]]>
; DBG-NEXT:     EMIT vp<[[TRUNC_IV:%.+]]> = trunc vp<[[CAN_IV]]> to i32
; DBG-NEXT:     vp<[[SCALAR_STEPS]]> = SCALAR-STEPS vp<[[TRUNC_IV]]>, ir<1>, vp<[[VF]]
; DBG-NEXT:     EMIT vp<[[SPLICE:%.+]]> = first-order splice ir<%for>, vp<[[SCALAR_STEPS]]>
; DBG-NEXT:     CLONE store vp<[[SPLICE]]>, ir<%dst>
; DBG-NEXT:     EMIT vp<[[IV_INC:%.+]]> = add nuw vp<[[CAN_IV]]>, vp<[[VFxUF]]>
; DBG-NEXT:     EMIT branch-on-count vp<[[IV_INC]]>, vp<[[VTC]]>
; DBG-NEXT:   No successors
; DBG-NEXT: }
; DBG-NEXT: Successor(s): middle.block
; DBG-EMPTY:
; DBG-NEXT: middle.block:
; DBG-NEXT:   EMIT vp<[[RESUME_1:%.+]]> = extract-last-element vp<[[SCALAR_STEPS]]>
; DBG-NEXT:   EMIT vp<[[CMP:%.+]]> = icmp eq vp<[[TC]]>, vp<[[VEC_TC]]>
; DBG-NEXT:   EMIT branch-on-cond vp<[[CMP]]>
; DBG-NEXT: Successor(s): ir-bb<exit>, scalar.ph
; DBG-EMPTY:
; DBG-NEXT: ir-bb<exit>:
; DBG-NEXT: No successors
; DBG-EMPTY:
; DBG-NEXT: scalar.ph:
<<<<<<< HEAD
; DBG-NEXT:  EMIT-SCALAR vp<[[RESUME_IV:%.+]]> = resume-phi vp<[[VTC]]>, ir<0>
; DBG-NEXT:  EMIT-SCALAR vp<[[RESUME_P:%.*]]> = resume-phi vp<[[RESUME_1]]>, ir<0>
=======
; DBG-NEXT:  EMIT-SCALAR vp<[[RESUME_IV:%.+]]> = phi [ vp<[[VTC]]>, middle.block ], [ ir<0>, ir-bb<entry> ]
; DBG-NEXT:  EMIT-SCALAR vp<[[RESUME_P:%.*]]> = phi [ vp<[[RESUME_1]]>, middle.block ], [ ir<0>, ir-bb<entry> ]
>>>>>>> 4084ffcf
; DBG-NEXT: Successor(s): ir-bb<loop>
; DBG-EMPTY:
; DBG-NEXT: ir-bb<loop>:
; DBG-NEXT:   IR   %iv = phi i64 [ 0, %entry ], [ %iv.next, %loop ] (extra operand: vp<[[RESUME_IV]]> from scalar.ph)
; DBG-NEXT:   IR   %for = phi i32 [ 0, %entry ], [ %iv.trunc, %loop ] (extra operand: vp<[[RESUME_P]]> from scalar.ph)
; DBG:        IR   %ec = icmp slt i32 %iv.next.trunc, %n
; DBG-NEXT: No successors
; DBG-NEXT: }

define void @first_order_recurrence_using_induction(i32 %n, ptr %dst) {
; CHECK-LABEL: @first_order_recurrence_using_induction(
; CHECK:       vector.body:
; CHECK-NEXT:    [[INDEX:%.*]] = phi i64 [ 0, %vector.ph ], [ [[INDEX_NEXT:%.*]], %vector.body ]
; CHECK-NEXT:    [[TMP3:%.*]] = trunc i64 [[INDEX]] to i32
; CHECK-NEXT:    [[INDUCTION:%.*]] = add i32 [[TMP3]], 0
<<<<<<< HEAD
; CHECK-NEXT:    [[INDUCTION1]] = add i32 [[TMP3]], 1
=======
; CHECK-NEXT:    [[INDUCTION1:%.*]] = add i32 [[TMP3]], 1
>>>>>>> 4084ffcf
; CHECK-NEXT:    store i32 [[INDUCTION]], ptr [[DST]], align 4
; CHECK-NEXT:    [[INDEX_NEXT]] = add nuw i64 [[INDEX]], 2
; CHECK-NEXT:    [[TMP4:%.*]] = icmp eq i64 [[INDEX_NEXT]], %n.vec
; CHECK-NEXT:    br i1 [[TMP4]], label %middle.block, label %vector.body
; CHECK:       middle.block:
;
entry:
  br label %loop

loop:
  %iv = phi i64 [ 0, %entry ],[ %iv.next, %loop ]
  %for = phi i32 [ 0, %entry ], [ %iv.trunc, %loop ]
  %iv.trunc = trunc i64 %iv to i32
  store i32 %for, ptr %dst
  %iv.next = add nuw nsw i64 %iv, 1
  %iv.next.trunc = trunc i64 %iv.next to i32
  %ec = icmp slt i32 %iv.next.trunc, %n
  br i1 %ec, label %loop, label %exit

exit:
  ret void
}

define i16 @reduction_with_casts() {
; CHECK-LABEL: define i16 @reduction_with_casts() {
; CHECK:       vector.body:
; CHECK-NEXT:    [[INDEX:%.*]] = phi i32 [ 0, [[VECTOR_PH:%.+]] ], [ [[INDEX_NEXT:%.*]], [[VECTOR_BODY:%.+]] ]
; CHECK-NEXT:    [[VEC_PHI:%.*]] = phi i32 [ 0, [[VECTOR_PH]] ], [ [[TMP2:%.*]], [[VECTOR_BODY]] ]
; CHECK-NEXT:    [[VEC_PHI1:%.*]] = phi i32 [ 0, [[VECTOR_PH]] ], [ [[TMP3:%.*]], [[VECTOR_BODY]] ]
; CHECK-NEXT:    [[TMP0:%.*]] = and i32 [[VEC_PHI]], 65535
; CHECK-NEXT:    [[TMP1:%.*]] = and i32 [[VEC_PHI1]], 65535
; CHECK-NEXT:    [[TMP2]] = add i32 [[TMP0]], 1
; CHECK-NEXT:    [[TMP3]] = add i32 [[TMP1]], 1
; CHECK-NEXT:    [[INDEX_NEXT]] = add nuw i32 [[INDEX]], 2
; CHECK-NEXT:    [[TMP4:%.*]] = icmp eq i32 [[INDEX_NEXT]], 9998
; CHECK-NEXT:    br i1 [[TMP4]], label [[MIDDLE_BLOCK:%.*]], label [[VECTOR_BODY]]
; CHECK:       middle.block:
; CHECK-NEXT:    [[BIN_RDX:%.*]] = add i32 [[TMP3]], [[TMP2]]
; CHECK-NEXT:    br i1 false, label [[EXIT:%.*]], label %scalar.ph
;
entry:
  br label %loop

loop:
  %count.0.in1 = phi i32 [ 0, %entry ], [ %add, %loop ]
  %iv = phi i16 [ 1, %entry ], [ %iv.next, %loop ]
  %conv1 = and i32 %count.0.in1, 65535
  %add = add nuw nsw i32 %conv1, 1
  %iv.next = add i16 %iv, 1
  %cmp = icmp eq i16 %iv.next, 10000
  br i1 %cmp, label %exit, label %loop

exit:
  %add.lcssa = phi i32 [ %add, %loop ]
  %count.0 = trunc i32 %add.lcssa to i16
  ret i16 %count.0
}

define void @scalarize_ptrtoint(ptr %src, ptr %dst) {
; CHECK:       vector.body:
; CHECK-NEXT:    [[INDEX:%.*]] = phi i64 [ 0, %vector.ph ], [ [[INDEX_NEXT:%.*]], %vector.body ]
; CHECK-NEXT:    [[TMP1:%.*]] = add i64 [[INDEX]], 1
; CHECK-NEXT:    [[TMP3:%.*]] = getelementptr ptr, ptr %src, i64 [[TMP1]]
; CHECK-NEXT:    [[TMP5:%.*]] = load ptr, ptr [[TMP3]], align 8
; CHECK-NEXT:    [[TMP7:%.*]] = ptrtoint ptr [[TMP5]] to i64
; CHECK-NEXT:    [[TMP9:%.*]] = add i64 [[TMP7]], 10
; CHECK-NEXT:    [[TMP11:%.*]] = inttoptr i64 [[TMP9]] to ptr
; CHECK-NEXT:    store ptr [[TMP11]], ptr %dst, align 8
; CHECK-NEXT:    [[INDEX_NEXT]] = add nuw i64 [[INDEX]], 2
; CHECK-NEXT:    [[TMP12:%.*]] = icmp eq i64 [[INDEX_NEXT]], 1024
; CHECK-NEXT:    br i1 [[TMP12]], label %middle.block, label %vector.body

entry:
  br label %loop

loop:
  %iv = phi i64 [ 0, %entry ], [ %iv.next, %loop ]
  %gep = getelementptr ptr, ptr %src, i64 %iv
  %l = load ptr, ptr %gep, align 8
  %cast = ptrtoint ptr %l to i64
  %add = add i64 %cast, 10
  %cast.2 = inttoptr i64 %add to ptr
  store ptr %cast.2, ptr %dst, align 8
  %iv.next = add i64 %iv, 1
  %ec = icmp eq i64 %iv.next, 1024
  br i1 %ec, label %exit, label %loop

exit:
  ret void
}

define void @pr76986_trunc_sext_interleaving_only(i16 %arg, ptr noalias %src, ptr noalias %dst) {
; CHECK-LABEL: define void @pr76986_trunc_sext_interleaving_only(
; CHECK:       vector.body:
; CHECK-NEXT:    [[INDEX:%.*]] = phi i64 [ 0, %vector.ph ], [ [[INDEX_NEXT:%.*]], %vector.body ]
; CHECK-NEXT:    [[TMP1:%.*]] = add i64 [[INDEX]], 1
; CHECK-NEXT:    [[TMP2:%.*]] = getelementptr inbounds i8, ptr %src, i64 [[INDEX]]
; CHECK-NEXT:    [[TMP3:%.*]] = getelementptr inbounds i8, ptr %src, i64 [[TMP1]]
; CHECK-NEXT:    [[TMP4:%.*]] = load i8, ptr [[TMP2]], align 1
; CHECK-NEXT:    [[TMP5:%.*]] = load i8, ptr [[TMP3]], align 1
; CHECK-NEXT:    [[TMP6:%.*]] = sext i8 [[TMP4]] to i32
; CHECK-NEXT:    [[TMP7:%.*]] = sext i8 [[TMP5]] to i32
; CHECK-NEXT:    [[TMP8:%.*]] = trunc i32 [[TMP6]] to i16
; CHECK-NEXT:    [[TMP9:%.*]] = trunc i32 [[TMP7]] to i16
; CHECK-NEXT:    [[TMP10:%.*]] = sdiv i16 [[TMP8]], %arg
; CHECK-NEXT:    [[TMP11:%.*]] = sdiv i16 [[TMP9]], %arg
; CHECK-NEXT:    [[TMP12:%.*]] = getelementptr inbounds i16, ptr %dst, i64 [[INDEX]]
; CHECK-NEXT:    [[TMP13:%.*]] = getelementptr inbounds i16, ptr %dst, i64 [[TMP1]]
; CHECK-NEXT:    store i16 [[TMP10]], ptr [[TMP12]], align 2
; CHECK-NEXT:    store i16 [[TMP11]], ptr [[TMP13]], align 2
; CHECK-NEXT:    [[INDEX_NEXT]] = add nuw i64 [[INDEX]], 2
; CHECK-NEXT:    [[TMP14:%.*]] = icmp eq i64 [[INDEX_NEXT]], 14934
; CHECK-NEXT:    br i1 [[TMP14]], label %middle.block, label %vector.body
;
bb:
  br label %loop

loop:
  %iv = phi i64 [ 0, %bb ], [ %iv.next, %loop ]
  %gep.src = getelementptr inbounds i8, ptr %src, i64 %iv
  %l = load i8, ptr %gep.src
  %sext = sext i8 %l to i32
  %trunc = trunc i32 %sext to i16
  %sdiv = sdiv i16 %trunc, %arg
  %gep.dst = getelementptr inbounds i16, ptr %dst, i64 %iv
  store i16 %sdiv, ptr %gep.dst
  %iv.next = add i64 %iv, 1
  %icmp = icmp ult i64 %iv, 14933
  br i1 %icmp, label %loop, label %exit

exit:
  ret void
}
<|MERGE_RESOLUTION|>--- conflicted
+++ resolved
@@ -121,13 +121,8 @@
 ; DBG-NEXT: No successors
 ; DBG-EMPTY:
 ; DBG-NEXT: scalar.ph:
-<<<<<<< HEAD
-; DBG-NEXT:  EMIT-SCALAR vp<[[RESUME1:%.+]]> = resume-phi vp<[[VEC_TC]]>, ir<0>
-; DBG-NEXT:  EMIT-SCALAR vp<[[RESUME2:%.+]]>.1 = resume-phi vp<[[END]]>, ir<false>
-=======
 ; DBG-NEXT:  EMIT-SCALAR vp<[[RESUME1:%.+]]> = phi [ vp<[[VEC_TC]]>, middle.block ], [ ir<0>, ir-bb<entry> ]
 ; DBG-NEXT:  EMIT-SCALAR vp<[[RESUME2:%.+]]>.1 = phi [ vp<[[END]]>, middle.block ], [ ir<false>, ir-bb<entry> ]
->>>>>>> 4084ffcf
 ; DBG-NEXT: Successor(s): ir-bb<loop.header>
 ; DBG-EMPTY:
 ; DBG-NEXT: ir-bb<loop.header>:
@@ -233,13 +228,8 @@
 ; DBG-NEXT: No successors
 ; DBG-EMPTY:
 ; DBG-NEXT: scalar.ph:
-<<<<<<< HEAD
-; DBG-NEXT:  EMIT-SCALAR vp<[[RESUME_IV:%.+]]> = resume-phi vp<[[VTC]]>, ir<0>
-; DBG-NEXT:  EMIT-SCALAR vp<[[RESUME_P:%.*]]> = resume-phi vp<[[RESUME_1]]>, ir<0>
-=======
 ; DBG-NEXT:  EMIT-SCALAR vp<[[RESUME_IV:%.+]]> = phi [ vp<[[VTC]]>, middle.block ], [ ir<0>, ir-bb<entry> ]
 ; DBG-NEXT:  EMIT-SCALAR vp<[[RESUME_P:%.*]]> = phi [ vp<[[RESUME_1]]>, middle.block ], [ ir<0>, ir-bb<entry> ]
->>>>>>> 4084ffcf
 ; DBG-NEXT: Successor(s): ir-bb<loop>
 ; DBG-EMPTY:
 ; DBG-NEXT: ir-bb<loop>:
@@ -255,11 +245,7 @@
 ; CHECK-NEXT:    [[INDEX:%.*]] = phi i64 [ 0, %vector.ph ], [ [[INDEX_NEXT:%.*]], %vector.body ]
 ; CHECK-NEXT:    [[TMP3:%.*]] = trunc i64 [[INDEX]] to i32
 ; CHECK-NEXT:    [[INDUCTION:%.*]] = add i32 [[TMP3]], 0
-<<<<<<< HEAD
-; CHECK-NEXT:    [[INDUCTION1]] = add i32 [[TMP3]], 1
-=======
 ; CHECK-NEXT:    [[INDUCTION1:%.*]] = add i32 [[TMP3]], 1
->>>>>>> 4084ffcf
 ; CHECK-NEXT:    store i32 [[INDUCTION]], ptr [[DST]], align 4
 ; CHECK-NEXT:    [[INDEX_NEXT]] = add nuw i64 [[INDEX]], 2
 ; CHECK-NEXT:    [[TMP4:%.*]] = icmp eq i64 [[INDEX_NEXT]], %n.vec
