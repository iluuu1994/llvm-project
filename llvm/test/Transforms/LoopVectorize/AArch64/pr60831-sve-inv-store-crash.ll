; NOTE: Assertions have been autogenerated by utils/update_test_checks.py
; RUN: opt -passes=loop-vectorize -S -prefer-predicate-over-epilogue=scalar-epilogue < %s | FileCheck %s

target triple = "aarch64-unknown-linux-gnu"

; Test cases for PR60831.

define void @test_invar_gep(ptr %dst) #0 {
; CHECK-LABEL: @test_invar_gep(
; CHECK-NEXT:  entry:
; CHECK-NEXT:    [[TMP0:%.*]] = call i64 @llvm.vscale.i64()
<<<<<<< HEAD
; CHECK-NEXT:    [[TMP1:%.*]] = mul i64 [[TMP0]], 4
=======
; CHECK-NEXT:    [[TMP1:%.*]] = mul nuw i64 [[TMP0]], 4
>>>>>>> eb0f1dc0
; CHECK-NEXT:    br i1 false, label [[SCALAR_PH:%.*]], label [[VECTOR_PH:%.*]]
; CHECK:       vector.ph:
; CHECK-NEXT:    [[TMP2:%.*]] = call i64 @llvm.vscale.i64()
; CHECK-NEXT:    [[TMP3:%.*]] = mul nuw i64 [[TMP2]], 4
; CHECK-NEXT:    [[N_MOD_VF:%.*]] = urem i64 100, [[TMP3]]
; CHECK-NEXT:    [[N_VEC:%.*]] = sub i64 100, [[N_MOD_VF]]
; CHECK-NEXT:    [[TMP4:%.*]] = call i64 @llvm.vscale.i64()
; CHECK-NEXT:    [[TMP5:%.*]] = mul nuw i64 [[TMP4]], 4
; CHECK-NEXT:    br label [[VECTOR_BODY:%.*]]
; CHECK:       vector.body:
; CHECK-NEXT:    [[INDEX:%.*]] = phi i64 [ 0, [[VECTOR_PH]] ], [ [[INDEX_NEXT:%.*]], [[VECTOR_BODY]] ]
; CHECK-NEXT:    [[TMP6:%.*]] = call <vscale x 4 x i64> @llvm.stepvector.nxv4i64()
; CHECK-NEXT:    [[DOTSPLATINSERT:%.*]] = insertelement <vscale x 4 x i64> poison, i64 [[INDEX]], i64 0
; CHECK-NEXT:    [[DOTSPLAT:%.*]] = shufflevector <vscale x 4 x i64> [[DOTSPLATINSERT]], <vscale x 4 x i64> poison, <vscale x 4 x i32> zeroinitializer
; CHECK-NEXT:    [[TMP7:%.*]] = add <vscale x 4 x i64> zeroinitializer, [[TMP6]]
; CHECK-NEXT:    [[TMP8:%.*]] = mul <vscale x 4 x i64> [[TMP7]], splat (i64 1)
; CHECK-NEXT:    [[TMP9:%.*]] = add <vscale x 4 x i64> [[DOTSPLAT]], [[TMP8]]
; CHECK-NEXT:    [[TMP10:%.*]] = add i64 [[INDEX]], 0
; CHECK-NEXT:    [[TMP11:%.*]] = add i64 [[INDEX]], 1
; CHECK-NEXT:    [[TMP12:%.*]] = add i64 [[INDEX]], 2
; CHECK-NEXT:    [[TMP13:%.*]] = add i64 [[INDEX]], 3
; CHECK-NEXT:    [[TMP15:%.*]] = call i32 @llvm.vscale.i32()
; CHECK-NEXT:    [[TMP16:%.*]] = mul nuw i32 [[TMP15]], 4
; CHECK-NEXT:    [[TMP17:%.*]] = sub i32 [[TMP16]], 1
; CHECK-NEXT:    [[TMP18:%.*]] = extractelement <vscale x 4 x i64> [[TMP9]], i32 [[TMP17]]
; CHECK-NEXT:    store i64 [[TMP18]], ptr [[TMP14:%.*]], align 1
; CHECK-NEXT:    [[INDEX_NEXT]] = add nuw i64 [[INDEX]], [[TMP5]]
; CHECK-NEXT:    [[TMP19:%.*]] = icmp eq i64 [[INDEX_NEXT]], [[N_VEC]]
; CHECK-NEXT:    br i1 [[TMP19]], label [[MIDDLE_BLOCK:%.*]], label [[VECTOR_BODY]], !llvm.loop [[LOOP0:![0-9]+]]
; CHECK:       middle.block:
; CHECK-NEXT:    [[CMP_N:%.*]] = icmp eq i64 100, [[N_VEC]]
; CHECK-NEXT:    br i1 [[CMP_N]], label [[EXIT:%.*]], label [[SCALAR_PH]]
; CHECK:       scalar.ph:
; CHECK-NEXT:    [[BC_RESUME_VAL:%.*]] = phi i64 [ [[N_VEC]], [[MIDDLE_BLOCK]] ], [ 0, [[ENTRY:%.*]] ]
; CHECK-NEXT:    br label [[LOOP:%.*]]
; CHECK:       loop:
; CHECK-NEXT:    [[IV:%.*]] = phi i64 [ [[BC_RESUME_VAL]], [[SCALAR_PH]] ], [ [[IV_NEXT:%.*]], [[LOOP]] ]
; CHECK-NEXT:    [[GEP_INVAR:%.*]] = getelementptr i8, ptr [[TMP14]], i64 0
; CHECK-NEXT:    store i64 [[IV]], ptr [[GEP_INVAR]], align 1
; CHECK-NEXT:    [[IV_NEXT]] = add nsw i64 [[IV]], 1
; CHECK-NEXT:    [[EC:%.*]] = icmp eq i64 [[IV_NEXT]], 100
; CHECK-NEXT:    br i1 [[EC]], label [[EXIT]], label [[LOOP]], !llvm.loop [[LOOP4:![0-9]+]]
; CHECK:       exit:
; CHECK-NEXT:    ret void
;
entry:
  br label %loop

loop:
  %iv = phi i64 [ 0, %entry ], [ %iv.next, %loop ]
  %gep.invar = getelementptr i8, ptr %dst, i64 0
  store i64 %iv, ptr %gep.invar, align 1
  %iv.next = add nsw i64 %iv, 1
  %ec = icmp eq i64 %iv.next, 100
  br i1 %ec, label %exit, label %loop, !llvm.loop !0

exit:
  ret void
}

define void @test_loop2(i64 %n, ptr %dst) {
; CHECK-LABEL: @test_loop2(
; CHECK-NEXT:  iter.check:
; CHECK-NEXT:    br i1 false, label [[VEC_EPILOG_SCALAR_PH:%.*]], label [[VECTOR_MAIN_LOOP_ITER_CHECK:%.*]]
; CHECK:       vector.main.loop.iter.check:
; CHECK-NEXT:    br i1 false, label [[VEC_EPILOG_PH:%.*]], label [[VECTOR_PH:%.*]]
; CHECK:       vector.ph:
; CHECK-NEXT:    br label [[VECTOR_BODY:%.*]]
; CHECK:       vector.body:
; CHECK-NEXT:    [[INDEX:%.*]] = phi i64 [ 0, [[VECTOR_PH]] ], [ [[INDEX_NEXT:%.*]], [[VECTOR_BODY]] ]
; CHECK-NEXT:    [[TMP0:%.*]] = add i64 [[INDEX]], 0
; CHECK-NEXT:    [[TMP1:%.*]] = add i64 [[INDEX]], 1
; CHECK-NEXT:    [[TMP2:%.*]] = add i64 [[INDEX]], 2
; CHECK-NEXT:    [[TMP3:%.*]] = add i64 [[INDEX]], 3
; CHECK-NEXT:    [[TMP4:%.*]] = add i64 [[INDEX]], 4
; CHECK-NEXT:    [[TMP5:%.*]] = add i64 [[INDEX]], 5
; CHECK-NEXT:    [[TMP6:%.*]] = add i64 [[INDEX]], 6
; CHECK-NEXT:    [[TMP7:%.*]] = add i64 [[INDEX]], 7
; CHECK-NEXT:    [[TMP8:%.*]] = add i64 [[INDEX]], 8
; CHECK-NEXT:    [[TMP9:%.*]] = add i64 [[INDEX]], 9
; CHECK-NEXT:    [[TMP10:%.*]] = add i64 [[INDEX]], 10
; CHECK-NEXT:    [[TMP11:%.*]] = add i64 [[INDEX]], 11
; CHECK-NEXT:    [[TMP12:%.*]] = add i64 [[INDEX]], 12
; CHECK-NEXT:    [[TMP13:%.*]] = add i64 [[INDEX]], 13
; CHECK-NEXT:    [[TMP14:%.*]] = add i64 [[INDEX]], 14
; CHECK-NEXT:    [[TMP15:%.*]] = add i64 [[INDEX]], 15
; CHECK-NEXT:    [[TMP16:%.*]] = sub nsw i64 [[N:%.*]], [[TMP0]]
; CHECK-NEXT:    [[TMP17:%.*]] = sub nsw i64 [[N]], [[TMP1]]
; CHECK-NEXT:    [[TMP18:%.*]] = sub nsw i64 [[N]], [[TMP2]]
; CHECK-NEXT:    [[TMP19:%.*]] = sub nsw i64 [[N]], [[TMP3]]
; CHECK-NEXT:    [[TMP20:%.*]] = sub nsw i64 [[N]], [[TMP4]]
; CHECK-NEXT:    [[TMP21:%.*]] = sub nsw i64 [[N]], [[TMP5]]
; CHECK-NEXT:    [[TMP22:%.*]] = sub nsw i64 [[N]], [[TMP6]]
; CHECK-NEXT:    [[TMP23:%.*]] = sub nsw i64 [[N]], [[TMP7]]
; CHECK-NEXT:    [[TMP24:%.*]] = sub nsw i64 [[N]], [[TMP8]]
; CHECK-NEXT:    [[TMP25:%.*]] = sub nsw i64 [[N]], [[TMP9]]
; CHECK-NEXT:    [[TMP26:%.*]] = sub nsw i64 [[N]], [[TMP10]]
; CHECK-NEXT:    [[TMP27:%.*]] = sub nsw i64 [[N]], [[TMP11]]
; CHECK-NEXT:    [[TMP28:%.*]] = sub nsw i64 [[N]], [[TMP12]]
; CHECK-NEXT:    [[TMP29:%.*]] = sub nsw i64 [[N]], [[TMP13]]
; CHECK-NEXT:    [[TMP30:%.*]] = sub nsw i64 [[N]], [[TMP14]]
; CHECK-NEXT:    [[TMP31:%.*]] = sub nsw i64 [[N]], [[TMP15]]
; CHECK-NEXT:    [[TMP32:%.*]] = insertelement <16 x i64> poison, i64 [[TMP16]], i32 0
; CHECK-NEXT:    [[TMP33:%.*]] = insertelement <16 x i64> [[TMP32]], i64 [[TMP17]], i32 1
; CHECK-NEXT:    [[TMP34:%.*]] = insertelement <16 x i64> [[TMP33]], i64 [[TMP18]], i32 2
; CHECK-NEXT:    [[TMP35:%.*]] = insertelement <16 x i64> [[TMP34]], i64 [[TMP19]], i32 3
; CHECK-NEXT:    [[TMP36:%.*]] = insertelement <16 x i64> [[TMP35]], i64 [[TMP20]], i32 4
; CHECK-NEXT:    [[TMP37:%.*]] = insertelement <16 x i64> [[TMP36]], i64 [[TMP21]], i32 5
; CHECK-NEXT:    [[TMP38:%.*]] = insertelement <16 x i64> [[TMP37]], i64 [[TMP22]], i32 6
; CHECK-NEXT:    [[TMP39:%.*]] = insertelement <16 x i64> [[TMP38]], i64 [[TMP23]], i32 7
; CHECK-NEXT:    [[TMP40:%.*]] = insertelement <16 x i64> [[TMP39]], i64 [[TMP24]], i32 8
; CHECK-NEXT:    [[TMP41:%.*]] = insertelement <16 x i64> [[TMP40]], i64 [[TMP25]], i32 9
; CHECK-NEXT:    [[TMP42:%.*]] = insertelement <16 x i64> [[TMP41]], i64 [[TMP26]], i32 10
; CHECK-NEXT:    [[TMP43:%.*]] = insertelement <16 x i64> [[TMP42]], i64 [[TMP27]], i32 11
; CHECK-NEXT:    [[TMP44:%.*]] = insertelement <16 x i64> [[TMP43]], i64 [[TMP28]], i32 12
; CHECK-NEXT:    [[TMP45:%.*]] = insertelement <16 x i64> [[TMP44]], i64 [[TMP29]], i32 13
; CHECK-NEXT:    [[TMP46:%.*]] = insertelement <16 x i64> [[TMP45]], i64 [[TMP30]], i32 14
; CHECK-NEXT:    [[TMP47:%.*]] = insertelement <16 x i64> [[TMP46]], i64 [[TMP31]], i32 15
; CHECK-NEXT:    [[TMP48:%.*]] = trunc <16 x i64> [[TMP47]] to <16 x i8>
; CHECK-NEXT:    [[TMP49:%.*]] = add i64 [[TMP0]], [[TMP16]]
; CHECK-NEXT:    [[TMP50:%.*]] = getelementptr i8, ptr [[DST:%.*]], i64 [[TMP49]]
; CHECK-NEXT:    [[TMP51:%.*]] = extractelement <16 x i8> [[TMP48]], i32 15
; CHECK-NEXT:    store i8 [[TMP51]], ptr [[TMP50]], align 1
; CHECK-NEXT:    [[INDEX_NEXT]] = add nuw i64 [[INDEX]], 16
; CHECK-NEXT:    [[TMP52:%.*]] = icmp eq i64 [[INDEX_NEXT]], 992
; CHECK-NEXT:    br i1 [[TMP52]], label [[MIDDLE_BLOCK:%.*]], label [[VECTOR_BODY]], !llvm.loop [[LOOP5:![0-9]+]]
; CHECK:       middle.block:
; CHECK-NEXT:    br i1 false, label [[EXIT:%.*]], label [[VEC_EPILOG_ITER_CHECK:%.*]]
; CHECK:       vec.epilog.iter.check:
; CHECK-NEXT:    br i1 false, label [[VEC_EPILOG_SCALAR_PH]], label [[VEC_EPILOG_PH]]
; CHECK:       vec.epilog.ph:
; CHECK-NEXT:    [[VEC_EPILOG_RESUME_VAL:%.*]] = phi i64 [ 992, [[VEC_EPILOG_ITER_CHECK]] ], [ 0, [[VECTOR_MAIN_LOOP_ITER_CHECK]] ]
; CHECK-NEXT:    br label [[VEC_EPILOG_VECTOR_BODY:%.*]]
; CHECK:       vec.epilog.vector.body:
; CHECK-NEXT:    [[INDEX2:%.*]] = phi i64 [ [[VEC_EPILOG_RESUME_VAL]], [[VEC_EPILOG_PH]] ], [ [[INDEX_NEXT3:%.*]], [[VEC_EPILOG_VECTOR_BODY]] ]
; CHECK-NEXT:    [[TMP53:%.*]] = add i64 [[INDEX2]], 0
; CHECK-NEXT:    [[TMP54:%.*]] = add i64 [[INDEX2]], 1
; CHECK-NEXT:    [[TMP55:%.*]] = add i64 [[INDEX2]], 2
; CHECK-NEXT:    [[TMP56:%.*]] = add i64 [[INDEX2]], 3
; CHECK-NEXT:    [[TMP57:%.*]] = add i64 [[INDEX2]], 4
; CHECK-NEXT:    [[TMP58:%.*]] = add i64 [[INDEX2]], 5
; CHECK-NEXT:    [[TMP59:%.*]] = add i64 [[INDEX2]], 6
; CHECK-NEXT:    [[TMP60:%.*]] = add i64 [[INDEX2]], 7
; CHECK-NEXT:    [[TMP61:%.*]] = sub nsw i64 [[N]], [[TMP53]]
; CHECK-NEXT:    [[TMP62:%.*]] = sub nsw i64 [[N]], [[TMP54]]
; CHECK-NEXT:    [[TMP63:%.*]] = sub nsw i64 [[N]], [[TMP55]]
; CHECK-NEXT:    [[TMP64:%.*]] = sub nsw i64 [[N]], [[TMP56]]
; CHECK-NEXT:    [[TMP65:%.*]] = sub nsw i64 [[N]], [[TMP57]]
; CHECK-NEXT:    [[TMP66:%.*]] = sub nsw i64 [[N]], [[TMP58]]
; CHECK-NEXT:    [[TMP67:%.*]] = sub nsw i64 [[N]], [[TMP59]]
; CHECK-NEXT:    [[TMP68:%.*]] = sub nsw i64 [[N]], [[TMP60]]
; CHECK-NEXT:    [[TMP69:%.*]] = insertelement <8 x i64> poison, i64 [[TMP61]], i32 0
; CHECK-NEXT:    [[TMP70:%.*]] = insertelement <8 x i64> [[TMP69]], i64 [[TMP62]], i32 1
; CHECK-NEXT:    [[TMP71:%.*]] = insertelement <8 x i64> [[TMP70]], i64 [[TMP63]], i32 2
; CHECK-NEXT:    [[TMP72:%.*]] = insertelement <8 x i64> [[TMP71]], i64 [[TMP64]], i32 3
; CHECK-NEXT:    [[TMP73:%.*]] = insertelement <8 x i64> [[TMP72]], i64 [[TMP65]], i32 4
; CHECK-NEXT:    [[TMP74:%.*]] = insertelement <8 x i64> [[TMP73]], i64 [[TMP66]], i32 5
; CHECK-NEXT:    [[TMP75:%.*]] = insertelement <8 x i64> [[TMP74]], i64 [[TMP67]], i32 6
; CHECK-NEXT:    [[TMP76:%.*]] = insertelement <8 x i64> [[TMP75]], i64 [[TMP68]], i32 7
; CHECK-NEXT:    [[TMP77:%.*]] = trunc <8 x i64> [[TMP76]] to <8 x i8>
; CHECK-NEXT:    [[TMP78:%.*]] = add i64 [[TMP53]], [[TMP61]]
; CHECK-NEXT:    [[TMP79:%.*]] = getelementptr i8, ptr [[DST]], i64 [[TMP78]]
; CHECK-NEXT:    [[TMP80:%.*]] = extractelement <8 x i8> [[TMP77]], i32 7
; CHECK-NEXT:    store i8 [[TMP80]], ptr [[TMP79]], align 1
; CHECK-NEXT:    [[INDEX_NEXT3]] = add nuw i64 [[INDEX2]], 8
; CHECK-NEXT:    [[TMP81:%.*]] = icmp eq i64 [[INDEX_NEXT3]], 1000
; CHECK-NEXT:    br i1 [[TMP81]], label [[VEC_EPILOG_MIDDLE_BLOCK:%.*]], label [[VEC_EPILOG_VECTOR_BODY]], !llvm.loop [[LOOP6:![0-9]+]]
; CHECK:       vec.epilog.middle.block:
; CHECK-NEXT:    br i1 false, label [[EXIT]], label [[VEC_EPILOG_SCALAR_PH]]
; CHECK:       vec.epilog.scalar.ph:
; CHECK-NEXT:    [[BC_RESUME_VAL:%.*]] = phi i64 [ 1000, [[VEC_EPILOG_MIDDLE_BLOCK]] ], [ 992, [[VEC_EPILOG_ITER_CHECK]] ], [ 0, [[ITER_CHECK:%.*]] ]
; CHECK-NEXT:    br label [[LOOP:%.*]]
; CHECK:       loop:
; CHECK-NEXT:    [[IV:%.*]] = phi i64 [ [[BC_RESUME_VAL]], [[VEC_EPILOG_SCALAR_PH]] ], [ [[IV_NEXT:%.*]], [[LOOP]] ]
; CHECK-NEXT:    [[SUB_N:%.*]] = sub nsw i64 [[N]], [[IV]]
; CHECK-NEXT:    [[SUB_N_TRUNC:%.*]] = trunc i64 [[SUB_N]] to i8
; CHECK-NEXT:    [[ADD:%.*]] = add i64 [[IV]], [[SUB_N]]
; CHECK-NEXT:    [[GEP:%.*]] = getelementptr i8, ptr [[DST]], i64 [[ADD]]
; CHECK-NEXT:    store i8 [[SUB_N_TRUNC]], ptr [[GEP]], align 1
; CHECK-NEXT:    [[IV_NEXT]] = add nsw i64 [[IV]], 1
; CHECK-NEXT:    [[C:%.*]] = icmp sle i64 [[IV_NEXT]], 1000
; CHECK-NEXT:    br i1 [[C]], label [[LOOP]], label [[EXIT]], !llvm.loop [[LOOP7:![0-9]+]]
; CHECK:       exit:
; CHECK-NEXT:    ret void
;
entry:
  br label %loop

loop:
  %iv = phi i64 [ 0, %entry ], [ %iv.next, %loop ]
  %sub.n = sub nsw i64 %n, %iv
  %sub.n.trunc = trunc i64 %sub.n to i8
  %add = add i64 %iv, %sub.n
  %gep = getelementptr i8, ptr %dst, i64 %add
  store i8 %sub.n.trunc, ptr %gep, align 1
  %iv.next = add nsw i64 %iv, 1
  %c = icmp sle i64 %iv.next, 1000
  br i1 %c, label %loop, label %exit

exit:
  ret void
}

attributes #0 = { "target-features"="+neon,+sve" vscale_range(1, 16) }

!0 = distinct !{!0, !1, !2, !3, !4, !5}
!1 = !{!"llvm.loop.mustprogress"}
!2 = !{!"llvm.loop.vectorize.width", i32 4}
!3 = !{!"llvm.loop.vectorize.scalable.enable", i1 true}
!4 = !{!"llvm.loop.vectorize.enable", i1 true}
!5 = !{!"llvm.loop.interleave.count", i32 1}
<|MERGE_RESOLUTION|>--- conflicted
+++ resolved
@@ -9,11 +9,7 @@
 ; CHECK-LABEL: @test_invar_gep(
 ; CHECK-NEXT:  entry:
 ; CHECK-NEXT:    [[TMP0:%.*]] = call i64 @llvm.vscale.i64()
-<<<<<<< HEAD
-; CHECK-NEXT:    [[TMP1:%.*]] = mul i64 [[TMP0]], 4
-=======
 ; CHECK-NEXT:    [[TMP1:%.*]] = mul nuw i64 [[TMP0]], 4
->>>>>>> eb0f1dc0
 ; CHECK-NEXT:    br i1 false, label [[SCALAR_PH:%.*]], label [[VECTOR_PH:%.*]]
 ; CHECK:       vector.ph:
 ; CHECK-NEXT:    [[TMP2:%.*]] = call i64 @llvm.vscale.i64()
