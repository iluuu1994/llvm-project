--- conflicted
+++ resolved
@@ -74,11 +74,7 @@
 ; VEC-NEXT:    store i64 0, ptr [[TMP25]], align 8
 ; VEC-NEXT:    store i64 0, ptr [[TMP26]], align 8
 ; VEC-NEXT:    [[TMP27:%.*]] = add <4 x i16> [[VEC_IND]], splat (i16 1)
-<<<<<<< HEAD
-; VEC-NEXT:    [[TMP28]] = zext <4 x i16> [[TMP27]] to <4 x i64>
-=======
 ; VEC-NEXT:    [[TMP28:%.*]] = zext <4 x i16> [[TMP27]] to <4 x i64>
->>>>>>> eb0f1dc0
 ; VEC-NEXT:    [[INDEX_NEXT]] = add nuw i64 [[INDEX]], 4
 ; VEC-NEXT:    [[VEC_IND_NEXT]] = add <4 x i16> [[VEC_IND]], splat (i16 4)
 ; VEC-NEXT:    [[TMP30:%.*]] = icmp eq i64 [[INDEX_NEXT]], [[N_VEC]]
