; RUN: opt -passes=loop-vectorize -force-vector-width=8 -force-vector-interleave=2 -disable-output -debug -S %s 2>&1 | FileCheck --check-prefixes=CHECK %s

target datalayout = "e-m:o-i64:64-i128:128-n32:64-S128"

; REQUIRES: asserts

; Check if the vector loop condition can be simplified to true for a given
; VF/IC combination.
define void @test_tc_less_than_16(ptr %A, i64 %N) {
; CHECK:      LV: Scalarizing:  %cmp =
; CHECK:      VPlan 'Initial VPlan for VF={8},UF>=1' {
; CHECK-NEXT: Live-in vp<[[VF:%.+]]> = VF
; CHECK-NEXT: Live-in vp<[[VFxUF:%.+]]> = VF * UF
; CHECK-NEXT: Live-in vp<[[VTC:%.+]]> = vector-trip-count
; CHECK-NEXT: vp<[[TC:%.+]]> = original trip-count
; CHECK-EMPTY:
; CHECK-NEXT: ir-bb<entry>:
; CHECK-NEXT:   IR %and = and i64 %N, 15
; CHECK-NEXT:   EMIT vp<[[TC]]> = EXPAND SCEV (zext i4 (trunc i64 %N to i4) to i64)
; CHECK-NEXT: Successor(s): scalar.ph, vector.ph
; CHECK-EMPTY:
; CHECK-NEXT: vector.ph:
; CHECK-NEXT:   vp<[[END1:%.+]]> = DERIVED-IV ir<%and> + vp<[[VTC]]> * ir<-1>
; CHECK-NEXT:   vp<[[END2:%.+]]> = DERIVED-IV ir<%A> + vp<[[VTC]]> * ir<1>
; CHECK-NEXT: Successor(s): vector loop
; CHECK-EMPTY:
; CHECK-NEXT: <x1> vector loop: {
; CHECK-NEXT:   vector.body:
; CHECK-NEXT:     EMIT vp<[[CAN_IV:%.+]]> = CANONICAL-INDUCTION ir<0>, vp<[[CAN_IV_NEXT:%.+]]>
; CHECK-NEXT:     vp<[[STEPS:%.+]]> = SCALAR-STEPS vp<[[CAN_IV]]>, ir<1>, vp<[[VF]]>
; CHECK-NEXT:     EMIT vp<[[PADD:%.+]]> = ptradd ir<%A>, vp<[[STEPS]]>
; CHECK-NEXT:     vp<[[VPTR:%.]]> = vector-pointer vp<[[PADD]]>
; CHECK-NEXT:     WIDEN ir<%l> = load vp<[[VPTR]]>
; CHECK-NEXT:     WIDEN ir<%add> = add nsw ir<%l>, ir<10>
; CHECK-NEXT:     vp<[[VPTR2:%.+]]> = vector-pointer vp<[[PADD]]>
; CHECK-NEXT:     WIDEN store vp<[[VPTR2]]>, ir<%add>
; CHECK-NEXT:     EMIT vp<[[CAN_IV_NEXT]]> = add nuw vp<[[CAN_IV:%.+]]>, vp<[[VFxUF]]>
; CHECK-NEXT:     EMIT branch-on-count vp<[[CAN_IV_NEXT]]>, vp<[[VTC]]>
; CHECK-NEXT:   No successors
; CHECK-NEXT: }
; CHECK-NEXT: Successor(s): middle.block
; CHECK-EMPTY:
; CHECK-NEXT: middle.block:
; CHECK-NEXT:   EMIT vp<[[C:%.+]]> = icmp eq vp<[[TC]]>, vp<[[VTC]]>
; CHECK-NEXT:   EMIT branch-on-cond vp<[[C]]>
; CHECK-NEXT: Successor(s): ir-bb<exit>, scalar.ph
; CHECK-EMPTY:
; CHECK-NEXT: ir-bb<exit>:
; CHECK-NEXT: No successors
; CHECK-EMPTY:
; CHECK-NEXT: scalar.ph:
<<<<<<< HEAD
; CHECK-NEXT:   EMIT-SCALAR vp<[[RESUME1:%.+]]> = resume-phi vp<[[END1]]>, ir<%and>
; CHECK-NEXT:   EMIT-SCALAR vp<[[RESUME2:%.+]]>.1 = resume-phi vp<[[END2]]>, ir<%A>
=======
; CHECK-NEXT:   EMIT-SCALAR vp<[[RESUME1:%.+]]> = phi [ vp<[[END1]]>, middle.block ], [ ir<%and>, ir-bb<entry> ]
; CHECK-NEXT:   EMIT-SCALAR vp<[[RESUME2:%.+]]>.1 = phi [ vp<[[END2]]>, middle.block ], [ ir<%A>, ir-bb<entry> ]
>>>>>>> 4084ffcf
; CHECK-NEXT: Successor(s): ir-bb<loop>
; CHECK-EMPTY:
; CHECK-NEXT: ir-bb<loop>:
; CHECK-NEXT:   IR   %iv = phi i64 [ %and, %entry ], [ %iv.next, %loop ] (extra operand: vp<[[RESUME1]]> from scalar.ph)
; CHECK-NEXT:   IR   %p.src = phi ptr [ %A, %entry ], [ %p.src.next, %loop ] (extra operand: vp<[[RESUME2]]>.1 from scalar.ph)
; CHECK:        IR   %cmp = icmp eq i64 %iv.next, 0
; CHECK-NEXT: No successors
; CHECK-NEXT: }
;
; CHECK: Executing best plan with VF=8, UF=2
; CHECK-NEXT: VPlan 'Final VPlan for VF={8},UF={2}' {
; CHECK-NEXT: Live-in ir<[[VTC:%.+]]> = vector-trip-count
; CHECK-NEXT: ir<%and> = original trip-count
; CHECK-EMPTY:
; CHECK-NEXT: ir-bb<entry>:
; CHECK-NEXT:   IR %and = and i64 %N, 15
; CHECK-NEXT:  Successor(s): ir-bb<scalar.ph>, ir-bb<vector.ph>
; CHECK-EMPTY:
; CHECK-NEXT: ir-bb<vector.ph>:
; CHECK-NEXT:  IR   %n.mod.vf = urem i64 %and, 16
; CHECK-NEXT:  IR   %n.vec = sub i64 %and, %n.mod.vf
; CHECK-NEXT:  vp<[[END1:%.+]]> = DERIVED-IV ir<%and> + ir<[[VTC]]> * ir<-1>
; CHECK-NEXT:  vp<[[END2:%.+]]> = DERIVED-IV ir<%A> + ir<[[VTC]]> * ir<1>
; CHECK-NEXT: Successor(s): vector.body
; CHECK-EMPTY:
; CHECK-NEXT: vector.body:
; CHECK-NEXT:   vp<[[VPTR1:%.]]> = vector-pointer ir<%A>
; CHECK-NEXT:   vp<[[VPTR2:%.]]> = vector-pointer ir<%A>, ir<1>
; CHECK-NEXT:   WIDEN ir<%l> = load vp<[[VPTR1]]>
; CHECK-NEXT:   WIDEN ir<%l>.1 = load vp<[[VPTR2]]>
; CHECK-NEXT:   WIDEN ir<%add> = add nsw ir<%l>, ir<10>
; CHECK-NEXT:   WIDEN ir<%add>.1 = add nsw ir<%l>.1, ir<10>
; CHECK-NEXT:   vp<[[VPTR3:%.+]]> = vector-pointer ir<%A>
; CHECK-NEXT:   vp<[[VPTR4:%.+]]> = vector-pointer ir<%A>, ir<1>
; CHECK-NEXT:   WIDEN store vp<[[VPTR3]]>, ir<%add>
; CHECK-NEXT:   WIDEN store vp<[[VPTR4]]>, ir<%add>.1
; CHECK-NEXT: Successor(s): middle.block
; CHECK-EMPTY:
; CHECK-NEXT: middle.block:
; CHECK-NEXT:   EMIT vp<[[C:%.+]]> = icmp eq ir<%and>, ir<[[VTC]]>
; CHECK-NEXT:   EMIT branch-on-cond vp<[[C]]>
; CHECK-NEXT: Successor(s): ir-bb<exit>, ir-bb<scalar.ph>
; CHECK-EMPTY:
; CHECK-NEXT: ir-bb<exit>:
; CHECK-NEXT: No successors
; CHECK-EMPTY:
; CHECK-NEXT: ir-bb<scalar.ph>:
<<<<<<< HEAD
; CHECK-NEXT:   EMIT-SCALAR vp<[[RESUME1:%.+]]> = resume-phi vp<[[END1]]>, ir<%and>
; CHECK-NEXT:   EMIT-SCALAR vp<[[RESUME2:%.+]]>.1 = resume-phi vp<[[END2]]>, ir<%A>
=======
; CHECK-NEXT:   EMIT-SCALAR vp<[[RESUME1:%.+]]> = phi [ vp<[[END1]]>, middle.block ], [ ir<%and>, ir-bb<entry> ]
; CHECK-NEXT:   EMIT-SCALAR vp<[[RESUME2:%.+]]>.1 = phi [ vp<[[END2]]>, middle.block ], [ ir<%A>, ir-bb<entry> ]
>>>>>>> 4084ffcf
; CHECK-NEXT: Successor(s): ir-bb<loop>
; CHECK-EMPTY:
; CHECK-NEXT: ir-bb<loop>:
; CHECK-NEXT:   IR   %iv = phi i64 [ %and, %scalar.ph ], [ %iv.next, %loop ] (extra operand: vp<[[RESUME1]]> from ir-bb<scalar.ph>)
; CHECK-NEXT:   IR   %p.src = phi ptr [ %A, %scalar.ph ], [ %p.src.next, %loop ] (extra operand: vp<[[RESUME2]]>.1 from ir-bb<scalar.ph>)
; CHECK:        IR   %cmp = icmp eq i64 %iv.next, 0
; CHECK-NEXT: No successors
; CHECK-NEXT: }
;
entry:
  %and = and i64 %N, 15
  br label %loop

loop:
  %iv = phi i64 [ %and, %entry ], [ %iv.next, %loop ]
  %p.src = phi ptr [ %A, %entry ], [ %p.src.next, %loop ]
  %p.src.next = getelementptr inbounds i8, ptr %p.src, i64 1
  %l = load i8, ptr %p.src, align 1
  %add = add nsw i8 %l, 10
  store i8 %add, ptr %p.src
  %iv.next = add nsw i64 %iv, -1
  %cmp = icmp eq i64 %iv.next, 0
  br i1 %cmp, label %exit, label %loop

exit:
  ret void
}<|MERGE_RESOLUTION|>--- conflicted
+++ resolved
@@ -49,13 +49,8 @@
 ; CHECK-NEXT: No successors
 ; CHECK-EMPTY:
 ; CHECK-NEXT: scalar.ph:
-<<<<<<< HEAD
-; CHECK-NEXT:   EMIT-SCALAR vp<[[RESUME1:%.+]]> = resume-phi vp<[[END1]]>, ir<%and>
-; CHECK-NEXT:   EMIT-SCALAR vp<[[RESUME2:%.+]]>.1 = resume-phi vp<[[END2]]>, ir<%A>
-=======
 ; CHECK-NEXT:   EMIT-SCALAR vp<[[RESUME1:%.+]]> = phi [ vp<[[END1]]>, middle.block ], [ ir<%and>, ir-bb<entry> ]
 ; CHECK-NEXT:   EMIT-SCALAR vp<[[RESUME2:%.+]]>.1 = phi [ vp<[[END2]]>, middle.block ], [ ir<%A>, ir-bb<entry> ]
->>>>>>> 4084ffcf
 ; CHECK-NEXT: Successor(s): ir-bb<loop>
 ; CHECK-EMPTY:
 ; CHECK-NEXT: ir-bb<loop>:
@@ -103,13 +98,8 @@
 ; CHECK-NEXT: No successors
 ; CHECK-EMPTY:
 ; CHECK-NEXT: ir-bb<scalar.ph>:
-<<<<<<< HEAD
-; CHECK-NEXT:   EMIT-SCALAR vp<[[RESUME1:%.+]]> = resume-phi vp<[[END1]]>, ir<%and>
-; CHECK-NEXT:   EMIT-SCALAR vp<[[RESUME2:%.+]]>.1 = resume-phi vp<[[END2]]>, ir<%A>
-=======
 ; CHECK-NEXT:   EMIT-SCALAR vp<[[RESUME1:%.+]]> = phi [ vp<[[END1]]>, middle.block ], [ ir<%and>, ir-bb<entry> ]
 ; CHECK-NEXT:   EMIT-SCALAR vp<[[RESUME2:%.+]]>.1 = phi [ vp<[[END2]]>, middle.block ], [ ir<%A>, ir-bb<entry> ]
->>>>>>> 4084ffcf
 ; CHECK-NEXT: Successor(s): ir-bb<loop>
 ; CHECK-EMPTY:
 ; CHECK-NEXT: ir-bb<loop>:
